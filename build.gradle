--- conflicted
+++ resolved
@@ -19,12 +19,8 @@
 
 // global properties used in sub modules
 ext {
-    versionCodeProp = 80800
-<<<<<<< HEAD
-    versionNameProp = "0.8.8-dev"
-=======
-    versionNameProp = "0.8.8"
->>>>>>> 8b5f6d7b
+    versionCodeProp = 80900
+    versionNameProp = "0.8.9-dev"
     versionBuild = System.getenv("BUILD_NUMBER") as Integer ?: 0
     buildNumberProp = "${versionBuild}"
 }

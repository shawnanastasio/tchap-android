// Top-level build file where you can add configuration options common to all sub-projects/modules.

buildscript {
    repositories {
        jcenter()
    }
    dependencies {
        classpath 'com.android.tools.build:gradle:2.3.3'
        classpath 'com.google.gms:google-services:3.0.0'
        // NOTE: Do not place your application dependencies here; they belong
        // in the individual module build.gradle files
    }
}

// global properties used in sub modules
ext {
    versionCodeProp = 80500
<<<<<<< HEAD
    versionNameProp = "0.8.5-dev"
=======
    versionNameProp = "0.8.5"
>>>>>>> c0c7146a
    versionBuild = System.getenv("BUILD_NUMBER") as Integer ?: 0
    buildNumberProp = "${versionBuild}"
}

allprojects {
    repositories {
        jcenter()

        maven {
            url "https://maven.google.com"
        }
    }
}<|MERGE_RESOLUTION|>--- conflicted
+++ resolved
@@ -14,12 +14,8 @@
 
 // global properties used in sub modules
 ext {
-    versionCodeProp = 80500
-<<<<<<< HEAD
-    versionNameProp = "0.8.5-dev"
-=======
-    versionNameProp = "0.8.5"
->>>>>>> c0c7146a
+    versionCodeProp = 80600
+    versionNameProp = "0.8.6-dev"
     versionBuild = System.getenv("BUILD_NUMBER") as Integer ?: 0
     buildNumberProp = "${versionBuild}"
 }

<?xml version='1.0' encoding='UTF-8'?>
<resources>
    <!-- use to retrieve the supported languages list -->
    <!-- should the same value as the file name -->

    <string name="resources_language">it</string>
    <string name="resources_country_code">IT</string>

    <!-- titles -->
    <string name="title_activity_home">Messaggi</string>
    <string name="title_activity_room">Stanza</string>
    <string name="title_activity_settings">Impostazioni</string>
    <string name="title_activity_member_details">Dettagli membri</string>
    <string name="title_activity_historical">Cronologia</string>

    <!-- button names -->
    <string name="ok">OK</string>
    <string name="cancel">Annulla</string>
    <string name="save">Salva</string>
    <string name="leave">Lascia</string>
    <string name="send">Invia</string>
    <string name="copy">Copia</string>
    <string name="resend">Rinvia</string>
    <string name="redact">Revisiona</string>
    <string name="quote">Cita</string>
    <string name="share">Condividi</string>
    <string name="later">Ultimi</string>
    <string name="forward">Inoltra</string>
    <string name="permalink">Collegamento permanente</string>
    <string name="view_source">Vedi sorgente</string>
    <string name="view_decrypted_source">Vedi sorgente decriptato</string>
    <string name="delete">Elimina</string>
    <string name="rename">Rinomina</string>
    <string name="report_content">Segnala contenuto</string>
    <string name="active_call">Chiamata attiva</string>
    <string name="ongoing_conference_call">" Chiamata conferenza in corso. Unisciti con sola voce o video."</string>
    <string name="ongoing_conference_call_voice">voce</string>
    <string name="ongoing_conference_call_video">video</string>
    <string name="cannot_start_call">Impossibile avviare la chiamata, riprova più tardi</string>
    <string name="missing_permissions_warning">A causa di permessi insufficienti, alcune funzioni potrebbero mancare...</string>
    <string name="missing_permissions_to_start_conf_call">Necessiti del permesso per invitare ad iniziare una conferenza in questa stanza</string>
    <string name="missing_permissions_title_to_start_conf_call">Impossibile avviare la chiamata</string>
    <string name="device_information">Informazioni dispositivo</string>
    <string name="room_no_conference_call_in_encrypted_rooms">Le chiamate in modalità conferenza non sono supportate nelle stanze criptate</string>
    <string name="send_anyway">Invia comunque</string>
    <string name="or">o</string>
    <string name="and">e</string>
    <string name="invite">Invita</string>
    <string name="offline">Disconnesso</string>

    <!-- actions -->
    <string name="action_sign_out">Disconnetti</string>
    <string name="action_sign_out_confirmation">Per ragioni di sicurezza, la disconnessione causerà l\'eliminazione di qualsiasi chiave di crittografia da-utente-a-utente rendendo illeggibile la storia delle chat precedentemente criptate qualora ci si riconnettesse.
Selezionare esporta per fare un backup delle chat prima di disconnettersi.</string>
    <string name="action_voice_call">Chiamata voce</string>
    <string name="action_video_call">Chiamata video</string>
    <string name="action_global_search">Ricerca globale</string>
    <string name="action_mark_all_as_read">Segna tutti come letti</string>
    <string name="action_historical">Cronologia</string>
    <string name="action_quick_reply">Risposta rapida</string>
    <string name="action_open">Apri</string>
    <string name="action_close">Chiudi</string>
    <string name="copied_to_clipboard">Copiato negli appunti</string>
    <string name="disable">Disabilita</string>

    <!-- dialog titles -->
    <string name="dialog_title_confirmation">Conferma</string>
    <string name="dialog_title_warning">Attenzione</string>

    <!-- Bottom navigation buttons -->
    <string name="bottom_action_home">Home</string>
    <string name="bottom_action_favourites">Preferiti</string>
    <string name="bottom_action_people">Persone</string>
    <string name="bottom_action_rooms">Stanze</string>

    <!-- Home screen -->
    <string name="home_filter_placeholder_home">Cerca le stanze</string>
    <string name="home_filter_placeholder_favorites">Cerca i preferiti</string>
    <string name="home_filter_placeholder_people">Cerca le persone</string>
    <string name="home_filter_placeholder_rooms">Cerca le stanze</string>

    <!-- Home fragment -->
    <string name="invitations_header">Inviti</string>
    <string name="low_priority_header">Bassa priorità</string>

    <!-- People fragment -->
    <string name="direct_chats_header">Conversazioni</string>
    <string name="local_address_book_header">Libro degli indirizzi locale</string>
    <string name="user_directory_header">Elenco utenti</string>
    <string name="matrix_only_filter">Solo contatti Matrix</string>
    <string name="no_conversation_placeholder">Nessuna conversazione</string>
    <string name="no_contact_access_placeholder">Riot non ha il permesso di accedere ai tuoi contatti locali</string>
    <string name="no_result_placeholder">Nessun risultato</string>

    <!-- Rooms fragment -->
    <string name="rooms_header">Stanze</string>
    <string name="rooms_directory_header">Elenco stanze</string>
    <string name="no_room_placeholder">Nessuna stanza</string>
    <string name="no_public_room_placeholder">Nessuna stanza pubblica disponibile</string>
    <plurals name="public_room_nb_users">
        <item quantity="one">1 utente</item>
        <item quantity="other">%d utenti</item>
    </plurals>

    <string name="send_bug_report_include_logs">Invia registri</string>
    <string name="send_bug_report_include_crash_logs">Invia registri di crash</string>
    <string name="send_bug_report_include_screenshot">Invia istantanea</string>
    <string name="send_bug_report">Rapporto errori</string>
    <string name="send_bug_report_description">Per favore descrivi l\'errore. Cosa hai fatto? Cosa ti aspettavi sarebbe accaduto? Cosa è effettivamente successo?</string>
    <string name="send_bug_report_placeholder">Descrivi qui il problema</string>
    <string name="send_bug_report_logs_description">Al fine di diagnosticare i problemi, i registri Riot di questo dispositivo saranno inviati con il rapporto dell\'errore. Se preferisci inviare solo il testo soprastante, togli la spunta:</string>
    <string name="send_bug_report_alert_message">Sembra tu stia scuotendo il dispositivo per frustrazione. Desideri segnalare un errore?</string>
    <string name="send_bug_report_app_crashed">L\'applicazione è crashata l\'ultima volta. Desideri inviare un rapporto del crash?</string>

    <string name="send_bug_report_sent">La segnalazione dell\'errore è stata spedita con successo</string>
    <string name="send_bug_report_failed">Fallito l\'invio della segnalazione di errore (%s)</string>
    <string name="send_bug_report_progress">Avanzamento (%s%%)</string>

    <string name="send_files_in">Invia file in</string>
    <string name="read_receipt">Leggi</string>

    <string name="join_room">Entra</string>
    <string name="username">Nome utente</string>
    <string name="create_account">Registrati</string>
    <string name="login">Accedi</string>
    <string name="logout">Disconnetti</string>
    <string name="hs_url">URL server home</string>
    <string name="identity_url">URL server identità</string>
    <string name="user">utente</string>
    <string name="users">utenti</string>
    <string name="search">Cerca</string>

    <string name="start_new_chat">Inizia nuova chat</string>
    <string name="start_voice_call">Avvia chiamata voce</string>
    <string name="start_video_call">Avvia chiamata video</string>

    <string name="option_send_files">Invia file</string>
    <string name="option_take_photo_video">Cattura foto o video</string>

    <!-- Authentication -->
    <string name="auth_login">Accedi</string>
    <string name="auth_register">Registrati</string>
    <string name="auth_submit">Invia</string>
    <string name="auth_skip">Salta</string>
    <string name="auth_send_reset_email">Invia email di ripristino</string>
    <string name="auth_return_to_login">Torna alla schermata di accesso</string>
    <string name="auth_user_id_placeholder">Email o nome utente</string>
    <string name="auth_password_placeholder">Password</string>
    <string name="auth_new_password_placeholder">Nuova password</string>
    <string name="auth_user_name_placeholder">Nome utente</string>
    <string name="auth_add_email_message">Aggiungi un indirizzo email al tuo account per farti trovare e per poter resettare la password.</string>
    <string name="auth_add_phone_message">Aggiungi un numero di telefono al tuo account per farti trovare.</string>
    <string name="auth_add_email_phone_message">Aggiungi un indirizzo email e/o un numero di telefono al tuo account per farti trovare.

L\'indirizzo email ti permetterà anche di resettare la password.</string>
    <string name="auth_add_email_and_phone_message">Aggiungi un indirizzo email ed un numero di telefono al tuo account per farti trovare.

L\'indirizzo email ti permetterà anche di resettare la password.</string>
    <string name="auth_email_placeholder">Indirizzo email</string>
    <string name="auth_opt_email_placeholder">Indirizzo email (facoltativo)</string>
    <string name="auth_phone_number_placeholder">Numero di telefono</string>
    <string name="auth_opt_phone_number_placeholder">Numero di telefono (facoltativo)</string>
    <string name="auth_repeat_password_placeholder">Conferma la password</string>
    <string name="auth_repeat_new_password_placeholder">Conferma la nuova password</string>
    <string name="auth_invalid_login_param">Nome utente e/o password non corretti</string>
    <string name="auth_invalid_user_name">Il nome utente può contenere solo lettere, numeri, punti, trattini e linee basse</string>
    <string name="auth_invalid_password">Password troppo breve (min 6)</string>
    <string name="auth_missing_password">Password mancante</string>
    <string name="auth_invalid_email">"Non risulta un indirizzo email valido"</string>
    <string name="auth_invalid_phone">"Non risulta un numero di telefono valido"</string>
    <string name="auth_email_already_defined">L\'indirizzo email è già stato definito.</string>
    <string name="auth_missing_email">Indirizzo email mancante</string>
    <string name="auth_missing_phone">Numero di telefono mancante</string>
    <string name="auth_missing_email_or_phone">Indirizzo email o numero di telefono mancante</string>
    <string name="auth_invalid_token">Token non valido</string>
    <string name="auth_password_dont_match">Le password non corrispondono</string>
    <string name="auth_forgot_password">Password dimenticata?</string>
    <string name="auth_use_server_options">Usa opzioni server personalizzate (avanzate)</string>
    <string name="auth_email_validation_message">Per favore controlla la tua email per proseguire la registrazione</string>
    <string name="auth_threepid_warning_message">La registrazione con email e numero di telefono in una volta sola non è ancora supportata (relative API in sviluppo). Sarà utilizzato solo il numero di telefono.

Puoi aggiungere la tua email al tuo profilo dalle impostazioni.</string>
    <string name="auth_recaptcha_message">Questo server home vorrebbe assicurarsi che tu non sia un robot</string>
    <string name="auth_username_in_use">Nome utente in uso</string>
    <string name="auth_home_server">Server home:</string>
    <string name="auth_identity_server">Server identità:</string>
    <string name="auth_reset_password_next_step_button">Ho verificato il mio indirizzo email</string>
    <string name="auth_reset_password_message">Per ripristinare la password, inserisci l\'indirizzo email associato al tuo account:</string>
    <string name="auth_reset_password_missing_email">L\'indirizzo email associato al tuo account deve essere inserito.</string>
    <string name="auth_reset_password_missing_password">Una nuova password deve essere inserita.</string>
    <string name="auth_reset_password_email_validation_message">Un\'email è stata inviata a %s. Appena avrai seguito il link lì contenuto, clicca qui sotto.</string>
    <string name="auth_reset_password_error_unauthorized">Verifica indirizzo email fallita: assicurati di aver cliccato sul link contenuto nell\'email</string>
    <string name="auth_reset_password_success_message">La tua password è stata ripristinata.

Sei stato disconnesso da tutti i dispositivi e non riceverai più alcuna notifica. Per riabilitare le notifiche, riconnettiti su ciascun dispositivo.</string>

    <!-- Login Screen -->
    <string name="login_error_must_start_http">L\'URL deve iniziare con http[s]://</string>
    <string name="login_error_network_error">Impossibile accedere: errore di rete</string>
    <string name="login_error_unable_login">Impossibile accedere</string>
    <string name="login_error_registration_network_error">Impossibile registrarsi: errore di rete</string>
    <string name="login_error_unable_register">Impossibile registrarsi</string>
    <string name="login_error_unable_register_mail_ownership">Impossibile registrarsi: difetto proprietà dell\'email</string>
    <string name="login_error_invalid_home_server">Inserisci un URL valido</string>

    <string name="login_error_forbidden">Nome utente/password non validi</string>
    <string name="login_error_unknown_token">Il token di accesso specificato non è stato riconosciuto</string>
    <string name="login_error_bad_json">JSON malformato</string>
    <string name="login_error_not_json">Non conteneva un JSON valido</string>
    <string name="login_error_limit_exceeded">Sono state inviate troppe richieste</string>
    <string name="login_error_user_in_use">Questo nome utente è già in uso</string>
    <string name="login_error_login_email_not_yet">Il link nell\'email non è ancora stato cliccato</string>

    <!-- crypto warnings -->
    <string name="e2e_need_log_in_again">È necessario eseguire nuovamente l\'accesso per generare le chiavi di crittografia da-utente-a-utente per questo dispositivo ed inviare la chiave pubblica al server home.
Ciò può capitare solo una volta.
Ci scusiamo per l\'inconveniente.</string>

    <!-- read receipts list Screen -->
    <string name="read_receipts_list">Elenco ricevute lette</string>

    <!-- accounts list Screen -->

    <!-- image size selection -->
    <string name="compression_options">Invia come </string>
    <string name="compression_opt_list_original">Originario</string>
    <string name="compression_opt_list_large">Grande</string>
    <string name="compression_opt_list_medium">Medio</string>
    <string name="compression_opt_list_small">Piccolo</string>

    <!-- media upload / download messages -->
    <string name="attachment_cancel_download">"Annullare il download?</string>
    <string name="attachment_cancel_upload">Annullare l\'upload?</string>
    <string name="attachment_remaining_time_seconds">%d s</string>
    <string name="attachment_remaining_time_minutes">%1$dm %2$ds</string>

    <!-- room creation dialog Screen -->
    <string name="yesterday">Ieri</string>
    <string name="today">Oggi</string>

    <!-- room info dialog Screen -->
    <string name="room_info_room_name">Nome stanza</string>
    <string name="room_info_room_topic">Argomento stanza</string>

    <!-- call string -->
    <string name="call_connected">Chiamata connessa</string>
    <string name="call_connecting">Chiamata in connessione…</string>
    <string name="call_ended">Chiamata terminata</string>
    <string name="call_ring">Sto chiamando…</string>
    <string name="incoming_call">Chiamata in arrivo</string>
    <string name="incoming_video_call">Videochiamata in arrivo</string>
    <string name="incoming_voice_call">Chiamata voce in arrivo</string>
    <string name="call_in_progress">Chiamata in corso</string>

    <string name="call_error_user_not_responding">Ricezione fallita da parte del destinatario.</string>
    <string name="call_error_ice_failed">Fallita connessione al supporto multimediale</string>
    <string name="call_error_camera_init_failed">Impossibile avviare la fotocamera</string>
    <string name="call_error_answered_elsewhere">chiamata risposta altrove</string>

    <!-- medias picker string -->
    <string name="media_picker_both_capture_title">Cattura foto o video</string>
    <string name="media_picker_cannot_record_video">Impossibile registrare video</string>

    <!-- permissions Android M -->
    <string name="permissions_rationale_popup_title">Informazione</string>
    <string name="permissions_rationale_msg_storage">Riot necessita del permesso di accedere alla tua galleria di foto e video per inviare e salvare allegati.

Per favore consenti l\'accesso nella prossima finestra così da poter inviare file dal tuo telefono.</string>
    <string name="permissions_rationale_msg_camera">Riot necessita del permesso di accedere alla fotocamera per scattare foto e fare videochiamate.</string>
    <string name="permissions_rationale_msg_camera_explanation">

Per favore dai l\'autorizzazione nella prossima finestra al fine di effettuare la chiamata.</string>
    <string name="permissions_rationale_msg_record_audio">Riot necessita del permesso di accedere al microfono per eseguire chiamate audio.</string>
    <string name="permissions_rationale_msg_record_audio_explanation">

Per favore dai l\'autorizzazione nella prossima finestra al fine di effettuare la chiamata.</string>
    <string name="permissions_rationale_msg_camera_and_audio">Riot necessita del permesso di accedere alla fotocamera ed al microfono per eseguire videochiamate.

Per favore consenti l\'accesso nella prossima finestra per potere effettuare la chiamata.</string>
    <string name="permissions_rationale_msg_contacts">Riot necessita del permesso di accedere alla tua rubrica per trovare altri utenti Matrix basandosi sulla loro email e sul numero di telefono.

Per favore consenti l\'accesso nella prossima finestra in modo da scoprire i contatti in rubrica raggiungibili da Riot.</string>
    <string name="permissions_msg_contacts_warning_other_androids">Riot necessita del permesso di accedere alla tua rubrica per trovare altri utenti Matrix basandosi sulla loro email e sul numero di telefono.

Consentire a Riot di accedere ai tuoi contatti?</string>

    <string name="permissions_action_not_performed_missing_permissions">Spiacenti… azione non eseguita a causa di mancate autorizzazioni</string>

    <!-- medias slider string -->
    <string name="media_slider_saved">Salvato</string>
    <string name="media_slider_saved_message">Salva nei download</string>
    <string name="yes">SÌ</string>
    <string name="no">NO</string>
    <string name="_continue">Continua</string>

    <!-- Actions -->
    <string name="remove">Rimuoviti</string>
    <string name="join">Unisciti</string>
    <string name="preview">Anteprima</string>
    <string name="reject">Rifiuta</string>

    <!-- Room -->
    <string name="room_jump_to_first_unread">Primo messaggio non letto.</string>

    <!-- Room Preview -->
    <string name="room_preview_invitation_format">Sei stato invitato ad unirti in questa stanza da %s</string>
    <string name="room_preview_unlinked_email_warning">Questo invito è stato spedito da %s, che non è associato a questo account.
È possibile che tu voglia connetterti con un altro account, o aggiungere l\'email a questo account.</string>
    <string name="room_preview_try_join_an_unknown_room">Stai provando ad accedere a %s. Desideri entrare per partecipare alla discussione?</string>
    <string name="room_preview_try_join_an_unknown_room_default">una stanza</string>
    <string name="room_preview_room_interactions_disabled">Questa è l\'anteprima della stanza. Le interazioni con la stanza sono state disabilitate.</string>

    <!-- Chat creation -->
    <string name="room_creation_title">Nuova chat</string>
    <string name="room_creation_add_member">Aggiungi membro</string>
    <string name="room_title_one_member">1 membro</string>
    <string name="room_e2e_alert_title">Attenzione!</string>
    <string name="room_e2e_alert_message">La crittografia da-utente-a-utente è in beta e potrebbe non essere affidabile.

Non dovresti ancora fidarti di essa per proteggere i tuoi dati.

I dispositivi non saranno in grado di decriptare la cronologia prima del loro ingresso nella stanza.

I messaggi criptati non saranno visibili ai riceventi (client) che non hanno ancora implementato la crittografia.</string>

    <!--  Time -->
    <string name="format_time_s">s</string>
    <string name="format_time_m">m</string>
    <string name="format_time_h">o</string>
    <string name="format_time_d">g</string>

    <!--  Chat participants -->
    <string name="room_participants_leave_prompt_title">Lascia stanza</string>
    <string name="room_participants_leave_prompt_msg">Sei sicuro di voler uscire dalla stanza?</string>
    <string name="room_participants_remove_prompt_msg">Sei sicuro di voler rimuovere %s da questa chat?</string>
    <string name="room_participants_create">Crea</string>

    <string name="room_participants_online">Online</string>
    <string name="room_participants_offline">Offline</string>
    <string name="room_participants_idle">Inattivo</string>
    <string name="room_participants_now">ora</string>
    <string name="room_participants_ago">fa</string>

    <string name="room_participants_header_admin_tools">STRUMENTI ADMIN</string>
    <string name="room_participants_header_call">CHIAMATA</string>
    <string name="room_participants_header_direct_chats">CHAT DIRETTE</string>
    <string name="room_participants_header_devices">DISPOSITIVI</string>

    <string name="room_participants_action_invite">Invita</string>
    <string name="room_participants_action_leave">Lascia questa stanza</string>
    <string name="room_participants_action_remove">Rimuovi da questa stanza</string>
    <string name="room_participants_action_ban">Bandisci</string>
    <string name="room_participants_action_unban">Rimuovi messa al bando</string>
    <string name="room_participants_action_set_default_power_level">Ripristina ad utente normale</string>
    <string name="room_participants_action_set_moderator">Rendi moderatore</string>
    <string name="room_participants_action_set_admin">Rendi amministratore</string>
    <string name="room_participants_action_ignore">Nascondi tutti i messaggi di questo utente</string>
    <string name="room_participants_action_unignore">Mostra tutti i messaggi di questo utente</string>
    <string name="room_participants_invite_search_another_user">ID utente, nome o email</string>
    <string name="room_participants_action_mention">Citazione</string>
    <string name="room_participants_action_devices_list">Mostra elenco dispositivi</string>
    <string name="room_participants_power_level_prompt">Non potrai annullare questa modifica in quanto promuoverai l\'utente al tuo stesso livello di potere.
Sicuro di procedere?</string>

    <string name="room_participants_invite_prompt_msg">"Sicuro di voler invitare %s in questa chat?"</string>

    <!-- invitation -->
    <string name="people_search_invite_by_id"><u>Invita tramite ID</u></string>
    <string name="people_search_local_contacts">CONTATTI LOCALI (%d)</string>
    <string name="people_search_user_directory">ELENCO UTENTI (%s)</string>
    <string name="people_search_filter_text">Solo utenti Matrix</string>

    <string name="people_search_invite_by_id_dialog_title">Invita utente tramite ID</string>
    <string name="people_search_invite_by_id_dialog_description">Per favore inserisci uno o più indirizzi email o ID Matrix</string>
    <string name="people_search_invite_by_id_dialog_hint">Email o ID Matrix</string>

    <!--  Chat -->
    <string name="room_menu_search">Cerca</string>
    <string name="room_one_user_is_typing">%s sta scrivendo…</string>
    <string name="room_two_users_are_typing">%1$s &amp; %2$s stanno scrivendo…</string>
    <string name="room_many_users_are_typing">%1$s &amp; %2$s &amp; altri stanno scrivendo…</string>
    <string name="room_message_placeholder_encrypted">Messaggio criptato…</string>
    <string name="room_message_placeholder_not_encrypted">Messaggio non criptato…</string>
    <string name="room_offline_notification">La connessione al server è stata persa.</string>
    <string name="room_unsent_messages_notification">Messaggi non inviati. %1$s o %2$s ora?</string>
    <string name="room_unknown_devices_messages_notification">Messaggi non inviati a causa di dispositivi sconosciuti qui presenti. %1$s o %2$s ora?</string>
    <string name="room_prompt_resend">Rispedisci tutto</string>
    <string name="room_prompt_cancel">annulla tutto</string>
    <string name="room_resend_unsent_messages">Rinvia messaggi non spediti</string>
    <string name="room_delete_unsent_messages">Elimina messaggi non spediti</string>
    <string name="room_message_file_not_found">File non trovato</string>
    <string name="room_do_not_have_permission_to_post">Non hai il permesso di pubblicare in questa stanza</string>
    <string name="room_new_message_notification">1 nuovo messaggio</string>

    <!-- unrecognized SSL certificate -->
    <string name="ssl_trust">Fidati</string>
    <string name="ssl_do_not_trust">Non fidarti</string>
    <string name="ssl_logout_account">Disconnetti</string>
    <string name="ssl_remain_offline">Ignora</string>
    <string name="ssl_fingerprint_hash">Impronta digitale (%s):</string>
    <string name="ssl_could_not_verify">Impossibile verificare l\'identità del server remoto.</string>
    <string name="ssl_cert_not_trust">Ciò potrebbe significare che qualcuno sta intercettando il tuo traffico, oppure il tuo telefono non riconosce come affidabile il certificato fornito dal server remoto.</string>
    <string name="ssl_cert_new_account_expl">Se l\'amministratore del server ha dichiarato che questa anomalia è prevista, assicurati che l\'impronta digitale corrisponda a quella fornita da loro.</string>
    <string name="ssl_unexpected_existing_expl">Il certificato è cambiato rispetto a quello ritenuto affidabile dal tuo telefono. Questo è ESTREMAMENTE INSOLITO. Si raccomanda di NON ACCETTARE questo nuovo certificato.</string>
    <string name="ssl_expected_existing_expl">Il certificato è cambiato da quello precedente ritenuto affidabile ad uno non affidabile. Il server potrebbe aver rinnovato il proprio certificato. Contatta l\'amministratore del server per chiedere l\'impronta digitale prevista.</string>
    <string name="ssl_only_accept">Accetta il certificato SOLO se l\'amministratore ha pubblicato un\'impronta digitale che corrisponda a quella qua sopra.</string>
    <string name="ssl_fingerprint_example">00 00 00 00 00 00 00 00 00 00 00 00 00 00 00 00 00 00 00 00 00 00 00 00 00 00 00 00 00 00 00 00</string>

    <!-- Room Details -->
    <string name="room_details_title">Dettagli stanza</string>
    <string name="room_details_people">Persone</string>
    <string name="room_details_files">File</string>
    <string name="room_details_settings">Impostazioni</string>
    <string name="room_details_selected">selezionati</string>
    <string name="malformed_id">ID malformato. Dovrebbe essere un indirizzo email o un ID Matrix come \'@localpart:domain\'</string>
    <string name="room_details_people_invited_group_name">INVITATI</string>
    <string name="room_details_people_present_group_name">AGGIUNTI</string>

    <!-- Room events -->
    <string name="room_event_action_report_prompt_reason">Motivo per segnalare questo contenuto</string>
    <string name="room_event_action_report_prompt_ignore_user">Desideri nascondere tutti i messaggi di questo utente?</string>
    <string name="room_event_action_cancel_upload">Annulla caricamento</string>
    <string name="room_event_action_cancel_download">Annulla scaricamento</string>

    <!-- Room display name -->
    <string name="room_displayname_invite_from">Invito da %s</string>
    <string name="room_displayname_room_invite">Invito nella stanza</string>
    <string name="room_displayname_two_members">%1$s e %2$s</string>
    <string name="room_displayname_no_title">Stanza vuota</string>

    <!-- Search -->
    <string name="search_hint">Cerca</string>
    <string name="search_members_hint">Filtra membri della stanza</string>
    <string name="search_no_results">Nessun risultato</string>
    <string name="tab_title_search_rooms">STANZE</string>
    <string name="tab_title_search_messages">MESSAGGI</string>
    <string name="tab_title_search_people">PERSONE</string>
    <string name="tab_title_search_files">FILE</string>

    <!-- Room recents -->
    <string name="room_recents_join">ENTRARE</string>
    <string name="room_recents_directory">ELENCO</string>
    <string name="room_recents_favourites">PREFERITI</string>
    <string name="room_recents_conversations">STANZE</string>
    <string name="room_recents_low_priority">BASSA PRIORITÀ</string>
    <string name="room_recents_invites">INVITI</string>
    <string name="room_recents_start_chat">Avvia chat</string>
    <string name="room_recents_create_room">Crea stanza</string>
    <string name="room_recents_join_room">Entra nella stanza</string>
    <string name="room_recents_join_room_title">Entra in una stanza</string>
    <string name="room_recents_join_room_prompt">Digita ID o soprannome (alias)</string>

    <!-- Directory -->
    <string name="directory_search_results_title">Esplora elenco</string>
    <string name="directory_search_room">%1$d stanza</string>
    <string name="directory_search_room_for">%1$d stanza trovata per %2$s</string>
    <string name="directory_searching_title">Ricerca in corso…</string>

    <!-- home room settings -->
    <string name="room_settings_favourite">Preferito</string>
    <string name="room_settings_de_prioritize">Bassa priorità</string>
    <string name="room_settings_direct_chat">Chat diretta</string>
    <string name="room_settings_leave_conversation">Lascia conversazione</string>
    <string name="room_settings_forget">Dimentica</string>

    <!-- home sliding menu -->
    <string name="room_sliding_menu_messages">Messaggi</string>
    <string name="room_sliding_menu_settings">Impostazioni</string>
    <string name="room_sliding_menu_version">Versione</string>
    <string name="room_sliding_menu_term_and_conditions">Termini e condizioni</string>
    <string name="room_sliding_menu_third_party_notices">Avvisi di terze parti</string>
    <string name="room_sliding_menu_copyright">Copyright</string>
    <string name="room_sliding_menu_privacy_policy">Politica sulla privacy</string>

    <!-- Vector Settings -->

    <string name="settings_profile_picture">Immagine profilo</string>
    <string name="settings_display_name">Nome visualizzato</string>
    <string name="settings_email_address">Email</string>
    <string name="settings_add_email_address">Aggiungi indirizzo email</string>
    <string name="settings_phone_number">Telefono</string>
    <string name="settings_add_phone_number">Aggiungi numero di telefono</string>
    <string name="settings_summary_app_info_link">Informazioni di sistema per l\'applicazione</string>
    <string name="settings_title_app_info_link">Informazioni applicazione</string>

    <string name="settings_enable_all_notif">Abilita notifiche per questo account</string>
    <string name="settings_enable_this_device">Abilita notifiche per questo dispositivo</string>
    <string name="settings_turn_screen_on">Accendi lo schermo per 3 secondi alla notifica</string>

    <string name="settings_messages_in_one_to_one">Msg nelle chat uno-a-uno</string>
    <string name="settings_messages_in_group_chat">Msg nelle chat di gruppo</string>
    <string name="settings_invited_to_room">Quando sono invitato in una stanza</string>
    <string name="settings_call_invitations">Invito ad una chiamata</string>
    <string name="settings_messages_sent_by_bot">Messaggi inviati da bot</string>

    <string name="settings_start_on_boot">Esegui all\'avvio</string>
    <string name="settings_background_sync">Sincronizzazione in sottofondo</string>
    <string name="settings_enable_background_sync">Abilita sync in sottofondo</string>
    <string name="settings_set_sync_timeout">Attesa per una richiesta di sync</string>
    <string name="settings_set_sync_delay">Pausa tra due richieste di sync</string>
    <string name="settings_second">secondo</string>
    <string name="settings_seconds">secondi</string>

    <string name="settings_version">Versione</string>
    <string name="settings_olm_version">Versione olm</string>
    <string name="settings_app_term_conditions">Termini e condizioni</string>
    <string name="settings_third_party_notices">Avvisi di terze parti</string>
    <string name="settings_copyright">Copyright</string>
    <string name="settings_privacy_policy">Politica sulla privacy</string>
    <string name="settings_clear_cache">Elimina cache</string>
    <string name="settings_clear_medias_cache">Elimina cache file media</string>
    <string name="settings_keep_media">Conserva file media</string>

    <string name="settings_user_settings">Impostazioni utente</string>
    <string name="settings_notifications">Notifiche</string>
    <string name="settings_ignored_users">Utenti ignorati</string>
    <string name="settings_other">Altro</string>
    <string name="settings_advanced">Avanzate</string>
    <string name="settings_cryptography">Crittografia</string>
    <string name="settings_notifications_targets">Target delle notifiche</string>
    <string name="settings_contact">Contatti locali</string>
    <string name="settings_contacts_app_permission">Autorizzazione contatti</string>
    <string name="settings_contacts_phonebook_country">Nazione rubrica telefonica</string>
    <string name="settings_home_display">Schermata iniziale</string>
    <string name="settings_pin_missed_notifications">Segna le stanze con notifiche perse</string>
    <string name="settings_pin_unread_messages">Segna le stanze con messaggi non letti</string>
    <string name="settings_devices_list">Dispositivi</string>
    <string name="settings_hide_read_receipts">Nascondi conferme di lettura</string>
    <string name="settings_dont_send_typings_notifs">Non comunicare che stai scrivendo</string>
    <string name="settings_always_show_timestamps">Mostra sempre data e ora dei messaggi</string>
    <string name="settings_disable_markdown">Disattiva la formattazione markdown quando si invia</string>
    <string name="settings_data_save_mode">Modalità risparmio banda</string>

    <string name="devices_details_dialog_title">Dettagli dispositivo</string>
    <string name="devices_details_id_title">ID</string>
    <string name="devices_details_name_title">Nome</string>
    <string name="devices_details_device_name">Nome dispositivo</string>
    <string name="devices_details_last_seen_title">Ultima visualizzazione</string>
    <string name="devices_details_last_seen_format">%1$s @ %2$s</string>
    <string name="devices_details_time_format">HH:mm:ss</string>
    <string name="devices_delete_dialog_text">Questa operazione richiede un\'autenticazione aggiuntiva.\nPer proseguire, inserisci la tua password.</string>
    <string name="devices_delete_dialog_title">Autenticazione</string>
    <string name="devices_delete_pswd">Password:</string>
    <string name="devices_delete_submit_button_label">Invia</string>

    <string name="settings_logged_in">Connesso come</string>
    <string name="settings_home_server">Server home</string>
    <string name="settings_identity_server">Server identità</string>

    <string name="settings_user_interface">Interfaccia utente</string>
    <string name="settings_interface_language">Lingua interfaccia</string>
    <string name="settings_select_language">Scegli una lingua</string>

    <string name="account_email_validation_title">In attesa di verifica</string>
    <string name="account_email_validation_message">Controlla la tua email e clicca sul link lì contenuto. Fatto questo, clicca su Continua.</string>
    <string name="account_email_validation_error">Impossibile verificare l\'indirizzo email. Controlla la tua email e clicca sul link lì contenuto. Fatto questo, clicca su Continua</string>
    <string name="account_email_already_used_error">Questo indirizzo email è già in uso</string>
    <string name="account_email_not_found_error">Invio email fallito: l\'indirizzo email non è stato trovato</string>
    <string name="account_phone_number_already_used_error">Questo numero di telefono è già in uso</string>

    <string name="settings_change_password">Cambia password</string>
    <string name="settings_old_password">vecchia password</string>
    <string name="settings_new_password">nuova password</string>
    <string name="settings_confirm_password">conferma password</string>
    <string name="settings_fail_to_update_password">Fallito l\'aggiornamento password</string>
    <string name="settings_password_updated">La tua password è stata aggiornata</string>
    <string name="settings_unignore_user">Mostra tutti i messaggi di %s?</string>

    <string name="settings_delete_notification_targets_confirmation">Sicuro di voler rimuovere questo target di notifica?</string>

    <string name="settings_delete_threepid_confirmation">Sicuro di voler rimuovere %1$s %2$s?</string>

    <string name="settings_select_country">Scegli una nazione</string>

    <string name="settings_phone_number_country_label">Nazione</string>
    <string name="settings_phone_number_country_error">Per favore scegli una nazione</string>
    <string name="settings_phone_number_label">Numero di telefono</string>
    <string name="settings_phone_number_error">Numero di telefono non valido per la nazione selezionata</string>
    <string name="settings_phone_number_verification">Verifica numero di telefono</string>
    <string name="settings_phone_number_verification_instruction">"Un SMS è stato spedito con il codice di attivazione. Per favore inserisci il codice qui sotto."</string>
    <string name="settings_phone_number_verification_error_empty_code">Inserisci un codice di attivazione</string>
    <string name="settings_phone_number_verification_error">Errore durante la convalida del numero di telefono</string>
    <string name="settings_phone_number_code">Codice</string>

    <!-- medias saving settings -->
    <string name="media_saving_period_3_days">3 giorni</string>
    <string name="media_saving_period_1_week">1 settimana</string>
    <string name="media_saving_period_1_month">1 mese</string>
    <string name="media_saving_period_forever">Per sempre</string>

    <!-- Room Settings -->

    <!-- room global settings-->
    <string name="room_settings_room_photo">Immagine stanza</string>
    <string name="room_settings_room_name">Nome stanza</string>
    <string name="room_settings_topic">Argomento</string>
    <string name="room_settings_room_tag">Tag stanza</string>
    <string name="room_settings_tag_pref_dialog_title">Taggata come:</string>

    <!-- Room settings: Room tag -->
    <string name="room_settings_tag_pref_entry_favourite">Preferito</string>
    <string name="room_settings_tag_pref_entry_low_priority">Bassa priorità</string>
    <string name="room_settings_tag_pref_entry_none">Niente</string>
    <string name="room_settings_tag_pref_no_tag">non taggato</string>
    <string name="room_settings_tag_pref_entry_value_favourite">preferito</string>
    <string name="room_settings_tag_pref_entry_value_low_priority">bassa</string>
    <string name="room_settings_tag_pref_entry_value_none">niente</string>

    <!-- room settings : access and visibility -->
    <string name="room_settings_category_access_visibility_title">Accesso e visibilità</string>
    <string name="room_settings_directory_visibility">Mostra questa stanza nell\'elenco delle stanze</string>
    <string name="room_settings_room_access_rules_pref_title">Accesso alla stanza</string>
    <string name="room_settings_room_read_history_rules_pref_title">Leggibilità cronologia della stanza</string>
    <string name="room_settings_room_read_history_rules_pref_dialog_title">Chi può leggere la cronologia?</string>
    <string name="room_settings_room_access_rules_pref_dialog_title">Chi può entrare in questa stanza?</string>

    <!-- Room settings, access and visibility : WHO CAN READ HISTORY? (read rule) -->
    <string name="room_settings_read_history_entry_anyone">Chiunque</string>
    <string name="room_settings_read_history_entry_members_only_option_time_shared">Solo i membri (dal momento in cui questa opzione è stata selezionata)</string>
    <string name="room_settings_read_history_entry_members_only_invited">Solo i membri (dal momento in cui vengono invitati)</string>
    <string name="room_settings_read_history_entry_members_only_joined">Solo i membri (dal momento in cui entrano nella stanza)</string>

    <!-- Room settings: "Who can access this room?" (access rule) -->
    <string name="room_settings_room_access_warning">Per indirizzare con un link ad una stanza, essa deve avere un indirizzo.</string>
    <string name="room_settings_room_access_entry_only_invited">Solo le persone che sono state invitate</string>
    <string name="room_settings_room_access_entry_anyone_with_link_apart_guest">Chiunque conosca il link della stanza, eccetto gli ospiti</string>
    <string name="room_settings_room_access_entry_anyone_with_link_including_guest">Chiunque conosca il link della stanza, compresi gli ospiti</string>

    <!-- Room settings: banned users -->
    <string name="room_settings_banned_users_title">Utenti bannati</string>

    <!-- advanced -->
    <string name="room_settings_category_advanced_title">Avanzate</string>
    <string name="room_settings_room_internal_id">ID interno della stanza</string>
    <string name="room_settings_addresses_pref_title">Indirizzi</string>
    <string name="room_settings_labs_pref_title">Sperimentale</string>
    <string name="room_settings_labs_warning_message">Queste sono caratteristiche sperimentali che possono fallire in modo inatteso. Usare con cautela.</string>
    <string name="room_settings_labs_end_to_end">Crittografia da-utente-a-utente</string>
    <string name="room_settings_labs_end_to_end_is_active">La crittografia da-utente-a-utente è attiva</string>
    <string name="room_settings_labs_end_to_end_warnings">Devi disconnetterti per abilitare la crittografia.</string>
    <string name="room_settings_never_send_to_unverified_devices_title">Cripta solo per i dispositivi verificati</string>
    <string name="room_settings_never_send_to_unverified_devices_summary">Non inviare mai da questa stanza messaggi criptati a dispositivi non verificati.</string>

    <!-- Room settings: advanced addresses -->
    <string name="room_settings_addresses_no_local_addresses">Questa stanza non ha indirizzi locali</string>
    <string name="room_settings_addresses_add_new_address">Nuovo indirizzo (e.g #foo:matrix.org")</string>

    <string name="room_settings_addresses_invalid_format_dialog_title">Formato soprannome (alias) invalido</string>
    <string name="room_settings_addresses_invalid_format_dialog_body">\'%s\' non è un formato valido per un soprannome (alias)</string>
    <string name="room_settings_addresses_disable_main_address_prompt_msg">Non avrai un indirizzo principale specificato. L\'indirizzo principale predefinito per questa stanza sarà generato casualmente</string>
    <string name="room_settings_addresses_disable_main_address_prompt_title">Avvisi per l\'indirizzo principale</string>

    <string name="room_settings_set_main_address">Imposta come indirizzo principale</string>
    <string name="room_settings_unset_main_address">Non più come indirizzo principale</string>
    <string name="room_settings_copy_room_id">Copia ID stanza</string>
    <string name="room_settings_copy_room_address">Copia indirizzo stanza</string>

    <string name="room_settings_addresses_e2e_enabled">Crittografia abilitata in questa stanza.</string>
    <string name="room_settings_addresses_e2e_disabled">Crittografia disabilitata in questa stanza.</string>
    <string name="room_settings_addresses_e2e_encryption_warning">Abilita crittografia\n(attenzione: non può più essere disabilitata!)</string>
    <string name="room_settings_addresses_e2e_prompt_title">Attenzione!</string>
    <string name="room_settings_addresses_e2e_prompt_message">La crittografia da-utente-a-utente è in beta e potrebbe non essere affidabile.\n\nNon dovresti ancora fidarti di essa per proteggere i tuoi dati.\n\nI dispositivi non saranno in grado di decriptare la cronologia prima che entrino nella stanza.\n\nI messaggi criptati non saranno visibili ai riceventi (client) che non hanno ancora implementato la crittografia.</string>

    <!-- Directory -->
    <string name="directory_title">Elenco</string>
    <string name="settings_theme">Tema</string>

    <!-- matrix error -->
    <string name="failed_to_load_timeline_position">%s stava cercando di caricare un punto specifico della cronologia di questa stanza, ma era impossibilitato ad accedervi.</string>

    <!-- encryption dialog -->
    <string name="encryption_information_title">Informazioni crittografia da-utente-a-utente</string>

    <string name="encryption_information_device_info">Informazioni evento</string>
    <string name="encryption_information_user_id">ID utente</string>
    <string name="encryption_information_curve25519_identity_key">Chiave identità Curve25519</string>
    <string name="encryption_information_claimed_ed25519_fingerprint_key">Richiesta chiave per l\'impronta digitale Ed25519</string>
    <string name="encryption_information_algorithm">Algoritmo</string>
    <string name="encryption_information_session_id">ID sessione</string>
    <string name="encryption_information_decryption_error">Errore decifrazione</string>

    <string name="encryption_information_sender_device_information">Informazioni dispositivo mittente</string>
    <string name="encryption_information_device_name">Nome dispositivo</string>
    <string name="encryption_information_name">Nome</string>
    <string name="encryption_information_device_id">ID dispositivo</string>
    <string name="encryption_information_device_key">Chiave dispositivo</string>
    <string name="encryption_information_verification">Verifica</string>
    <string name="encryption_information_ed25519_fingerprint">Impronta digitale Ed25519</string>

    <string name="encryption_export_e2e_room_keys">Esporta chiavi da-utente-a-utente della stanza</string>
    <string name="encryption_export_room_keys">Esporta le chiavi della stanza</string>
    <string name="encryption_export_room_keys_summary">Esporta le chiavi in un file locale</string>
    <string name="encryption_export_export">Esporta</string>
    <string name="encryption_export_enter_passphrase">Inserisci frase d\'accesso (passphrase)</string>
    <string name="encryption_export_confirm_passphrase">Conferma frase d\'accesso (passphrase)</string>
    <string name="encryption_export_saved_as">Le chiavi da-utente-a-utente della stanza sono state salvate su \'%s\'</string>

    <string name="encryption_import_e2e_room_keys">Importa chiavi da-utente-a-utente nella stanza</string>
    <string name="encryption_import_room_keys">Importa chiavi nella stanza</string>
    <string name="encryption_import_room_keys_summary">Importa le chiavi da un file locale</string>
    <string name="encryption_import_import">Importa</string>
    <string name="encryption_never_send_to_unverified_devices_title">Cripta solo per i dispositivi verificati</string>
    <string name="encryption_never_send_to_unverified_devices_summary">Non inviare mai da questo dispositivo messaggi criptati a dispositivi non verificati</string>

    <string name="encryption_information_not_verified">NON verificato</string>
    <string name="encryption_information_verified">Verificato</string>
    <string name="encryption_information_blocked">Nella lista nera</string>

    <string name="encryption_information_unknown_device">dispositivo sconosciuto</string>
    <string name="encryption_information_none">niente</string>

    <string name="encryption_information_verify">Conferma</string>
    <string name="encryption_information_unverify">Sconferma</string>
    <string name="encryption_information_block">Nella lista nera</string>
    <string name="encryption_information_unblock">Non nella lista nera</string>

    <string name="encryption_information_verify_device">Verifica dispositivo</string>
    <string name="encryption_information_verify_device_warning">Per verificare che quel dispositivo è affidabile, contatta il suo proprietario utilizzando altri canali di comunicazione (ad esempio, per persona o per telefono) e chiedigli se nelle Impostazioni, sezione Crittografia, la voce Chiave dispositivo corrisponde al codice riportato qui sotto:</string>
    <string name="encryption_information_verify_device_warning2">Se esso corrisponde, premi il pulsante qui sotto per confermare la verifica. Se non corrisponde, allora qualcun altro ha intercettato la comunicazione e probabilmente vorrai metterlo nella lista nera piuttosto.\nIn futuro il processo di verifica sarà più sofisticato.</string>
    <string name="encryption_information_verify_key_match">Ho verificato che le chiavi corrispondano</string>

    <string name="e2e_enabling_on_app_update">Riot supporta ora la crittografia da-utente-a-utente, ma devi riconnetterti per abilitarla.\n\nPuoi farlo ora o più tardi dalle impostazioni dell\'applicazione.</string>

    <!-- unknown devices management -->
    <string name="unknown_devices_alert_title">La stanza contiene dispositivi sconosciuti</string>
    <string name="unknown_devices_alert_message">Questa stanza contiene dispositivi sconosciuti che non sono stati verificati.\nCiò significa che non esiste alcuna garanzia che i dispositivi appartengano agli utenti che ne rivendicano il possesso.\nSi consiglia di passare attraverso il processo di verifica per ogni dispositivo prima di continuare, ma è possibile inviare ugualmente il messaggio senza fare la verifica se preferisci.\n\nDispositivi sconosciuti:</string>

    <!-- directory activity  -->
    <string name="select_room_directory">Scegli un elenco di stanze</string>
    <string name="directory_server_fail_to_retrieve_server">Il server potrebbe essere non disponibile o sovraccarico</string>
    <string name="directory_server_type_homeserver">Digita un server per elencare le sue stanze pubbliche</string>
    <string name="directory_server_placeholder">URL server home</string>
    <string name="directory_server_all_rooms_on_server">Tutte le stanze sul server home %s</string>
    <string name="directory_server_native_rooms">Tutte le stanze native %s</string>

    <!-- historical -->
    <string name="historical_placeholder">Cerca nella cronologia</string>

    <!-- text size selection -->
    <string name="font_size">Grandezza font</string>
    <string name="tiny">Minuscolo</string>
    <string name="small">Piccolo</string>
    <string name="normal">Normale</string>
    <string name="large">Grande</string>
    <string name="larger">Più grande</string>
    <string name="largest">Grandissimo</string>
    <string name="huge">Enorme</string>
<string name="light_theme">Tema Chiaro</string>
    <string name="dark_theme">Tema Scuro</string>
    <string name="black_them">Tema Nero</string>

    <string name="notification_sync_in_progress">Sincronizzazione</string>
    <string name="settings_notification_ringtone">Suono notifiche</string>
    <string name="settings_12_24_timestamps">Mostra gli orari in formato 12 ore (es. 2:30pm)</string>
    <string name="widget_no_power_to_manage">Hai bisogno dei permessi per gestire i widget in questa stanza</string>
    <string name="event_formatter_widget_added">%1$s aggiunto da %2$s</string>
    <string name="event_formatter_widget_removed">%1$s rimosso da %2$s</string>
    <string name="settings_labs_create_conference_with_jitsi">Crea una videoconferenza con jitsi</string>
    <string name="widget_delete_message_confirmation">Sei sicuro di voler eliminare questo widget?</string>

    <!-- Widget Integration Manager -->
    <string name="widget_integration_unable_to_create">Impossibile creare il widget.</string>
    <string name="widget_integration_failed_to_send_request">Invio della richiesta fallito.</string>
    <string name="widget_integration_must_be_in_room">Non sei in questa stanza.</string>
    <string name="widget_integration_no_permission_in_room">Non hai i permessi per eseguire l\'azione in questa stanza.</string>
    <string name="widget_integration_missing_room_id">room_id mancante nella richiesta.</string>
    <string name="widget_integration_missing_user_id">user_id mancante nella richiesta.</string>
    <string name="room_add_matrix_apps">Aggiungi una Matrix app</string>
    <string name="option_take_photo">Cattura foto</string>
    <string name="option_take_video">Cattura video</string>

    <string name="settings_containing_my_display_name">Msg contenenti il nome mostrato</string>
    <string name="settings_containing_my_user_name">Msg contenenti il nome utente</string>
    <string name="settings_hide_avatar_display_name_changes_messages">Nascondi cambiamenti del nome mostrato e dell\'avatar</string>

    <string name="notification_silent_notifications">Notifiche silenziose</string>

    <string name="notification_noisy_notifications">Notifiche audio</string>
    <string name="notification_listen_for_events">In ascolto di eventi</string>
    <string name="title_activity_bug_report">Rapporto errori</string>

    <string name="login_mobile_device">Cellulare</string>

    <string name="call">Chiama</string>
    <string name="encrypted_message">Messaggio criptato</string>

<string name="title_activity_group_details">Dettagli della comunità</string>

    <string name="loading">Caricamento...</string>

    <string name="action_exit">Esci</string>
    <string name="actions">Azioni</string>
    <string name="bottom_action_groups">Comunità</string>

    <string name="home_filter_placeholder_groups">Cerca le comunità</string>

    <string name="groups_invite_header">Invita</string>
    <string name="groups_header">Comunità</string>
    <string name="no_group_placeholder">Nessun gruppo</string>

    <string name="send_bug_report_rage_shake">Agita con rabbia per segnalare un errore</string>

    <string name="start_new_chat_prompt_msg">Sicuro di voler iniziare una nuova conversazione con %s?</string>
    <string name="start_voice_call_prompt_msg">Sicuro di voler iniziare una chiamata vocale?</string>
    <string name="start_video_call_prompt_msg">Sicuro di voler iniziare una chiamata video?</string>

    <string name="groups_list">Elenco gruppi</string>

    <string name="list_members">Elenca i membri</string>
    <string name="open_chat_header">Apri intestazione</string>
    <string name="room_sync_in_progress">Sincronizzazione...</string>
    <plurals name="room_header_active_members_count">
	<item quantity="one">1 membro attivo</item>
	<item quantity="other">%d membri attivi</item>
</plurals>
    <plurals name="room_title_members">
	<item quantity="one">1 membro</item>
	<item quantity="other">%d membri</item>
</plurals>
    <string name="room_participants_kick_prompt_msg">Sei sicuro di voler cacciar fuori questo utente dalla chat?</string>
    <string name="room_participants_ban_prompt_msg">Sei sicuro di voler proibire l\'accesso alla chat a questo utente?</string>

    <plurals name="room_new_messages_notification">
	<item quantity="one">1 nuovo messaggio</item>
	<item quantity="other">%d nuovi messaggi</item>
</plurals>

    <string name="room_displayname_many_members">%1$s e %2$s</string>
    <plurals name="others">
	<item quantity="one">1 altro</item>
	<item quantity="other">%d altri</item>
</plurals>

    <plurals name="directory_search_rooms">
	<item quantity="one">1 stanza</item>
	<item quantity="other">%d stanze</item>
</plurals>
    <plurals name="directory_search_rooms_for">
	<item quantity="one">%1$s stanza trovata per %2$s</item>
	<item quantity="other">%1$s stanze trovate per %2$s</item>
</plurals>
    <string name="room_settings_all_messages_noisy">Tutti i messaggi (rumoroso)</string>
    <string name="room_settings_all_messages">Tutti i messaggi</string>
    <string name="room_settings_mention_only">Solo le citazioni</string>
    <string name="room_settings_mute">Silenzioso</string>
    <string name="room_settings_add_homescreen_shortcut">Aggiungi scorciatoia su schermata iniziale</string>

    <string name="settings_inline_url_preview">Attiva l\'anteprima degli URL in via predefinita</string>
    <string name="settings_hide_join_leave_messages">Nascondi messaggi entrato/uscito (non si applica ad inviti/ammonimenti/espulsioni)</string>
    <string name="settings_vibrate_on_mention">Vibra quando ti citano</string>

    <string name="settings_analytics">Statistiche</string>
    <string name="settings_opt_out_of_analytics">Non contribuire alle statistiche</string>
    <string name="settings_opt_out_of_analytics_summary">Riot raccoglie statistiche d\'uso anonime per consentirci di migliorare l\'applicazione.</string>

    <string name="room_settings_room_notifications_title">Notifiche</string>
    <string name="room_settings_add_new_group">Nuovo ID della comunità (es. +foo:matrix.org)</string>
    <string name="room_settings_invalid_group_format_dialog_title">ID comunità non valido</string>
    <string name="room_settings_invalid_group_format_dialog_body">\'%s\' non è un ID comunità valido</string>


    <plurals name="notification_unread_notified_messages">
	<item quantity="one">1 messaggio notificato non letto</item>
	<item quantity="other">%d messaggi notificati non letti</item>
</plurals>
    <plurals name="notification_unread_notified_messages_in_room_msgs">
	<item quantity="one">1 messaggio notificato non letto</item>
	<item quantity="other">%d messaggi notificati non letti</item>
</plurals>
    <plurals name="notification_unread_notified_messages_in_room_rooms">
	<item quantity="one">1 stanza</item>
	<item quantity="other">%d stanze</item>
</plurals>
    <string name="notification_unread_notified_messages_in_room">%1$s in %2$s</string>

    <string name="widget_creation_failure">Creazione del widget fallita</string>
    <plurals name="active_widgets">
	<item quantity="one">1 widget attivo</item>
	<item quantity="other">%d widget attivi</item>
</plurals>

    <!-- Widget Integration Manager -->
    <string name="widget_integration_room_not_visible">La stanza %s non è visibile.</string>
    <string name="settings_labs_matrix_apps">Apps di Matrix</string>
    <string name="settings_labs_native_camera">Usa fotocamera nativa</string>

    <!-- share keys -->
    <string name="you_added_a_new_device">Hai aggiunto un nuovo dispositivo \'%s\', che sta richiedendo chiavi di cifratura.</string>
    <string name="your_unverified_device_requesting">Il dispositivo non verificato \'%s\' sta richiedendo chiavi di cifratura.</string>
    <string name="start_verification">Inizia la verifica</string>
    <string name="share_without_verifying">Condividi senza verificare</string>
    <string name="ignore_request">Ignora la richiesta</string>

    <!-- conference call -->
    <string name="conference_call_warning_title">Attenzione!</string>
    <string name="conference_call_warning_message">Le chiamate in conferenza sono in sviluppo e potrebbero essere inaffidabili.</string>

    <!-- slash commands -->
    <string name="command_error">Errore di comando</string>
    <string name="unrecognized_command">Comando non riconosciuto: %s</string>

    <!-- notification statuses -->
    <string name="notification_off">Off</string>
    <string name="notification_on">On</string>
    <string name="notification_noisy">Rumoroso</string>

    <string name="create">Crea</string>
    <string name="create_community">Crea una comunità</string>
    <string name="community_name">Nome della comunità</string>
    <string name="community_name_hint">Esempio</string>
    <string name="community_id">ID della comunità</string>
    <string name="community_id_hint">esempio</string>

<<<<<<< HEAD
    // group details
    <string name="group_details_home">Home</string>
=======
    <!-- group details -->
    <string name="group_details_home">Inizio</string>
>>>>>>> 71874e68
    <string name="group_details_people">Persone</string>
    <string name="group_details_rooms">Stanze</string>
    <string name="no_users_placeholder">Nessun utente</string>

    <string name="rooms">Stanze</string>
    <string name="joined">Si è unito</string>
    <string name="invited">Invitato</string>
    <string name="filter_group_members">Filtra i membri del gruppo</string>
    <string name="filter_group_rooms">Filtra le stanze del gruppo</string>

    <string name="group_one_member">1 membro</string>
    <string name="group_members">%d membri</string>

    <string name="group_one_room">1 stanza</string>
    <string name="group_rooms">%d stanze</string>
    <string name="group_no_long_description">L\'admin della comunità non ha fornito una descrizione estesa per questa comunità.</string>

    <string name="has_been_kicked">Sei stato cacciato via da %1$s da %2$s</string>
    <string name="has_been_banned">Sei stato bandito da %1$s da %2$s</string>
    <string name="reason_colon">Motivo: %1$s</string>
    <string name="rejoin">Rientra</string>
    <string name="forget_room">Dimentica la stanza</string>

    <string name="avatar">Avatar</string>

<string name="settings_flair">Predisposizione</string>

    <string name="room_settings_no_flair">" Questa stanza non mostra predisposizione per alcuna comunità"</string>
    <string name="widget_integration_positive_power_level">Il livello di poteri deve essere un intero positivo.</string>
    <string name="notice_avatar">Avatar notifica</string>
    <string name="receipt_avatar">Avatar ricevuta</string>
    <plurals name="membership_changes">
	<item quantity="one">1 cambio d\'appartenenza</item>
	<item quantity="other">%d cambi d\'appartenenza</item>
</plurals>

    <string name="settings_notification_privacy_warning">Riot.im funziona in sottofondo per mantenere privato il contenuto delle notifiche. Puoi cambiare questa opzione per ridurre il consumo della batteria.</string>
    <string name="settings_notification_privacy">Privacy delle notifiche</string>
    <string name="settings_notification_privacy_normal">Normale</string>
    <string name="settings_notification_privacy_power_saving">Opzioni risparmio energetico</string>
    <string name="settings_notification_privacy_low_detail">Notifiche poco dettagliate</string>
    <string name="settings_notification_privacy_reduced">Privacy ridotta</string>
    <string name="settings_notification_privacy_need_permission">L\'app richiede il permesso per funzionare in sottofondo</string>
    <string name="settings_notification_privacy_no_permission">Le app <b>non</b> richiedono il permesso per funzionare in sottofondo</string>
    <string name="settings_notification_privacy_gcm">• Le notifiche vengono inviate via Google Cloud Messaging</string>
    <string name="settings_notification_privacy_metadata">• Le notifiche contengono solo metadati</string>
    <string name="settings_notification_privacy_secure_message_content">• Il contenuto del messaggio di una notifica <b>si trova al sicuro direttamente dal server home di Matrix</b></string>
    <string name="settings_notification_privacy_nosecure_message_content">• Le notifiche contengono <b>dati e metadati sul messaggio</b></string>
    <string name="settings_notification_privacy_message_content_not_shown">• Le notifiche <b>non mostreranno il contenuto del messaggio</b></string>

    <string name="startup_notification_privacy_title">Privacy notifiche</string>
    <string name="startup_notification_privacy_message">Riot può funzionare in sottofondo per gestire le tue notifiche in modo sicuro e privato (ciò può influenzare la durata della batteria).</string>
    <string name="startup_notification_privacy_button_grant">Concedi l\'autorizzazione</string>
    <string name="startup_notification_privacy_button_other">Scegli un\'altra opzione</string>

    <string name="title_activity_choose_sticker">Invia un adesivo</string>

    <string name="option_send_sticker">Invia adesivo</string>
    <string name="no_sticker_application_dialog_content">Non hai ancora alcun pacco di adesivi attivo.

Aggiungerne qualcuno ora?</string>

    <string name="settings_deactivate_account_section">Disattiva iscrizione</string>
    <string name="settings_deactivate_my_account">Disattiva il mio account</string>

    <string name="settings_opt_in_of_analytics">Invia statistiche di utilizzo</string>
    <string name="settings_opt_in_of_analytics_summary">Riot raccoglie statistiche anonime per permetterci di migliorare l\'applicazione.</string>
    <string name="settings_opt_in_of_analytics_prompt">Attiva le statistiche per aiutarci a migliorare Riot.</string>
    <string name="settings_opt_in_of_analytics_ok">Sì, voglio aiutare!</string>

    <string name="widget_integration_missing_parameter">Manca un parametro necessario.</string>
    <string name="widget_integration_invalid_parameter">Un parametro non è valido.</string>
    <string name="dialog_user_consent_content">Per continuare a usare l\'homeserver %1$s devi leggere e accettare le condizioni di utilizzo.</string>
    <string name="dialog_user_consent_submit">Leggi adesso</string>

    <string name="deactivate_account_title">Disattiva account</string>
    <string name="deactivate_account_content">Il tuo account sarà permanentemente inutilizzabile. Non potrai accedere e nessuno potrà ri-registrare lo stesso ID utente. Il tuo account abbandonerà tutte le stanze a cui partecipa e i dettagli del tuo account saranno rimossi dal server di identità. <b>Questa azione è irreversibile</b>.

Disattivare il tuo account <b>non eliminerà in modo predefinito i messaggi che hai inviato</b>. Se vuoi che noi dimentichiamo i tuoi messaggi, seleziona la casella sotto.

La visibilità dei messaggi in Matrix è simile alle email. Se dimentichiamo i messaggi significa che quelli che hai inviato non verranno condivisi con alcun utente nuovo o non registrato, ma gli utenti registrati che avevano già accesso ai messaggi avranno ancora accesso alla loro copia.</string>
    <string name="deactivate_account_delete_checkbox">Per favore dimenticate tutti i messaggi che ho inviato quando il mio account viene disattivato (Attenzione: gli utenti futuri vedranno un elenco incompleto di conversazioni)</string>
    <string name="deactivate_account_prompt_password">Per continuare, inserisci la tua password:</string>
    <string name="deactivate_account_submit">Disattiva account</string>

<string name="dialog_title_third_party_licences">Licenze di terze parti</string>

    <string name="download">Scarica</string>
    <string name="speak">Parla</string>
    <string name="clear">Svuota</string>
    <string name="e2e_re_request_encryption_key"><u>Richiedi di nuovo le chiavi di cifratura</u> dai tuoi altri dispositivi.</string>

    <string name="e2e_re_request_encryption_key_sent">Richiesta chiave inviata.</string>

    <string name="e2e_re_request_encryption_key_dialog_title">Richiesta inviata</string>
    <string name="e2e_re_request_encryption_key_dialog_content">Avvia Riot su un altro dispositivo che possa decifrare il messaggio, in modo da inviare le chiavi a questo dispositivo.</string>

    <string name="lock_screen_hint">Digita qui…</string>

    </resources><|MERGE_RESOLUTION|>--- conflicted
+++ resolved
@@ -911,14 +911,8 @@
     <string name="community_id">ID della comunità</string>
     <string name="community_id_hint">esempio</string>
 
-<<<<<<< HEAD
-    // group details
-    <string name="group_details_home">Home</string>
-=======
     <!-- group details -->
     <string name="group_details_home">Inizio</string>
->>>>>>> 71874e68
-    <string name="group_details_people">Persone</string>
     <string name="group_details_rooms">Stanze</string>
     <string name="no_users_placeholder">Nessun utente</string>
 

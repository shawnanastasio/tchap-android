<?xml version="1.0" encoding="utf-8"?>
<resources>
    <string name="riot_app_name">Tchap</string>

    <!-- server urls -->
    <string name="vector_im_server_url" translatable="false">https://vector.im</string>
    <string name="matrix_org_server_url" translatable="false">https://matrix.org</string>
    <string name="default_hs_server_url" translatable="false">https://matrix.org</string>
    <string name="default_identity_server_url" translatable="false">https://vector.im</string>

    <!-- empty means to use the active HS url -->
    <!-- set a valid URL like "https://matrix.org" to use a custom one -->
    <string name="push_server_url" translatable="false"></string>
<<<<<<< HEAD
=======

    <!--string name="settings_room_privacy_label">Privacy</string-->
>>>>>>> d5c3ac1b

    <!-- Room settings, access and visibility : WHO CAN READ HISTORY? (read rule) -->
    <string name="room_settings_read_history_entry_value_anyone" translatable="false">world_readable</string>
    <string name="room_settings_read_history_entry_value_members_only_option_time_shared" translatable="false">shared</string>
    <string name="room_settings_read_history_entry_value_members_only_invited" translatable="false">invited</string>
    <string name="room_settings_read_history_entry_value_members_only_joined" translatable="false">joined</string>

    <string-array
        name="room_directory_servers" translatable="false" >
        <!-- item>matrix.org</item  -->
    </string-array>

    <string-array name="theme_codes">
        <item>light</item>
        <item>dark</item>
        <item>black</item>
    </string-array>

    <string-array name="theme_description">
        <item>@string/light_theme</item>
        <item>@string/dark_theme</item>
        <item>@string/black_them</item>
    </string-array>
</resources><|MERGE_RESOLUTION|>--- conflicted
+++ resolved
@@ -1,6 +1,6 @@
 <?xml version="1.0" encoding="utf-8"?>
 <resources>
-    <string name="riot_app_name">Tchap</string>
+    <string name="riot_app_name">Riot.im</string>
 
     <!-- server urls -->
     <string name="vector_im_server_url" translatable="false">https://vector.im</string>
@@ -11,11 +11,8 @@
     <!-- empty means to use the active HS url -->
     <!-- set a valid URL like "https://matrix.org" to use a custom one -->
     <string name="push_server_url" translatable="false"></string>
-<<<<<<< HEAD
-=======
 
     <!--string name="settings_room_privacy_label">Privacy</string-->
->>>>>>> d5c3ac1b
 
     <!-- Room settings, access and visibility : WHO CAN READ HISTORY? (read rule) -->
     <string name="room_settings_read_history_entry_value_anyone" translatable="false">world_readable</string>
@@ -25,7 +22,7 @@
 
     <string-array
         name="room_directory_servers" translatable="false" >
-        <!-- item>matrix.org</item  -->
+        <item>matrix.org</item>
     </string-array>
 
     <string-array name="theme_codes">

<?xml version="1.0" encoding="utf-8"?>
<resources>
    <!-- use to retrieve the supported languages list -->
    <!-- should the same value as the file name -->

    <string name="resources_language">en</string>
    <string name="resources_country_code">US</string>

    <!-- theme -->
    <string name="light_theme">Light Theme</string>
    <string name="dark_theme">Dark Theme</string>
    <string name="black_them">Black Theme</string>
    <string name="status_theme">Status.im Theme</string>

    <!-- permanent notification subtitle -->
    <string name="notification_sync_in_progress">Synchronising</string>
    <string name="notification_listening_for_events">Listening for events</string>
    <string name="notification_noisy_notifications">Noisy notifications</string>
    <string name="notification_silent_notifications">Silent notifications</string>

    <!-- titles -->
    <string name="title_activity_home">Messages</string>
    <string name="title_activity_room">Room</string>
    <string name="title_activity_settings">Settings</string>
    <string name="title_activity_member_details">Member Details</string>
    <string name="title_activity_historical">Historical</string>
    <string name="title_activity_bug_report">Bug report</string>
    <string name="title_activity_group_details">Community details</string>
    <string name="title_activity_choose_sticker">Send a sticker</string>

    <string name="dialog_title_third_party_licences">Third party licences</string>

    <!-- splash screen accessibility -->
    <string name="loading">Loading...</string>

    <!-- button names -->
    <string name="ok">OK</string>
    <string name="cancel">Cancel</string>
    <string name="save">Save</string>
    <string name="leave">Leave</string>
    <string name="send">Send</string>
    <string name="copy">Copy</string>
    <string name="resend">Resend</string>
    <string name="redact">Redact</string>
    <string name="quote">Quote</string>
    <string name="download">Download</string>
    <string name="share">Share</string>
    <string name="speak">Speak</string>
    <string name="clear">Clear</string>
    <string name="later">Later</string>
    <string name="forward">Forward</string>
    <string name="permalink">Permalink</string>
    <string name="view_source">View Source</string>
    <string name="view_decrypted_source">View Decrypted Source</string>
    <string name="delete">Delete</string>
    <string name="rename">Rename</string>
    <string name="report_content">Report content</string>
    <string name="active_call">Active call</string>
    <string name="ongoing_conference_call">Ongoing conference call. Join as voice or video.</string>
    <string name="ongoing_conference_call_voice">voice</string>
    <string name="ongoing_conference_call_video">video</string>
    <string name="cannot_start_call">Cannot start the call, please try later</string>
    <string name="missing_permissions_warning">"Due to missing permissions, some features may be missing…</string>
    <string name="missing_permissions_error">"Due to missing permissions, this action is not possible.</string>
    <string name="missing_permissions_to_start_conf_call">You need permission to invite to start a conference in this room</string>
    <string name="missing_permissions_title_to_start_conf_call">Cannot start call</string>
    <string name="device_information">Device information</string>
    <string name="room_no_conference_call_in_encrypted_rooms">Conference calls are not supported in encrypted rooms</string>
    <string name="send_anyway">Send Anyway</string>
    <string name="or">or</string>
    <string name="invite">Invite</string>
    <string name="offline">Offline</string>

    <!-- actions -->
    <string name="action_exit">Exit</string>
    <string name="actions">Actions</string>
    <string name="action_sign_out">Sign out</string>
    <string name="action_sign_out_confirmation">For security, logging out will delete any end-to-end encryption keys making previous encrypted chat history unreadable if you log back in.\nSelect export to backup them before signing out.</string>
    <string name="action_voice_call">Voice Call</string>
    <string name="action_video_call">Video Call</string>
    <string name="action_global_search">Global search</string>
    <string name="action_mark_all_as_read">Mark all as read</string>
    <string name="action_historical">Historical</string>
    <string name="action_quick_reply">Quick reply</string>
    <string name="action_open">Open</string>
    <string name="action_close">Close</string>
    <string name="copied_to_clipboard">Copied to clipboard</string>
    <string name="disable">Disable</string>
    <string name="action_edit_contact_form">Edit contact form</string>
    <string name="action_forbidden">You are not authorized to perform this action</string>

    <!-- dialog titles -->
    <string name="dialog_title_confirmation">Confirmation</string>
    <string name="dialog_title_warning">Warning</string>
    <string name="dialog_title_error">Error</string>

    <!-- Bottom navigation buttons -->
    <string name="bottom_action_home">Home</string>
    <string name="bottom_action_favourites">Favourites</string>
    <string name="bottom_action_people">People</string>
    <string name="bottom_action_rooms">Rooms</string>
    <string name="bottom_action_groups">Communities</string>

    <!-- Home screen -->
    <string name="home_filter_placeholder_home">Search for rooms</string>
    <string name="home_filter_placeholder_favorites">Search for favourites</string>
    <string name="home_filter_placeholder_people">Search for people</string>
    <string name="home_filter_placeholder_rooms">Search for rooms</string>
    <string name="home_filter_placeholder_groups">Search for communities</string>

    <!-- Home fragment -->
    <string name="invitations_header">Invites</string>
    <string name="low_priority_header">Low priority</string>
    <string name="system_alerts_header">"System Alerts"</string>

    <!-- People fragment -->
    <string name="direct_chats_header">Conversations</string>
    <string name="local_address_book_header">Local address book</string>
    <string name="user_directory_header">User directory</string>
    <string name="matrix_only_filter">Matrix contacts only</string>
    <string name="no_conversation_placeholder">No conversations</string>
    <string name="no_contact_access_placeholder">You didn\'t allow Riot to access your local contacts</string>
    <string name="no_result_placeholder">No results</string>
    <string name="no_email">Email unknown</string>

    <!-- Rooms fragment -->
    <string name="rooms_header">Rooms</string>
    <string name="rooms_directory_header">Room directory</string>
    <string name="no_room_placeholder">No rooms</string>
    <string name="no_public_room_placeholder">No public rooms available</string>
    <plurals name="public_room_nb_users">
        <item quantity="one">1 user</item>
        <item quantity="other">%d users</item>
    </plurals>

    <!-- Groups fragment -->
    <string name="groups_invite_header">Invite</string>
    <string name="groups_header">Communities</string>
    <string name="no_group_placeholder">No groups</string>

    <string name="send_bug_report_include_logs">Send logs</string>
    <string name="send_bug_report_include_crash_logs">Send crash logs</string>
    <string name="send_bug_report_include_screenshot">Send screenshot</string>
    <string name="send_bug_report">Bug Report</string>
    <string name="send_bug_report_description">Please describe the bug. What did you do? What did you expect to happen? What actually happened?</string>
    <string name="send_bug_report_description_in_english">If possible, please write the description in English.</string>
    <string name="send_bug_report_placeholder">Describe your problem here</string>
    <string name="send_bug_report_logs_description">In order to diagnose problems, logs from this client will be sent with this bug report. This bug report, including the logs and the screenshot, will not be publicly visible. If you would prefer to only send the text above, please untick:</string>
    <string name="send_bug_report_alert_message">You seem to be shaking the phone in frustration. Would you like to submit a bug report?</string>
    <string name="send_bug_report_app_crashed">The application has crashed last time. Would you like to submit a crash report?</string>
    <string name="send_bug_report_rage_shake">Rage shake to report bug</string>

    <string name="send_bug_report_sent">The bug report has been successfully sent</string>
    <string name="send_bug_report_failed">The bug report failed to be sent (%s)</string>
    <string name="send_bug_report_progress">Progress (%s%%)</string>

    <string name="send_files_in">Send into</string>
    <string name="read_receipt">Read</string>

    <string name="join_room">Join Room</string>
    <string name="username">Username</string>
    <string name="create_account">Register</string>
    <string name="login">Log in</string>
    <string name="logout">Log out</string>
    <string name="hs_url">Home Server URL</string>
    <string name="identity_url">Identity Server URL</string>
    <string name="search">Search</string>

    <string name="start_new_chat">Start New Chat</string>
    <string name="start_new_chat_from_contact">Chat</string>
    <string name="start_voice_call">Start Voice Call</string>
    <string name="start_video_call">Start Video Call</string>

    <string name="option_send_voice">Send voice</string>

    <string name="start_new_chat_prompt_msg">Are you sure that you want to start a new chat with %s?</string>
    <string name="start_voice_call_prompt_msg">Are you sure that you want to start a voice call?</string>
    <string name="start_video_call_prompt_msg">Are you sure that you want to start a video call?</string>

    <string name="option_send_files">Send files</string>
    <string name="option_select_image">Select image</string>
    <string name="option_send_sticker">Send sticker</string>
    <string name="option_take_photo_video">Take photo or video</string>
    <string name="option_take_photo">Take photo</string>
    <string name="option_take_video">Take video</string>

    <!-- No sticker application dialog -->
    <string name="no_sticker_application_dialog_content">You don\'t currently have any stickerpacks enabled.\n\nAdd some now?</string>

    <!-- External application -->
    <string name="go_on_with">go on with…</string>
    <string name="error_no_external_application_found">Sorry, no external application has been found to complete this action.</string>

    <!-- Authentication -->
    <string name="auth_login">Log in</string>
    <string name="auth_register">Register</string>
    <string name="go_login">I already have an account</string>
    <string name="go_register">I want to create an account</string>
    <string name="auth_submit">Submit</string>
    <string name="auth_skip">Skip</string>
    <string name="auth_send_reset_email">Send Reset Email</string>
    <string name="auth_return_to_login">Return to login screen</string>
    <string name="auth_user_id_placeholder">Email or user name</string>
    <string name="auth_password_placeholder">Password</string>
    <string name="auth_new_password_placeholder">New password</string>
    <string name="auth_user_name_placeholder">User name</string>
    <string name="auth_add_email_message">"Add an email address to your account to let users discover you, and let you reset password."</string>
    <string name="auth_add_phone_message">"Add a phone number to your account to let users discover you."</string>
    <string name="auth_add_email_phone_message">"Add an email address and/or a phone number to your account to let users discover you.\n\nEmail address will also let you reset your password."</string>
    <string name="auth_add_email_and_phone_message">"Add an email address and a phone number to your account to let users discover you.\n\nEmail address will also let you reset your password."</string>
    <string name="auth_email_placeholder">Email address</string>
    <string name="auth_opt_email_placeholder">Email address (optional)</string>
    <string name="auth_phone_number_placeholder">Phone number</string>
    <string name="auth_opt_phone_number_placeholder">Phone number (optional)</string>
    <string name="auth_repeat_password_placeholder">Repeat password</string>
    <string name="auth_repeat_new_password_placeholder">Confirm your new password</string>
    <string name="auth_invalid_login_param">Incorrect username and/or password</string>
    <string name="auth_invalid_user_name">User names may only contain letters, numbers, dots, hyphens and underscores</string>
    <string name="auth_invalid_password">Password too short (min 6)</string>
    <string name="auth_missing_password">Missing password</string>
    <string name="auth_invalid_email">"This doesn't look like a valid email address"</string>
    <string name="auth_invalid_phone">"This doesn't look like a valid phone number"</string>
    <string name="auth_email_already_defined">This email address is already defined.</string>
    <string name="auth_missing_email">Missing email address</string>
    <string name="auth_missing_phone">Missing phone number</string>
    <string name="auth_missing_email_or_phone">Missing email address or phone number</string>
    <string name="auth_invalid_token">Invalid token</string>
    <string name="auth_password_dont_match">Passwords don\'t match</string>
    <string name="auth_forgot_password">Forgot password?</string>
    <string name="auth_use_server_options">Use custom server options (advanced)</string>
    <string name="auth_email_validation_message">Please check your email to continue registration</string>
    <string name="auth_threepid_warning_message">Registration with email and phone number at once is not supported yet until the api exists. Only the phone number will be taken into account.\n\nYou may add your email to your profile in settings.</string>
    <string name="auth_recaptcha_message">This Home Server would like to make sure you are not a robot</string>
    <string name="auth_username_in_use">Username in use</string>
    <string name="auth_home_server">Home Server:</string>
    <string name="auth_identity_server">Identity Server:</string>
    <string name="auth_reset_password_next_step_button">I have verified my email address</string>
    <string name="auth_reset_password_message">To reset your password, enter the email address linked to your account:</string>
    <string name="auth_reset_password_missing_email">The email address linked to your account must be entered.</string>
    <string name="auth_reset_password_missing_password">A new password must be entered.</string>
    <string name="auth_reset_password_email_validation_message">An email has been sent to %s. Once you\'ve followed the link it contains, click below.</string>
    <string name="auth_reset_password_error_unauthorized">Failed to verify email address: make sure you clicked the link in the email</string>
    <string name="auth_reset_password_success_message">Your password has been reset.\n\nYou have been logged out of all devices and will no longer receive push notifications. To re-enable notifications, re-log in on each device.</string>
    <string name="start_message">Welcome to Tchap</string>

    <!-- Login Screen -->
    <string name="login_error_must_start_http">URL must start with http[s]://</string>
    <string name="login_error_network_error">Unable to login: Network error</string>
    <string name="login_error_unable_login">Unable to login</string>
    <string name="login_error_registration_network_error">Unable to register: Network error</string>
    <string name="login_error_unable_register">Unable to register</string>
    <string name="login_error_unable_register_mail_ownership">Unable to register : email ownership failure</string>
    <string name="login_error_invalid_home_server">Enter valid URL</string>
    <string name="login_mobile_device">Mobile</string>

    <string name="login_error_forbidden">Invalid username/password</string>
    <string name="login_error_unknown_token">The access token specified was not recognised</string>
    <string name="login_error_bad_json">Malformed JSON</string>
    <string name="login_error_not_json">Did not contain valid JSON</string>
    <string name="login_error_limit_exceeded">Too many requests have been sent</string>
    <string name="login_error_user_in_use">This user name is already used</string>
    <string name="login_error_login_email_not_yet">The email link which has not been clicked yet</string>

    <!-- crypto warnings -->
    <string name="e2e_need_log_in_again">You need to log back in to generate end-to-end encryption keys for this device and submit the public key to your homeserver.\nThis is a once off.\nSorry for the inconvenience.</string>

    <!-- request again e2e key -->
    <string name="e2e_re_request_encryption_key"><u>Re-request encryption keys</u> from your other devices.</string>

    <string name="e2e_re_request_encryption_key_sent">Key request sent.</string>

    <string name="e2e_re_request_encryption_key_dialog_title">Request sent</string>
    <string name="e2e_re_request_encryption_key_dialog_content">Please launch Riot on another device that can decrypt the message so it can send the keys to this device.</string>

    <!-- read receipts list Screen -->
    <string name="read_receipts_list">Read Receipts List</string>

    <!-- flairs list Screen -->
    <string name="groups_list">Groups List</string>

    <!-- Mels -->
    <plurals name="membership_changes">
        <item quantity="one">1 membership change</item>
        <item quantity="other">%d membership changes</item>
    </plurals>

    <!-- accounts list Screen -->

    <!-- image size selection -->
    <string name="compression_options">Send as </string>
    <string name="compression_opt_list_original">Original</string>
    <string name="compression_opt_list_large">Large</string>
    <string name="compression_opt_list_medium">Medium</string>
    <string name="compression_opt_list_small">Small</string>

    <!-- media upload / download messages -->
    <string name="attachment_cancel_download">"Cancel the download?</string>
    <string name="attachment_cancel_upload">Cancel the upload?</string>
    <string name="attachment_remaining_time_seconds">%d s</string>
    <string name="attachment_remaining_time_minutes">%1$dm %2$ds</string>

    <!-- room creation dialog Screen -->
    <string name="yesterday">Yesterday</string>
    <string name="today">Today</string>

    <!-- room info dialog Screen -->
    <string name="room_info_room_name">Room name</string>
    <string name="room_info_room_topic">Room topic</string>

    <!-- call string -->
    <string name="call">Call</string>
    <string name="call_connected">Call connected</string>
    <string name="call_connecting">Call connecting…</string>
    <string name="call_ended">Call ended</string>
    <string name="call_ring">Calling…</string>
    <string name="incoming_call">Incoming Call</string>
    <string name="incoming_video_call">Incoming Video Call</string>
    <string name="incoming_voice_call">Incoming Voice Call</string>
    <string name="call_in_progress">Call In Progress</string>

    <string name="call_error_user_not_responding">The remote side failed to pick up.</string>
    <string name="call_error_ice_failed">Media Connection Failed</string>
    <string name="call_error_camera_init_failed">Cannot initialize the camera</string>
    <string name="call_error_answered_elsewhere">call answered elsewhere</string>

    <!-- medias picker string -->
    <string name="media_picker_both_capture_title">Take a picture or a video"</string>
    <string name="media_picker_cannot_record_video">Cannot record video"</string>

    <!-- permissions Android M -->
    <string name="permissions_rationale_popup_title">Information</string>
    <string name="permissions_rationale_msg_storage">Riot needs permission to access your photo and video library to send and save attachments.\n\nPlease allow access on the next pop-up to be able to send files from your phone.</string>
    <string name="permissions_rationale_msg_camera">Riot needs permission to access your camera to take pictures and video calls.</string>
    <string name="permissions_rationale_msg_camera_explanation">\n\nPlease allow access on the next pop-up to be able to make the call.</string>
    <string name="permissions_rationale_msg_record_audio">Riot needs permission to access your microphone to perform audio calls.</string>
    <string name="permissions_rationale_msg_record_audio_explanation">\n\nPlease allow access on the next pop-up to be able to make the call.</string>
    <string name="permissions_rationale_msg_camera_and_audio">Riot needs permission to access your camera and your microphone to perform video calls.\n\nPlease allow access on the next pop-ups to be able to make the call.</string>
    <string name="permissions_rationale_msg_contacts">Riot needs permission to access your address book contacts to find other Matrix users based on their email and phone numbers.\n\nPlease allow access on the next pop-up to discover address book users reachable from Riot.</string>
    <string name="permissions_msg_contacts_warning_other_androids">Riot needs permission to access your address book contact to find other Matrix users based on their email and phone numbers.\n\nAllow Riot to access your contacts ?</string>

    <string name="permissions_action_not_performed_missing_permissions">Sorry.. Action not performed, due to missing permissions</string>

    <!-- medias slider string -->
    <string name="media_slider_saved">Saved</string>
    <string name="media_slider_saved_message">Save to downloads?</string>
    <string name="yes">YES</string>
    <string name="no">NO</string>
    <string name="_continue">Continue</string>

    <!-- Actions -->
    <string name="remove">Remove</string>
    <string name="join">Join</string>
    <string name="preview">Preview</string>
    <string name="reject">Reject</string>

    <!-- Room -->
    <string name="list_members">List members</string>
    <string name="open_chat_header">Open header</string>
    <string name="room_sync_in_progress">Syncing...</string>
    <string name="room_jump_to_first_unread">Jump to first unread message.</string>

    <!-- Room Preview -->
    <string name="room_preview_invitation_format">You have been invited to join this room by %s</string>
    <string name="room_preview_unlinked_email_warning">This invitation was sent to %s, which is not associated with this account.\nYou may wish to login with a different account, or add this email to your this account.</string>
    <string name="room_preview_try_join_an_unknown_room">You are trying to access %s. Would you like to join in order to participate in the discussion?</string>
    <string name="room_preview_try_join_an_unknown_room_default">a room</string>
    <string name="room_preview_room_interactions_disabled">This is a preview of this room. Room interactions have been disabled.</string>

    <!-- Chat creation -->
    <string name="room_creation_title">New Chat</string>
    <string name="room_creation_add_member">Add member</string>
    <string name="room_creation_invite_members">Invite contacts</string>
    <plurals name="room_header_active_members_count">
        <item quantity="one">1 active members</item>
        <item quantity="other">%d active members</item>
    </plurals>
    <plurals name="room_title_members">
        <item quantity="one">1 member</item>
        <item quantity="other">%d members</item>
    </plurals>
    <string name="room_title_one_member">1 member</string>
    <string name="room_e2e_alert_title">Warning!</string>
    <string name="room_e2e_alert_message">End-to-end encryption is in beta and may not be reliable.\n\nYou should not yet trust it to secure data.\n\nDevices will not yet be able to decrypt history from before they joined the room.\n\nEncrypted messages will not be visible on clients that do not yet implement encryption.</string>
    <string name="room_creation_forbidden">You are not authorized to create a room</string>
    <string name="action_not_available_yet">This action is not available yet</string>
    <!--  Time -->
    <plurals name="format_time_s">
        <item quantity="one">1s</item>
        <item quantity="other">%ds</item>
    </plurals>
    <plurals name="format_time_m">
        <item quantity="one">1m</item>
        <item quantity="other">%dm</item>
    </plurals>
    <plurals name="format_time_h">
        <item quantity="one">1h</item>
        <item quantity="other">%dh</item>
    </plurals>
    <plurals name="format_time_d">
        <item quantity="one">1d</item>
        <item quantity="other">%dd</item>
    </plurals>

    <!--  Chat participants -->
    <string name="room_participants_leave_prompt_title">Leave room</string>
    <string name="room_participants_leave_prompt_msg">Are you sure you want to leave the room?</string>
    <string name="room_participants_remove_prompt_msg">Are you sure you want to remove %s from this chat?</string>
    <string name="room_participants_create">Create</string>

    <string name="room_participants_online">Online</string>
    <string name="room_participants_offline">Offline</string>
    <string name="room_participants_idle">Idle</string>
    <!--The variable is one of "Online", "Offline" or "Idle" states above.-->
    <string name="room_participants_now">%1$s now</string>
    <!--
    The first variable is one of "Online", "Offline" or "Idle" states (with or without " now" part).
    The second variable is the formatted datetime (5s, 5m, 5h, 5d) from format_time_s/m/h/d strings.
    -->
    <string name="room_participants_ago">%1$s %2$s ago</string>

    <string name="room_participants_header_admin_tools">ADMIN TOOLS</string>
    <string name="room_participants_header_call">CALL</string>
    <string name="room_participants_header_direct_chats">DIRECT CHATS</string>
    <string name="room_participants_header_devices">DEVICES</string>

    <string name="room_participants_action_invite">Invite</string>
    <string name="room_participants_action_leave">Leave this room</string>
    <string name="room_participants_action_remove">Remove from this room</string>
    <string name="room_participants_action_ban">Ban</string>
    <string name="room_participants_action_unban">Unban</string>
    <string name="room_participants_action_set_default_power_level">Reset to normal user</string>
    <string name="room_participants_action_set_moderator">Make moderator</string>
    <string name="room_participants_action_set_admin">Make admin</string>
    <string name="room_participants_action_ignore">Hide all messages from this user</string>
    <string name="room_participants_action_unignore">Show all messages from this user</string>
    <string name="room_participants_action_unignore_prompt">Show all messages from this user?\n\nNote that this action will restart the app and it may take some time.</string>
    <string name="room_participants_invite_search_another_user">User ID, Name or email</string>
    <string name="room_participants_action_mention">Mention</string>
    <string name="room_participants_action_devices_list">Show Device List</string>
    <string name="room_participants_power_level_prompt">You will not be able to undo this change as you are promoting the user to have the same power level as yourself.\nAre you sure?</string>

    <string name="room_participants_kick_prompt_msg">Are you sure that you want to kick this user from this chat?</string>
    <string name="room_participants_ban_prompt_msg">Are you sure that you want to ban this user from this chat?</string>

    <!--
    The variable can be a single name or a string of names
    ("Alice, "+"Bob, "+"Charlie and David" > "Alice, Bob, Charlie and David)
    -->
    <string name="room_participants_invite_prompt_msg">"Are you sure you want to invite %s to this chat?"</string>
    <!-- The building block of the first part of the string of names ("Alice, "/"Bob, ") -->
    <string name="room_participants_invite_join_names">%1$s, </string>
    <!-- The second part of the string of names ("Charlie and David") -->
    <string name="room_participants_invite_join_names_and">%1$s and %2$s</string>
    <!-- First variable is the first part, and second is the second part -->
    <string name="room_participants_invite_join_names_combined">%1$s %2$s</string>

    <!-- invitation -->
    <string name="people_search_invite_by_id"><u>Invite by ID</u></string>
    <string name="people_search_local_contacts">Local contacts (%d)</string>
    <string name="people_search_user_directory">User directory (%s)</string>
    <string name="people_search_filter_text">Matrix users only</string>

    <string name="people_search_invite_by_id_dialog_title">Invite user by ID</string>
    <string name="people_search_invite_by_id_dialog_description">Please enter one or more email address or Matrix ID</string>
    <string name="people_search_invite_by_id_dialog_hint">Email or Matrix ID</string>
    <string name="people_invalid_warning_msg">Email required to invite a contact</string>
    <string name="people_edit_contact_warning_msg">Contact access impossible</string>

    <string name="room_invite_people">Do you want to invite him ? </string>
    <!--  Chat -->
    <string name="room_menu_search">Search</string>
    <string name="room_one_user_is_typing">%s is typing…</string>
    <string name="room_two_users_are_typing">%1$s &#038; %2$s are typing…</string>
    <string name="room_many_users_are_typing">%1$s &#038; %2$s &#038; others are typing…</string>
    <string name="room_message_placeholder_encrypted">Send an encrypted message…</string>
    <string name="room_message_placeholder_not_encrypted">Send a message (unencrypted)…</string>
    <string name="room_message_placeholder_reply_to_encrypted">Send an encrypted reply…</string>
    <string name="room_message_placeholder_reply_to_not_encrypted">Send a reply (unencrypted)…</string>
    <string name="room_offline_notification">Connectivity to the server has been lost.</string>
    <string name="room_unsent_messages_notification">Messages not sent. %1$s or %2$s now?</string>
    <string name="room_unknown_devices_messages_notification">Messages not sent due to unknown devices being present. %1$s or %2$s now?</string>
    <string name="room_prompt_resend">Resend all</string>
    <string name="room_prompt_cancel">cancel all</string>
    <string name="room_resend_unsent_messages">Resend unsent messages</string>
    <string name="room_delete_unsent_messages">Delete unsent messages</string>
    <string name="room_message_file_not_found">File not found</string>
    <string name="room_do_not_have_permission_to_post">You do not have permission to post to this room</string>
    <string name="room_new_message_notification">1 new message</string>
    <plurals name="room_new_messages_notification">
        <item quantity="one">1 new message</item>
        <item quantity="other">%d new messages</item>
    </plurals>

    <!-- unrecognized SSL certificate -->
    <string name="ssl_trust">Trust</string>
    <string name="ssl_do_not_trust">Do not trust</string>
    <string name="ssl_logout_account">Logout</string>
    <string name="ssl_remain_offline">Ignore</string>
    <string name="ssl_fingerprint_hash">Fingerprint (%s):</string>
    <string name="ssl_could_not_verify">Could not verify identity of remote server.</string>
    <string name="ssl_cert_not_trust">This could mean that someone is maliciously intercepting your traffic, or that your phone does not trust the certificate provided by the remote server.</string>
    <string name="ssl_cert_new_account_expl">If the server administrator has said that this is expected, ensure that the fingerprint below matches the fingerprint provided by them.</string>
    <string name="ssl_unexpected_existing_expl">The certificate has changed from one that was trusted by your phone. This is HIGHLY UNUSUAL. It is recommended that you DO NOT ACCEPT this new certificate.</string>
    <string name="ssl_expected_existing_expl">The certificate has changed from a previously trusted one to one that is not trusted. The server may have renewed its certificate. Contact the server administrator for the expected fingerprint.</string>
    <string name="ssl_only_accept">Only accept the certificate if the server administrator has published a fingerprint that matches the one above.</string>

    <!-- Room Details -->
    <string name="room_details_title">Room Details</string>
    <string name="room_details_people">People</string>
    <string name="room_details_files">Files</string>
    <string name="room_details_files_title">Shared files</string>
    <string name="room_details_settings">Settings</string>
    <plurals name="room_details_selected">
        <item quantity="one">1 selected</item>
        <item quantity="other">%d selected</item>
    </plurals>
    <string name="malformed_id">Malformed ID. Should be an email address or a Matrix ID like \'@localpart:domain\'</string>
    <string name="room_details_people_invited_group_name">INVITED</string>
    <string name="room_details_people_present_group_name">JOINED</string>

    <!-- Room events -->
    <string name="room_event_action_report_prompt_reason">Reason for reporting this content</string>
    <string name="room_event_action_report_prompt_ignore_user">Do you want to hide all messages from this user?\n\nNote that this action will restart the app and it may take some time.</string>
    <string name="room_event_action_cancel_upload">Cancel Upload</string>
    <string name="room_event_action_cancel_download">Cancel Download</string>

    <!-- Room display name -->
    <string name="room_displayname_invite_from">Invite from %s</string>
    <string name="room_displayname_room_invite">Room Invite</string>

    <!-- The 2 parameters will be members' name -->
    <string name="room_displayname_two_members">%1$s and %2$s</string>

    <plurals name="room_displayname_three_and_more_members">
        <item quantity="one">%1$s and 1 other</item>
        <item quantity="other">%1$s and %2$d others</item>
    </plurals>

    <string name="room_displayname_no_title">Empty room</string>

    <!-- Search -->
    <string name="search_hint">Search</string>
    <string name="search_members_hint">Filter room members</string>
    <string name="search_no_results">No results</string>
    <string name="tab_title_search_rooms">ROOMS</string>
    <string name="tab_title_search_messages">MESSAGES</string>
    <string name="tab_title_search_people">PEOPLE</string>
    <string name="tab_title_search_files">FILES</string>

    <!-- Room recents -->
    <string name="room_recents_join">JOIN</string>
    <string name="room_recents_directory">DIRECTORY</string>
    <string name="room_recents_favourites">FAVORITES</string>
    <string name="room_recents_conversations">ROOMS</string>
    <string name="room_recents_low_priority">LOW PRIORITY</string>
    <string name="room_recents_invites">Invites</string>
    <string name="room_recents_start_chat">Start chat</string>
    <string name="room_recents_create_room">Create room</string>
    <string name="room_recents_join_room">Join room</string>
    <string name="room_join_public_room_title">Join public room</string>
    <string name="room_join_public_room_alt_title">Join room</string>
    <string name="room_recents_join_room_title">Join a room</string>
    <string name="room_recents_join_room_prompt">Type a room id or a room alias</string>

    <!-- Directory -->
    <string name="directory_search_results_title">Browse directory</string>
    <plurals name="directory_search_rooms">
        <item quantity="one">1 room</item>
        <item quantity="other">%d rooms</item>
    </plurals>
    <plurals name="directory_search_rooms_for">
        <item quantity="one">%1$s room found for %2$s</item>
        <item quantity="other">%1$s rooms found for %2$s</item>
    </plurals>
    <string name="directory_searching_title">Searching directory..</string>

    <!-- home room settings -->
    <string name="room_settings_pin">Pin Conversation</string>
    <string name="room_settings_all_messages_noisy">All messages (noisy)</string>
    <string name="room_settings_all_messages">All messages</string>
    <string name="room_settings_mention_only">Mentions only</string>
    <string name="room_settings_mute">Mute</string>
    <string name="room_settings_favourite">Favourite</string>
    <string name="room_settings_de_prioritize">De-prioritize</string>
    <string name="room_settings_direct_chat">Direct Chat</string>
    <string name="room_settings_leave_conversation">Leave Conversation</string>
    <string name="room_settings_forget">Forget</string>
    <string name="room_settings_add_homescreen_shortcut">Add Homescreen Shortcut</string>

    <!-- home sliding menu -->
    <string name="room_sliding_menu_messages">Messages</string>
    <string name="room_sliding_menu_settings">Settings</string>
    <string name="room_sliding_menu_version">Version</string>
    <string name="room_sliding_menu_version_x">Version %s</string>
    <string name="room_sliding_menu_term_and_conditions">Terms &amp; conditions</string>
    <string name="room_sliding_menu_third_party_notices">Third party notices</string>
    <string name="room_sliding_menu_copyright">Copyright</string>
    <string name="room_sliding_menu_privacy_policy">Privacy policy</string>

    <!-- Vector Settings -->

    <string name="settings_profile_picture">Profile Picture</string>
    <string name="settings_display_name">Display Name</string>
    <string name="settings_email_address">Email</string>
    <string name="settings_add_email_address">Add email address</string>
    <string name="settings_phone_number">Phone</string>
    <string name="settings_add_phone_number">Add phone number</string>
    <string name="settings_summary_app_info_link">Application system info screen</string>
    <string name="settings_title_app_info_link">Application info</string>

    <string name="settings_notification_privacy">Notification privacy</string>
    <string name="settings_notification_privacy_warning">Riot.im runs in the background to keep your notification message content private. You can change this option to reduce battery usage.</string>
    <string name="settings_notification_privacy_normal">Normal</string>
    <string name="settings_notification_privacy_power_saving">Power-saving Options</string>
    <string name="settings_notification_privacy_low_detail">Low detail notifications</string>
    <string name="settings_notification_privacy_reduced">Reduced privacy</string>
    <string name="settings_notification_privacy_need_permission">The app needs permission to run in the background</string>
    <string name="settings_notification_privacy_no_permission">The apps does <b>not</b> need permission to run in the background</string>
    <string name="settings_notification_privacy_gcm">• Notifications are sent via Google Cloud Messaging</string>
    <string name="settings_notification_privacy_metadata">• Notifications only contain meta data</string>
    <string name="settings_notification_privacy_secure_message_content">• Message content of the notification is <b>located securely direct from the Matrix homeserver</b></string>
    <string name="settings_notification_privacy_nosecure_message_content">• Notifications contain <b>meta and message data</b></string>
    <string name="settings_notification_privacy_message_content_not_shown">• Notifications will <b>not show message content</b></string>

    <string name="settings_notification_ringtone">Notification sound</string>
    <string name="settings_enable_all_notif">Enable notifications for this account</string>
    <string name="settings_enable_this_device">Enable notifications for this device</string>
    <string name="settings_turn_screen_on">Turn the screen on for 3 seconds</string>

    <string name="settings_containing_my_display_name">Msgs containing my display name</string>
    <string name="settings_containing_my_user_name">Msgs containing my user name</string>
    <string name="settings_messages_in_one_to_one">Msgs in one-to-one chats</string>
    <string name="settings_messages_in_group_chat">Msgs in group chats</string>
    <string name="settings_invited_to_room">When i\'m invited to a room</string>
    <string name="settings_call_invitations">Call invitations</string>
    <string name="settings_messages_sent_by_bot">Messages sent by bot</string>

    <string name="settings_start_on_boot">Start on boot</string>
    <string name="settings_background_sync">Background synchronization</string>
    <string name="settings_enable_background_sync">Enable background sync</string>
    <string name="settings_set_sync_timeout">Sync request timeout</string>
    <string name="settings_set_sync_delay">Delay between two sync requests</string>
    <string name="settings_second">second</string>
    <string name="settings_seconds">seconds</string>

    <string name="settings_version">Version</string>
    <string name="settings_olm_version">olm version</string>
    <string name="settings_app_term_conditions">Terms &amp; conditions</string>
    <string name="settings_third_party_notices">Third party notices</string>
    <string name="settings_copyright">Copyright</string>
    <string name="settings_privacy_policy">Privacy policy</string>
    <string name="settings_clear_cache">Clear cache</string>
    <string name="settings_clear_medias_cache">Clear media cache</string>
    <string name="settings_keep_media">Keep media</string>

    <string name="settings_user_settings">User settings</string>
    <string name="settings_notifications">Notifications</string>
    <string name="settings_ignored_users">Ignored users</string>
    <string name="settings_other">Other</string>
    <string name="settings_advanced">Advanced</string>
    <string name="settings_cryptography">Cryptography</string>
    <string name="settings_notifications_targets">Notification Targets</string>
    <string name="settings_contact">Local contacts</string>
    <string name="settings_contacts_app_permission">Contacts permission</string>
    <string name="settings_contacts_phonebook_country">Phonebook country</string>
    <string name="settings_home_display">Home display</string>
    <string name="settings_pin_missed_notifications">Pin rooms with missed notifications</string>
    <string name="settings_pin_unread_messages">Pin rooms with unread messages</string>
    <string name="settings_devices_list">Devices</string>
    <string name="settings_inline_url_preview">Enable inline URL previews by default</string>
    <string name="settings_hide_read_receipts">Hide read receipts</string>
    <string name="settings_dont_send_typings_notifs">Don\'t send typing notifications</string>
    <string name="settings_always_show_timestamps">Always show message timestamps</string>
    <string name="settings_12_24_timestamps">Show timestamps in 12 hour format (e.g. 2:30pm)</string>
    <string name="settings_hide_join_leave_messages">Hide join/leave messages (invites/kicks/bans unaffected)</string>
    <string name="settings_hide_avatar_display_name_changes_messages">Hide avatar and display name changes</string>
    <string name="settings_error_message_saving_avatar_on_server">Picture back up failed. \n What do you want to do ?</string>
    <string name="settings_disable_markdown">Disable markdown formatting when sending</string>
    <string name="settings_vibrate_on_mention">Vibrate when mentioning</string>
    <string name="settings_preview_media_before_sending">Preview media before sending</string>

    <string name="settings_deactivate_account_section">Deactivate account</string>
    <string name="settings_deactivate_my_account">Deactivate my account</string>

    <!-- startup -->
    <string name="startup_notification_privacy_title">Notification Privacy</string>
    <string name="startup_notification_privacy_message">Riot can run in the background to manage your notifications securely and privately (this might affect battery usage).</string>
    <string name="startup_notification_privacy_button_grant">Grant permission</string>
    <string name="startup_notification_privacy_button_other">Choose another option</string>

    <!-- analytics -->
    <string name="settings_analytics">Analytics</string>
    <string name="settings_opt_out_of_analytics">Opt out of analytics</string>
    <string name="settings_opt_out_of_analytics_summary">Riot collects anonymous analytics to allow us to improve the application.</string>
    <string name="settings_opt_in_of_analytics">Send analytics data</string>
    <string name="settings_opt_in_of_analytics_summary">Riot collects anonymous analytics to allow us to improve the application.</string>
    <string name="settings_opt_in_of_analytics_prompt">Please enable analytics to help us improve Riot.</string>
    <string name="settings_opt_in_of_analytics_ok">Yes, I want to help!</string>

    <string name="settings_data_save_mode">Data save mode</string>

    <string name="devices_details_dialog_title">Device details</string>
    <string name="devices_details_id_title">ID</string>
    <string name="devices_details_name_title">Name</string>
    <string name="devices_details_device_name">Device Name</string>
    <string name="devices_details_last_seen_title">Last seen</string>
    <string name="devices_details_last_seen_format">%1$s @ %2$s</string>
    <string name="devices_details_time_format">HH:mm:ss</string>
    <string name="devices_delete_dialog_text">This operation requires additional authentication.\nTo continue, please enter your password.</string>
    <string name="devices_delete_dialog_title">Authentication</string>
    <string name="devices_delete_pswd">Password:</string>
    <string name="devices_delete_submit_button_label">Submit</string>

    <string name="settings_logged_in">Logged in as</string>
    <string name="settings_home_server">Home Server</string>
    <string name="settings_identity_server">Identity Server</string>

    <string name="settings_user_interface">User interface</string>
    <string name="settings_interface_language">Interface Language</string>
    <string name="settings_select_language">Choose a language</string>

    <string name="account_email_validation_title">Verification Pending</string>
    <string name="account_email_validation_message">Please check your email and click on the link it contains. Once this is done, click continue.</string>
    <string name="account_email_validation_error">Unable to verify email address. Please check your email and click on the link it contains. Once this is done, click continue</string>
    <string name="account_email_already_used_error">This email address is already in use</string>
    <string name="account_email_not_found_error">Failed to send email: This email address was not found</string>
    <string name="account_phone_number_already_used_error">This phone number is already in use</string>

    <string name="settings_change_password">Change password</string>
    <string name="settings_old_password">Old password</string>
    <string name="settings_new_password">New password</string>
    <string name="settings_confirm_password">Confirm password</string>
    <string name="settings_fail_to_update_password">Fail to update password</string>
    <string name="settings_password_updated">Your password has been updated</string>
    <string name="settings_unignore_user">Show all messages from %s?\n\nNote that this action will restart the app and it may take some time.</string>

    <string name="settings_delete_notification_targets_confirmation">Are you sure you want to remove this notification target?</string>

    <string name="settings_delete_threepid_confirmation">Are you sure you want to remove the %1$s %2$s?</string>

    <string name="settings_select_country">Choose a country</string>

    <string name="settings_phone_number_country_label">Country</string>
    <string name="settings_phone_number_country_error">Please choose a country</string>
    <string name="settings_phone_number_label">Phone number</string>
    <string name="settings_phone_number_error">Invalid phone number for the selected country</string>
    <string name="settings_phone_number_verification">Phone verification</string>
    <string name="settings_phone_number_verification_instruction">"We've sent an SMS with an activation code. Please enter this code below."</string>
    <string name="settings_phone_number_verification_error_empty_code">Enter an activation code</string>
    <string name="settings_phone_number_verification_error">Error while validating your phone number</string>
    <string name="settings_phone_number_code">Code</string>


    <string name="settings_flair">Flair</string>
    <string name="settings_without_flair">You are not currently a member of any communities.</string>

    <!-- medias saving settings -->
    <string name="media_saving_period_3_days">3 days</string>
    <string name="media_saving_period_1_week">1 week</string>
    <string name="media_saving_period_1_month">1 month</string>
    <string name="media_saving_period_forever">Forever</string>

    <!-- Room Settings -->

    <!-- room global settings-->
    <string name="room_settings_room_photo">Room Photo</string>
    <string name="room_settings_room_name">Room Name</string>
    <string name="room_settings_topic">Topic</string>
    <string name="room_settings_room_tag">Room Tag</string>
    <string name="room_settings_tag_pref_dialog_title">Tagged as:</string>

    <!-- Room settings: Room tag -->
    <string name="room_settings_tag_pref_entry_favourite">Favourite</string>
    <string name="room_settings_tag_pref_entry_low_priority">Low priority</string>
    <string name="room_settings_tag_pref_entry_none">None</string>
    <string name="room_settings_tag_pref_no_tag">not tagged</string>
    <string name="room_settings_tag_pref_entry_value_favourite">favourite</string>
    <string name="room_settings_tag_pref_entry_value_low_priority">low</string>
    <string name="room_settings_tag_pref_entry_value_none">none</string>

    <!-- room settings : access and visibility -->
    <string name="room_settings_category_access_visibility_title">Access and visibility</string>
    <string name="room_settings_directory_visibility">List this room in room directory</string>
    <string name="room_settings_room_notifications_title">Notifications</string>
    <string name="room_settings_room_access_rules_pref_title">Room Access</string>
    <string name="room_settings_room_read_history_rules_pref_title">Room History Readability</string>
    <string name="room_settings_room_read_history_rules_pref_dialog_title">Who can read history?</string>
    <string name="room_settings_room_access_rules_pref_dialog_title">Who can access this room?</string>

    <!-- Room settings, access and visibility : WHO CAN READ HISTORY? (read rule) -->
    <string name="room_settings_read_history_entry_anyone">Anyone</string>
    <string name="room_settings_read_history_entry_members_only_option_time_shared">Members only (since the point in time of selecting this option)</string>
    <string name="room_settings_read_history_entry_members_only_invited">Members only (since they were invited)</string>
    <string name="room_settings_read_history_entry_members_only_joined">Members only (since they joined)</string>

    <!-- Room settings: "Who can access this room?" (access rule) -->
    <string name="room_settings_room_access_warning">To link to a room it must have an address.</string>
    <string name="room_settings_room_access_entry_only_invited">Only people who have been invited</string>
    <string name="room_settings_room_access_entry_anyone_with_link_apart_guest">Anyone who knows the room\'s link, apart from guests</string>
    <string name="room_settings_room_access_entry_anyone_with_link_including_guest">Anyone who knows the room\'s link, including guests</string>

    <!-- Room settings: banned users -->
    <string name="room_settings_banned_users_title">Banned users</string>

    <!-- advanced -->
    <string name="room_settings_category_advanced_title">Advanced</string>
    <string name="room_settings_room_internal_id">This room\'s internal ID</string>
    <string name="room_settings_addresses_pref_title">Addresses</string>
    <string name="room_settings_labs_pref_title">Labs</string>
    <string name="room_settings_labs_warning_message">These are experimental features that may break in unexpected ways. Use with caution.</string>
    <string name="room_settings_labs_end_to_end">End-to-End Encryption</string>
    <string name="room_settings_labs_end_to_end_is_active">End-to-End Encryption is active</string>
    <string name="room_settings_labs_end_to_end_warnings">You need to logout to be able to enable the encryption.</string>
    <string name="room_settings_never_send_to_unverified_devices_title">Encrypt to verified devices only</string>
    <string name="room_settings_never_send_to_unverified_devices_summary">Never send encrypted messages to unverified devices in this room from this device.</string>

    <!-- Room settings: advanced addresses -->
    <string name="room_settings_addresses_no_local_addresses">This room has no local addresses</string>
    <string name="room_settings_addresses_add_new_address">New address (e.g #foo:matrix.org")</string>

    <string name="room_settings_no_flair">This room is not showing flair for any communities</string>
    <string name="room_settings_add_new_group">New community ID (e.g +foo:matrix.org")</string>
    <string name="room_settings_invalid_group_format_dialog_title">Invalid community ID</string>
    <string name="room_settings_invalid_group_format_dialog_body">\'%s\' is not a valid community ID</string>


    <string name="room_settings_addresses_invalid_format_dialog_title">Invalid alias format</string>
    <string name="room_settings_addresses_invalid_format_dialog_body">\'%s\' is not a valid format for an alias</string>
    <string name="room_settings_addresses_disable_main_address_prompt_msg">You will have no main address specified for this room."</string>
    <string name="room_settings_addresses_disable_main_address_prompt_title">Main address warnings</string>

    <string name="room_settings_set_main_address">Set as Main Address</string>
    <string name="room_settings_unset_main_address">Unset as Main Address</string>
    <string name="room_settings_copy_room_id">Copy Room ID</string>
    <string name="room_settings_copy_room_address">Copy Room Address</string>

    <string name="room_settings_addresses_e2e_enabled">Encryption is enabled in this room.</string>
    <string name="room_settings_addresses_e2e_disabled">Encryption is disabled in this room.</string>
    <string name="room_settings_addresses_e2e_encryption_warning">Enable encryption \n(warning: cannot be disabled again!)</string>
    <string name="room_settings_addresses_e2e_prompt_title">Warning!</string>
    <string name="room_settings_addresses_e2e_prompt_message">End-to-end encryption is in beta and may not be reliable.\n\nYou should not yet trust it to secure data.\n\nDevices will not yet be able to decrypt history from before they joined the room.\n\nOnce encryption is enabled for a room it cannot be turned off again (for now).\n\nEncrypted messages will not be visible on clients that do not yet implement encryption.</string>

    <!-- Directory -->
    <string name="directory_title">Directory</string>
    <string name="settings_theme">Theme</string>

    <!-- matrix error -->
    <string name="failed_to_load_timeline_position">%s was trying to load a specific point in this room\'s timeline but was unable to find it.</string>

    <!-- encryption dialog -->
    <string name="encryption_information_title">End-to-end encryption information</string>

    <string name="encryption_information_device_info">Event information</string>
    <string name="encryption_information_user_id">User id</string>
    <string name="encryption_information_curve25519_identity_key">Curve25519 identity key</string>
    <string name="encryption_information_claimed_ed25519_fingerprint_key">Claimed Ed25519 fingerprint key</string>
    <string name="encryption_information_algorithm">Algorithm</string>
    <string name="encryption_information_session_id">Session ID</string>
    <string name="encryption_information_decryption_error">Decryption error</string>

    <string name="encryption_information_sender_device_information">Sender device information</string>
    <string name="encryption_information_device_name">Device name</string>
    <string name="encryption_information_name">Name</string>
    <string name="encryption_information_device_id">Device ID</string>
    <string name="encryption_information_device_key">Device key</string>
    <string name="encryption_information_verification">Verification</string>
    <string name="encryption_information_ed25519_fingerprint">Ed25519 fingerprint</string>

    <string name="encryption_export_e2e_room_keys">Export E2E room keys</string>
    <string name="encryption_export_room_keys">Export room keys</string>
    <string name="encryption_export_room_keys_summary">Export the keys to a local file</string>
    <string name="encryption_export_export">Export</string>
    <string name="encryption_export_notice">Please create a passphrase to encrypt the exported keys. You will need to enter the same passphrase to be able to import the keys.</string>
    <string name="encryption_export_create_passphrase">Create passphrase</string>
    <string name="encryption_export_confirm_passphrase">Confirm passphrase</string>
    <string name="encryption_export_passphrase_dont_match">Passphrases must match</string>
    <string name="encryption_export_saved_as">The E2E room keys have been saved to \'%s\'.\n\nWarning: this file may be deleted if the application is uninstalled.</string>

    <string name="encryption_import_e2e_room_keys">Import E2E room keys</string>
    <string name="encryption_import_room_keys">Import room keys</string>
    <string name="encryption_import_room_keys_summary">Import the keys from a local file</string>
    <string name="encryption_import_import">Import</string>
    <string name="encryption_import_enter_passphrase">Enter passphrase</string>
    <string name="encryption_never_send_to_unverified_devices_title">Encrypt to verified devices only</string>
    <string name="encryption_never_send_to_unverified_devices_summary">Never send encrypted messages to unverified devices from this device</string>

    <string name="encryption_information_not_verified">NOT Verified</string>
    <string name="encryption_information_verified">Verified</string>
    <string name="encryption_information_blocked">Blacklisted</string>

    <string name="encryption_information_unknown_device">unknown device</string>
    <string name="encryption_information_none">none</string>

    <string name="encryption_information_verify">Verify</string>
    <string name="encryption_information_unverify">Unverify</string>
    <string name="encryption_information_block">Blacklist</string>
    <string name="encryption_information_unblock">Unblacklist</string>

    <string name="encryption_information_verify_device">Verify device</string>
    <string name="encryption_information_verify_device_warning">To verify that this device can be trusted, please contact its owner using some other means (e.g. in person or a phone call) and ask them whether the key they see in their User Settings for this device matches the key below:</string>
    <string name="encryption_information_verify_device_warning2">If it matches, press the verify button below. If it doesn\'t, then someone else is intercepting this device and you should probably blacklist it. In the future this verification process will be more sophisticated.</string>
    <string name="encryption_information_verify_key_match">I verify that the keys match</string>

    <string name="e2e_enabling_on_app_update">Riot now supports end-to-end encryption but you need to log in again to enable it.\n\nYou can do it now or later from the application settings.</string>

    <!-- unknown devices management -->
    <string name="unknown_devices_alert_title">Room contains unknown devices</string>
    <string name="unknown_devices_alert_message">This room contains unknown devices which have not been verified.\nThis means there is no guarantee that the devices belong to the users they claim to.\nWe recommend you go through the verification process for each device before continuing, but you can resend the message without verifying if you prefer.\n\nUnknown devices:</string>

    <!-- directory activity  -->
    <string name="select_room_directory">Select a room directory</string>
    <string name="directory_server_fail_to_retrieve_server">The server may be unavailable or overloaded</string>
    <string name="directory_server_type_homeserver">Type a homeserver to list public rooms from</string>
    <string name="directory_server_placeholder">Homeserver URL</string>
    <string name="directory_server_all_rooms_on_server">All rooms on %s server</string>
    <string name="directory_server_native_rooms">All native %s rooms</string>

    <!-- Lock screen-->
    <string name="lock_screen_hint">Type here…</string>

    <!-- Notifications -->
    <plurals name="notification_unread_notified_messages">
        <item quantity="one">1 unread notified message</item>
        <item quantity="other">%d unread notified messages</item>
    </plurals>
    <plurals name="notification_unread_notified_messages_in_room_msgs">
        <item quantity="one">1 unread notified message</item>
        <item quantity="other">%d unread notified messages</item>
    </plurals>
    <plurals name="notification_unread_notified_messages_in_room_rooms">
        <item quantity="one">1 room</item>
        <item quantity="other">%d rooms</item>
    </plurals>
    <string name="notification_unread_notified_messages_in_room">%1$s in %2$s"</string>

    <!-- historical -->
    <string name="historical_placeholder">Search for historical</string>

    <!-- text size selection -->
    <string name="font_size">Font size</string>
    <string name="tiny">Tiny</string>
    <string name="small">Small</string>
    <string name="normal">Normal</string>
    <string name="large">Large</string>
    <string name="larger">Larger</string>
    <string name="largest">Largest</string>
    <string name="huge">Huge</string>

    <!-- Widget-->
    <string name="widget_no_power_to_manage">You need permission to manage widgets in this room</string>
    <string name="widget_creation_failure">Widget creation has failed</string>
    <string name="event_formatter_widget_added">%1$s added by %2$s</string>
    <string name="event_formatter_widget_removed">%1$s removed by %2$s</string>
    <string name="settings_labs_create_conference_with_jitsi">Create conference calls with jitsi</string>
    <string name="widget_delete_message_confirmation">Are you sure you want to delete the widget?</string>
    <plurals name="active_widgets">
        <item quantity="one">1 active widget</item>
        <item quantity="other">%d active widgets</item>
    </plurals>

    <!-- Widget Integration Manager -->
    <string name="widget_integration_unable_to_create">Unable to create widget.</string>
    <string name="widget_integration_failed_to_send_request">Failed to send request.</string>
    <string name="widget_integration_positive_power_level">Power level must be positive integer.</string>
    <string name="widget_integration_must_be_in_room">You are not in this room.</string>
    <string name="widget_integration_no_permission_in_room">You do not have permission to do that in this room.</string>
    <string name="widget_integration_missing_room_id">Missing room_id in request.</string>
    <string name="widget_integration_missing_user_id">Missing user_id in request.</string>
    <string name="widget_integration_room_not_visible">Room %s is not visible.</string>
    <string name="widget_integration_missing_parameter">A required parameter is missing.</string>
    <string name="widget_integration_invalid_parameter">A parameter is not valid.</string>
    <string name="settings_labs_matrix_apps">Matrix Apps</string>
    <string name="room_add_matrix_apps">Add Matrix apps</string>
    <string name="settings_labs_native_camera">Use native camera</string>
    <string name="settings_labs_keyboard_options_to_send_message">Use keyboard enter key to send message</string>
    <string name="settings_labs_enable_send_voice">Send voice message (requires a third party application to record voice messages)</string>

    <!-- share keys -->
    <string name="you_added_a_new_device">You added a new device \'%s\', which is requesting encryption keys.</string>
    <string name="your_unverified_device_requesting">Your unverified device  \'%s\' is requesting encryption keys.</string>
    <string name="start_verification">Start verification</string>
    <string name="share_without_verifying">Share without verifying</string>
    <string name="ignore_request">Ignore request</string>

    <!-- conference call -->
    <string name="conference_call_warning_title">Warning!</string>
    <string name="conference_call_warning_message">Conference calling is in development and may not be reliable.</string>

    <!-- slash commands -->
    <string name="command_error">Command error</string>
    <string name="unrecognized_command">Unrecognized command: %s</string>
    <string name="command_description_emote">Displays action</string>
    <string name="command_description_ban_user">Bans user with given id</string>
    <string name="command_description_unban_user">Unbans user with given id</string>
    <string name="command_description_op_user">Define the power level of a user</string>
    <string name="command_description_deop_user">Deops user with given id</string>
    <string name="command_description_invite_user">Invites user with given id to current room</string>
    <string name="command_description_join_room">Joins room with given alias</string>
    <string name="command_description_part_room">Leave room</string>
    <string name="command_description_topic">Set the room topic</string>
    <string name="command_description_kick_user">Kicks user with given id</string>
    <string name="command_description_nick">Changes your display nickname</string>
    <string name="command_description_markdown">On/Off markdown</string>
    <string name="command_description_clear_scalar_token">To fix Matrix Apps management</string>

    <!-- notification statuses -->
    <string name="notification_off">Off</string>
    <string name="notification_on">On</string>
    <string name="notification_noisy">Noisy</string>

    <string name="encrypted_message">Encrypted message</string>

    <!-- groups creation -->
    <string name="create">Create</string>
    <string name="create_community">Create Community</string>
    <string name="community_name">Community name</string>
    <string name="community_name_hint">Example</string>
    <string name="community_id">Community Id</string>
    <string name="community_id_hint">example</string>

    <!-- tchap room creation -->
    <string name="tchap_room_creation_title">New room</string>
    <string name="tchap_action_next">Next</string>
    <string name="tchap_room_creation_avatar">Add\nan avatar</string>
    <string name="tchap_room_creation_name">Name this room</string>
    <string name="tchap_room_creation_public">Make this room public</string>
    <string name="tchap_room_creation_disable_federation">Limit the access to this room to the members of the domain \"%s\"</string>
    <string name="tchap_room_creation_public_info">A public room can be joined by any member of the Tchap community, it must not contain any sensitive data.</string>
    <string name="tchap_room_invite_member_title">Invite contacts in Room</string>
    <string name="tchap_room_invite_member_action">Validate</string>
    <string name="tchap_room_creation_save_avatar_failed">Failed to save picture.\n Do you want to retry?</string>

    <!-- tchap new strings -->
    <string name="tchap_invite_contacts_to_tchap">Invite contacts in Tchap</string>
    <string name="tchap_invite_contacts_by_email">Invite contacts by email</string>
    <string name="tchap_invite_contacts_to_room">Invite contacts in Room</string>
    <string name="tchap_room_invite_member_direct_chat">New discussion</string>
    <string name="tchap_invite_already_send_message">You have already sent an invitation to %s</string>
    <string name="tchap_discussion_already_exist">A discussion with %s already exists</string>
    <string name="tchap_invite_unreachable_message">%s cannot be reached for the moment by Tchap</string>
    <string name="tchap_send_invite_failed">Failed to send invitation to %s</string>
    <string name="tchap_send_invite_network_error">Unable to send invite: Network error</string>
    <string name="tchap_send_invite_confirmation">You will receive a notification when \n your guest joins the Tchap community</string>
    <plurals name="tchap_succes_invite__notification">
        <item quantity="one">1 invitation has been sent.</item>
        <item quantity="other">%d invitations have been sent.</item>
    </plurals>
    <string name="tchap_burger_menu_contacts">Contacts</string>
    <string name="tchap_burger_menu_public_rooms">Public rooms</string>
    <string name="tchap_burger_menu_info">This app is not approved for\nrestricted information interchange</string>

    // tchap scan media
    <string name="tchap_scan_media_unavailable">Scan Unavailable</string>
    <string name="tchap_scan_media_in_progress">Antivirus Scanning</string>
    <string name="tchap_scan_media_untrusted_content">Infected File</string>
    <string name="tchap_scan_media_untrusted_content_message">The file (%s) has been blocked</string>

    // tchap room settings
    <string name="tchap_room_settings_remove_from_directory">Remove this room from the rooms directory</string>
    <string name="tchap_room_settings_remove_from_directory_prompt_msg"><b>This action is irreversible.</b>\nAre you sure you want to remove this room from the rooms directory?</string>

    <!-- group details -->
    <string name="group_details_home">Home</string>
    <string name="group_details_people">People</string>
    <string name="group_details_rooms">Rooms</string>
    <string name="no_users_placeholder">No users</string>

    <!-- Login/Register Tchap -->
    <string name="tchap_register_title">Sign up to Tchap</string>
    <string name="tchap_connection_title">Login to Tchap</string>
    <string name="tchap_has_account_no">I do not have\nan account</string>
    <string name="tchap_has_account_yes">I already have\nan account</string>
    <string name="tchap_connection_email">Email</string>
    <string name="tchap_connection_email_help">Use your business address</string>
    <string name="tchap_connection_password">Tchap password</string>
    <string name="tchap_connection_password_confirm">Password confirmation</string>
    <string name="tchap_connection_forgotten_email">I have forgotten my password</string>
    <string name="tchap_register_wait_for_email_title">An e-mail has been sent</string>
    <string name="tchap_register_wait_for_email_subtitle">Please open it and click in the link it contains to finalize the verification</string>
    <string name="tchap_register_wait_for_email_no_email">I have not received any e-mail!</string>
    <string name="tchap_register_unauthorized_email">This email address is unauthorized</string>

    <string name="tchap_dialog_user_consent_homeserver_name">Tchap</string>

    <string name="rooms">Rooms</string>
    <string name="joined">Joined</string>
    <string name="invited">Invited</string>
    <string name="filter_group_members">Filter group members</string>
    <string name="filter_group_rooms">Filter group rooms</string>

    <plurals name="group_members">
        <item quantity="one">1 member</item>
        <item quantity="other">%d members</item>
    </plurals>

    <plurals name="group_rooms">
        <item quantity="one">1 room</item>
        <item quantity="other">%d rooms</item>
    </plurals>
    <string name="group_no_long_description">The community admin has not provided a long description for this community.</string>

    <string name="has_been_kicked">You have been kicked from %1$s by %2$s</string>
    <string name="has_been_banned">You have been banned from %1$s by %2$s</string>
    <string name="reason_colon">Reason: %1$s</string>
    <string name="rejoin">Rejoin</string>
    <string name="forget_room">Forget room</string>

    <!-- Miscellaneous image descriptions for accessibility -->
    <string name="receipt_avatar">Receipt avatar</string>
    <string name="notice_avatar">Notice avatar</string>
    <string name="avatar">Avatar</string>

    <!-- Consent modal -->
    <string name="dialog_user_consent_content">To continue using the %1$s homeserver you must review and agree to the terms and conditions.</string>
    <string name="dialog_user_consent_submit">Review now</string>

    <!-- Deactivate account screen -->
    <string name="deactivate_account_title">Deactivate Account</string>
    <string name="deactivate_account_content">This will make your account permanently unusable. You will not be able to log in, and no one will be able to re-register the same user ID. This will cause your account to leave all rooms it is participating in, and it will remove your account details from your identity server. <b>This action is irreversible</b>.\n\nDeactivating your account <b>does not by default cause us to forget messages you have sent</b>. If you would like us to forget your messages, please tick the box below.\n\nMessage visibility in Matrix is similar to email. Our forgetting your messages means that messages you have sent will not be shared with any new or unregistered users, but registered users who already have access to these messages will still have access to their copy.</string>
    <string name="deactivate_account_delete_checkbox">Please forget all messages I have sent when my account is deactivated (Warning: this will cause future users to see an incomplete view of conversations)</string>
    <string name="deactivate_account_prompt_password">To continue, please enter your password:</string>
    <string name="deactivate_account_submit">Deactivate Account</string>

    <string name="error_empty_field_your_password">Please enter your password.</string>
    <string name="room_tombstone_versioned_description">This room has been replaced and is no longer active</string>
    <string name="room_tombstone_continuation_link">The conversation continues here</string>
    <string name="room_tombstone_continuation_description">This room is a continuation of another conversation</string>
    <string name="room_tombstone_predecessor_link">Click here to see older messages</string>

    <!-- Resource limit-->
    <string name="resource_limit_exceeded_title">Resource Limit Exceeded</string>
    <string name="resource_limit_contact_action">"Contact Administrator"</string>

    <!-- Will be a link to send an email -->
    <string name="resource_limit_contact_admin">"contact your service administrator"</string>

    <string name="resource_limit_soft_default">"This homeserver has exceeded one of its resource limits so <b>some users will not be able to log in</b>."</string>
    <string name="resource_limit_hard_default">"This homeserver has exceeded one of its resource limits."</string>

    <string name="resource_limit_soft_mau"> "This homeserver has hit its Monthly Active User limit so "<b>some users will not be able to log in</b>."</string>
    <string name="resource_limit_hard_mau">"This homeserver has hit its Monthly Active User limit."</string>

    <!-- Parameter %s will be replaced by the value of string resource_limit_contact_admin -->
    <string name="resource_limit_soft_contact">"Please %s to get this limit increased."</string>
    <!-- Parameter %s will be replaced by the value of string resource_limit_contact_admin -->
    <string name="resource_limit_hard_contact">"Please %s to continue using this service."</string>

<<<<<<< HEAD
    // Overrided sdk's strings
    <string name="notice_room_name_changed">%1$s changed the room name to: %2$s</string>
    <string name="notice_made_future_room_visibility">%1$s made future room history visible to %2$s</string>
    <string name="notice_room_visibility_invited">all room members, from the point they are invited.</string>
    <string name="notice_room_visibility_joined">all room members, from the point they joined.</string>
    <string name="notice_room_visibility_shared">all room members.</string>
    <string name="notice_room_name_removed">%1$s removed the room name</string>
    <string name="notice_room_topic_removed">%1$s removed the room topic</string>
    <string name="notice_room_third_party_invite">%1$s sent an invitation to %2$s to join the room</string>
    <string name="room_error_join_failed_empty_room">It is not currently possible to re-join an empty room.</string>

    <string name="tab_rooms_title">ROOMS</string>
    <string name="tab_contacts_title">CONTACTS</string>

    <!--security -->
    <string name="security_dialog_title">Security</string>
    <string name="detect_accessibility_service">Detect if an accessibility service is active.</string>
    <string name="accessibility_security_dialog_message">An accessibility service is active. It watches keyboard and windows.</string>
    <string name="security_dialog_start">Start anyway.</string>
    <string name="security_dialog_start_an_stop_detecting">Don\'t show anymore.</string>
    <string name="security_dialog_stop">Stop.</string>
    <string name="detect_notification_listener">Detect if a notification listener is active.</string>
    <string name="notification_security_dialog_message">A Notification listener reads the content of message notifications. These notifications listeners are active :</string>
    <string name="security_dialog_continue">Continue.</string>
    <string name="accessibility_change_security_dialog_message">An accessibility service has been activated. It watches keyboard and windows.</string>
    <string name="notification_change_security_dialog_message">A Notification listener reads the content of message notifications. These notifications listeners have been activated :</string>

    <string name = "action_expand">expand</string>
    <string name = "action_collapse">collapse</string>
=======
    <!-- Lazy loading -->
    <string name="settings_lazy_loading_title">Lazy load rooms members</string>
    <string name="settings_lazy_loading_description">Increase performance by only loading room members on first view</string>
    <string name="error_lazy_loading_not_supported_by_home_server">Your homeserver does not support lazy loading of room members yet. Try later.</string>

    <!-- Other errors -->
    <string name="unknown_error">Sorry, an error occurred</string>

    <!-- Expand/Collapse room member changes -->
    <string name="merged_events_expand">expand</string>
    <string name="merged_events_collapse">collapse</string>
>>>>>>> 935126db

</resources><|MERGE_RESOLUTION|>--- conflicted
+++ resolved
@@ -1145,7 +1145,18 @@
     <!-- Parameter %s will be replaced by the value of string resource_limit_contact_admin -->
     <string name="resource_limit_hard_contact">"Please %s to continue using this service."</string>
 
-<<<<<<< HEAD
+    <!-- Lazy loading -->
+    <string name="settings_lazy_loading_title">Lazy load rooms members</string>
+    <string name="settings_lazy_loading_description">Increase performance by only loading room members on first view</string>
+    <string name="error_lazy_loading_not_supported_by_home_server">Your homeserver does not support lazy loading of room members yet. Try later.</string>
+
+    <!-- Other errors -->
+    <string name="unknown_error">Sorry, an error occurred</string>
+
+    <!-- Expand/Collapse room member changes -->
+    <string name="merged_events_expand">expand</string>
+    <string name="merged_events_collapse">collapse</string>
+
     // Overrided sdk's strings
     <string name="notice_room_name_changed">%1$s changed the room name to: %2$s</string>
     <string name="notice_made_future_room_visibility">%1$s made future room history visible to %2$s</string>
@@ -1173,20 +1184,4 @@
     <string name="accessibility_change_security_dialog_message">An accessibility service has been activated. It watches keyboard and windows.</string>
     <string name="notification_change_security_dialog_message">A Notification listener reads the content of message notifications. These notifications listeners have been activated :</string>
 
-    <string name = "action_expand">expand</string>
-    <string name = "action_collapse">collapse</string>
-=======
-    <!-- Lazy loading -->
-    <string name="settings_lazy_loading_title">Lazy load rooms members</string>
-    <string name="settings_lazy_loading_description">Increase performance by only loading room members on first view</string>
-    <string name="error_lazy_loading_not_supported_by_home_server">Your homeserver does not support lazy loading of room members yet. Try later.</string>
-
-    <!-- Other errors -->
-    <string name="unknown_error">Sorry, an error occurred</string>
-
-    <!-- Expand/Collapse room member changes -->
-    <string name="merged_events_expand">expand</string>
-    <string name="merged_events_collapse">collapse</string>
->>>>>>> 935126db
-
 </resources>
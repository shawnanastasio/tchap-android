--- conflicted
+++ resolved
@@ -407,10 +407,6 @@
     <string name="room_participants_online">Online</string>
     <string name="room_participants_offline">Offline</string>
     <string name="room_participants_idle">Idle</string>
-<<<<<<< HEAD
-    <string name="room_participants_now">now</string>
-    <string name="room_participants_ago">since</string>
-=======
     <!--The variable is one of "Online", "Offline" or "Idle" states above.-->
     <string name="room_participants_now">%1$s now</string>
     <!--
@@ -418,7 +414,6 @@
     The second variable is the formatted datetime (5s, 5m, 5h, 5d) from format_time_s/m/h/d strings.
     -->
     <string name="room_participants_ago">%1$s %2$s ago</string>
->>>>>>> 9a58eac6
 
     <string name="room_participants_header_admin_tools">ADMIN TOOLS</string>
     <string name="room_participants_header_call">CALL</string>
@@ -1114,8 +1109,11 @@
     <string name="deactivate_account_prompt_password">To continue, please enter your password:</string>
     <string name="deactivate_account_submit">Deactivate Account</string>
 
-<<<<<<< HEAD
-    <string name="deactivate_account_on_riot_web">Please deactivate via your Riot.im web client (<b>riot.im/app</b>)</string>
+    <string name="error_empty_field_your_password">Please enter your password.</string>
+    <string name="room_tombstone_versioned_description">This room has been replaced and is no longer active</string>
+    <string name="room_tombstone_continuation_link">The conversation continues here</string>
+    <string name="room_tombstone_continuation_description">This room is a continuation of another conversation</string>
+    <string name="room_tombstone_predecessor_link">Click here to see older messages</string>
 
     // Overrided sdk's strings
     <string name="notice_room_name_changed">%1$s changed the room name to: %2$s</string>
@@ -1146,12 +1144,5 @@
 
     <string name = "action_expand">expand</string>
     <string name = "action_collapse">collapse</string>
-=======
-    <string name="error_empty_field_your_password">Please enter your password.</string>
-    <string name="room_tombstone_versioned_description">This room has been replaced and is no longer active</string>
-    <string name="room_tombstone_continuation_link">The conversation continues here</string>
-    <string name="room_tombstone_continuation_description">This room is a continuation of another conversation</string>
-    <string name="room_tombstone_predecessor_link">Click here to see older messages</string>
-
->>>>>>> 9a58eac6
+
 </resources>
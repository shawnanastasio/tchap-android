--- conflicted
+++ resolved
@@ -664,18 +664,6 @@
     <string name="settings_pin_missed_notifications">Pin rooms with missed notifications</string>
     <string name="settings_pin_unread_messages">Pin rooms with unread messages</string>
     <string name="settings_devices_list">Devices</string>
-<<<<<<< HEAD
-    <string name="settings_inline_url_preview">Enable inline URL previews by default</string>
-    <string name="settings_hide_read_receipts">Hide read receipts</string>
-    <string name="settings_dont_send_typings_notifs">Don\'t send typing notifications</string>
-    <string name="settings_always_show_timestamps">Always show message timestamps</string>
-    <string name="settings_12_24_timestamps">Show timestamps in 12 hour format (e.g. 2:30pm)</string>
-    <string name="settings_hide_join_leave_messages">Hide join/leave messages (invites/kicks/bans unaffected)</string>
-    <string name="settings_hide_avatar_display_name_changes_messages">Hide avatar and display name changes</string>
-    <string name="settings_error_message_saving_avatar_on_server">Picture back up failed. \n What do you want to do ?</string>
-    <string name="settings_disable_markdown">Disable markdown formatting when sending</string>
-    <string name="settings_vibrate_on_mention">Vibrate when mentioning</string>
-=======
     <string name="settings_inline_url_preview">Inline URL preview</string>
     <string name="settings_inline_url_preview_summary">Preview links within the chat when your homeserver supports this feature.</string>
     <string name="settings_send_typing_notifs">Send typing notifications</string>
@@ -691,7 +679,6 @@
     <string name="settings_show_avatar_display_name_changes_messages">Show account events</string>
     <string name="settings_show_avatar_display_name_changes_messages_summary">Includes avatar and display name changes.</string>
     <string name="settings_vibrate_on_mention">Vibrate when mentioning a user</string>
->>>>>>> 53b7da03
     <string name="settings_preview_media_before_sending">Preview media before sending</string>
 
     <string name="settings_deactivate_account_section">Deactivate account</string>
@@ -1173,7 +1160,16 @@
     <string name="merged_events_expand">expand</string>
     <string name="merged_events_collapse">collapse</string>
 
-<<<<<<< HEAD
+    <string name="settings_info_area_show">Show the info area</string>
+    <string name="show_info_area_always">Always</string>
+    <string name="show_info_area_messages_and_errors">For messages and errors</string>
+    <string name="show_info_area_only_errors">Only for errors</string>
+
+    <string name="generic_label">%1$s:</string>
+    <string name="generic_label_and_value">%1$s: %2$s</string>
+    <string name="plus_x">+%d</string>
+    <string name="x_plus">%d+</string>
+
     // Overrided sdk's strings
     <string name="notice_room_name_changed">%1$s changed the room name to: %2$s</string>
     <string name="notice_made_future_room_visibility">%1$s made future room history visible to %2$s</string>
@@ -1200,16 +1196,5 @@
     <string name="security_dialog_continue">Continue.</string>
     <string name="accessibility_change_security_dialog_message">An accessibility service has been activated. It watches keyboard and windows.</string>
     <string name="notification_change_security_dialog_message">A Notification listener reads the content of message notifications. These notifications listeners have been activated :</string>
-=======
-    <string name="settings_info_area_show">Show the info area</string>
-    <string name="show_info_area_always">Always</string>
-    <string name="show_info_area_messages_and_errors">For messages and errors</string>
-    <string name="show_info_area_only_errors">Only for errors</string>
-
-    <string name="generic_label">%1$s:</string>
-    <string name="generic_label_and_value">%1$s: %2$s</string>
-    <string name="plus_x">+%d</string>
-    <string name="x_plus">%d+</string>
->>>>>>> 53b7da03
 
 </resources>
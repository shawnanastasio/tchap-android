<?xml version="1.0" encoding="utf-8"?>
<resources>

    <!-- main app colors -->
    <color name="vector_green_color">#162d58</color>
    <color name="vector_fuchsia_color">#ff001f</color>
    <color name="vector_silver_color">#FFC7C7C7</color>
    <color name="vector_dark_grey_color">#FF999999</color>
    <color name="vector_tchap_primary_color">#162d58</color>
    <color name="vector_tchap_secondary_color">#162d58</color>
    <color name="vector_tchap_primary_color_light">#162d58</color>
    <color name="vector_tchap_secondary_color_light">#162d58</color>
    <color name="vector_tchap_text_color_light">#124a9d</color>
    <color name="vector_tchap_text_color_dark">#162d58</color>
    <color name="vector_tchap_text_color_dark_grey">#858585</color>
    <color name="vector_tchap_text_color_light_grey">#949494</color>
    <color name="vector_tchap_hexagon_color_dark_grey">#979797</color>
    <color name="vector_tchap_hexagon_background_color_dark_grey">#ECECEC</color>
<<<<<<< HEAD
    <color name="vector_tchap_search_background_color">#90dee5f1</color>
=======
    <color name="tchap_search_bar">#90dee5f1</color>
    <color name="tchap_search_bar_text">#7d7d7d</color>
    <color name="tchap_action_bar_text_color">#ffffff</color>
    <color name="tchap_primary_text_color">#000000</color>
    <color name="tchap_secondary_text_color">#aeaeae</color>
>>>>>>> 97d55564

    <!-- home activity tab bar color -->
    <color name="tab_home">@color/vector_green_color</color>
    <color name="tab_home_secondary">@color/vector_tchap_primary_color</color>
    <color name="tab_favourites">#BD79CC</color>
    <color name="tab_favourites_secondary">#744C7F</color>
    <color name="tab_people">@color/vector_tchap_primary_color</color>
    <color name="tab_people_secondary">@color/vector_tchap_secondary_color</color>
    <color name="tab_rooms">@color/vector_tchap_primary_color</color>
    <color name="tab_rooms_secondary">@color/vector_tchap_secondary_color</color>
    <color name="tab_groups">#a6d0e5</color>
    <color name="tab_groups_secondary">#81bddb</color>

    <!-- color of the direct chat avatar ring -->
    <color name="direct_chat_ring_color">@color/vector_tchap_secondary_color</color>

    <!-- theses colours are requested a background cannot be set by an ?att on android < 5 -->
    <!-- dedicated drawables are created for each theme -->
    <color name="riot_primary_background_color_light">@android:color/white</color>
    <color name="riot_primary_background_color_dark">#2d2d2d</color>
    <color name="riot_primary_background_color_black">#000000</color>

    <color name="primary_color_light">@color/vector_tchap_primary_color_light</color>
    <color name="primary_color_dark">#353535</color>

    <color name="list_divider_color_light">#339D9D9D</color>
    <color name="list_divider_color_dark">#A5A5A5A5</color>

    <color name="tab_bar_selected_background_color_light">@color/primary_color_light</color>
    <color name="tab_bar_selected_background_color_dark">@color/primary_color_dark</color>

    <color name="tab_bar_unselected_background_color_light">@color/primary_color_light</color>
    <color name="tab_bar_unselected_background_color_dark">@color/primary_color_dark</color>

    <!-- Text Colors -->
    <color name="primary_hint_text_color_light">@color/vector_silver_color</color>
    <color name="primary_hint_text_color_dark">@color/vector_tchap_primary_color</color>

    <color name="riot_primary_text_color_light">#FF3C3C3C</color>
    <color name="default_text_hint_color_light">#903C3C3C</color>
    <color name="default_text_light_color_light">#8E000000</color>
    <color name="default_button_light_text_light">#FF747474</color>
    <color name="riot_primary_text_color_dark">#dddddd</color>
    <color name="default_text_hint_color_dark">#CCDDDDDD</color>
    <color name="default_text_light_color_dark">#A4A4A4</color>
    <color name="default_button_light_text_dark">#FF747474</color>


    <!-- Quote Colors -->
    <color name="quote_strip_color">#FFDDDDDD</color>
    <color name="quote_background_color">@android:color/transparent</color>

</resources><|MERGE_RESOLUTION|>--- conflicted
+++ resolved
@@ -2,29 +2,26 @@
 <resources>
 
     <!-- main app colors -->
-    <color name="vector_green_color">#162d58</color>
-    <color name="vector_fuchsia_color">#ff001f</color>
+    <color name="vector_green_color">#4D3F7E</color>
+    <color name="vector_fuchsia_color">#ff0064</color>
     <color name="vector_silver_color">#FFC7C7C7</color>
     <color name="vector_dark_grey_color">#FF999999</color>
-    <color name="vector_tchap_primary_color">#162d58</color>
-    <color name="vector_tchap_secondary_color">#162d58</color>
-    <color name="vector_tchap_primary_color_light">#162d58</color>
-    <color name="vector_tchap_secondary_color_light">#162d58</color>
+    <color name="vector_tchap_primary_color">#4D3F7E</color>
+    <color name="vector_tchap_secondary_color">#4D3F7E</color>
+    <color name="vector_tchap_primary_color_light">#4D3F7E</color>
+    <color name="vector_tchap_secondary_color_light">#4D3F7E</color>
     <color name="vector_tchap_text_color_light">#124a9d</color>
     <color name="vector_tchap_text_color_dark">#162d58</color>
     <color name="vector_tchap_text_color_dark_grey">#858585</color>
     <color name="vector_tchap_text_color_light_grey">#949494</color>
     <color name="vector_tchap_hexagon_color_dark_grey">#979797</color>
     <color name="vector_tchap_hexagon_background_color_dark_grey">#ECECEC</color>
-<<<<<<< HEAD
     <color name="vector_tchap_search_background_color">#90dee5f1</color>
-=======
     <color name="tchap_search_bar">#90dee5f1</color>
     <color name="tchap_search_bar_text">#7d7d7d</color>
     <color name="tchap_action_bar_text_color">#ffffff</color>
     <color name="tchap_primary_text_color">#000000</color>
     <color name="tchap_secondary_text_color">#aeaeae</color>
->>>>>>> 97d55564
 
     <!-- home activity tab bar color -->
     <color name="tab_home">@color/vector_green_color</color>
@@ -72,7 +69,6 @@
     <color name="default_text_light_color_dark">#A4A4A4</color>
     <color name="default_button_light_text_dark">#FF747474</color>
 
-
     <!-- Quote Colors -->
     <color name="quote_strip_color">#FFDDDDDD</color>
     <color name="quote_background_color">@android:color/transparent</color>

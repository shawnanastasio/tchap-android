--- conflicted
+++ resolved
@@ -44,12 +44,9 @@
         <item name="markdown_block_background_color">#FFEEEEEE</item>
         <item name="fenced_code_block_background_color">#FF00FF00</item>
         <item name="room_activity_divider_color">#FFF2F2F2</item>
-<<<<<<< HEAD
         <item name="room_header_divider_color">#bbbbbb</item>
-=======
         <item name="domain_message_color">#162d58</item>
 
->>>>>>> 57b7a89a
         <!-- tab bar colors -->
         <item name="tab_bar_background_color">?attr/primary_color</item>
         <item name="tab_bar_inverted_background_color">#FFF2F2F2</item>

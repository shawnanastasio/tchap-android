--- conflicted
+++ resolved
@@ -52,15 +52,8 @@
             android:id="@+id/room_avatar_encrypted_icon"
             android:layout_width="15dp"
             android:layout_height="15dp"
-<<<<<<< HEAD
             android:layout_alignBottom="@+id/room_avatar_layout"
             android:layout_toRightOf="@+id/room_avatar_layout"
-=======
-            android:layout_alignStart="@+id/room_avatar_layout"
-            android:layout_alignLeft="@+id/room_avatar_layout"
-            android:layout_alignBottom="@+id/room_avatar_layout"
-            android:layout_marginStart="35dp"
->>>>>>> 53b7da03
             android:layout_marginLeft="35dp"
             android:src="@drawable/e2e_verified"
             android:tint="?attr/vctr_default_icon_tint_color"

--- conflicted
+++ resolved
@@ -35,13 +35,7 @@
         android:layout_alignEnd="@+id/contact_avatar_layout"
         android:layout_alignRight="@+id/contact_avatar_layout"
         android:layout_marginTop="-7dp"
-<<<<<<< HEAD
         android:src="@drawable/logo_tchap_color"
-=======
-        android:layout_marginEnd="-7dp"
-        android:layout_marginRight="-7dp"
-        android:src="@drawable/logo"
->>>>>>> 53b7da03
         android:visibility="gone" />
 
     <LinearLayout

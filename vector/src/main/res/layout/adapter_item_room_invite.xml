<?xml version="1.0" encoding="utf-8"?>
<RelativeLayout xmlns:android="http://schemas.android.com/apk/res/android"
    xmlns:tools="http://schemas.android.com/tools"
    android:id="@+id/invite_view"
    android:layout_width="match_parent"
    android:layout_height="130dp"
    android:paddingRight="16dp">

    <RelativeLayout
        android:id="@+id/room_desc"
        android:layout_width="match_parent"
        android:layout_height="74dp">

        <LinearLayout
            android:id="@+id/room_avatar_layout"
            android:layout_width="40dp"
            android:layout_height="40dp"
            android:layout_centerVertical="true"
<<<<<<< HEAD
            android:layout_marginLeft="16dp">

            <fr.gouv.tchap.util.HexagonMaskView
                android:id="@+id/room_avatar_hexagon"
                android:layout_width="@dimen/chat_avatar_size"
                android:layout_height="@dimen/chat_avatar_size"
                android:maxWidth="@dimen/chat_avatar_size"
                android:maxHeight="@dimen/chat_avatar_size"
                android:scaleType="centerCrop"
                android:adjustViewBounds="true"
                android:background="@color/riot_primary_background_color_light"
                tools:src="#22000000" />

            <im.vector.view.VectorCircularImageView
                android:id="@+id/room_avatar"
                android:layout_width="@dimen/chat_avatar_size"
                android:layout_height="@dimen/chat_avatar_size"
                tools:src="#22000000"
                android:visibility="gone"/>
        </LinearLayout>
=======
            android:layout_marginLeft="16dp"
            tools:src="@tools:sample/avatars" />
>>>>>>> 935126db

        <ImageView
            android:id="@+id/room_avatar_direct_chat_icon"
            android:layout_width="20dp"
            android:layout_height="20dp"
            android:layout_alignLeft="@+id/room_avatar_layout"
            android:layout_alignTop="@+id/room_avatar_layout"
            android:layout_marginLeft="30dp"
            android:src="@drawable/icon_person"
            android:visibility="invisible"
            tools:visibility="visible" />

        <ImageView
            android:id="@+id/room_avatar_encrypted_icon"
            android:layout_width="15dp"
            android:layout_height="15dp"
            android:layout_alignBottom="@+id/room_avatar_layout"
            android:layout_toRightOf="@+id/room_avatar_direct_chat_icon"
            android:src="@drawable/e2e_verified"
            android:tint="?attr/default_icon_tint_color"
            android:visibility="invisible"
            tools:visibility="visible" />

        <RelativeLayout
            android:layout_width="wrap_content"
            android:layout_height="wrap_content"
            android:layout_centerVertical="true"
            android:layout_marginLeft="16dp"
            android:layout_marginRight="6dp"
            android:layout_toRightOf="@+id/room_avatar_layout">

            <TextView
                android:id="@+id/room_name"
                android:layout_width="match_parent"
                android:layout_height="wrap_content"
                android:layout_toLeftOf="@+id/room_unread_count"
                android:ellipsize="end"
                android:fontFamily="sans-serif-regular"
                android:maxLines="1"
                android:textColor="?attr/riot_primary_text_color"
                android:textSize="16sp"
                tools:text="Room name a bit long to be displayed completely" />

            <TextView
                android:id="@+id/room_message"
                android:layout_width="match_parent"
                android:layout_height="wrap_content"
                android:layout_alignRight="@+id/room_name"
                android:layout_below="@+id/room_name"
                android:ellipsize="end"
                android:maxLines="1"
                android:textColor="?attr/default_text_light_color"
                android:textSize="14sp"
                tools:text="First message of the room is a bit too long to be displayed" />

            <!-- unread count badge -->
            <TextView
                android:id="@+id/room_unread_count"
                android:layout_width="wrap_content"
                android:layout_height="wrap_content"
                android:layout_alignBaseline="@+id/room_name"
                android:layout_alignParentRight="true"
                android:layout_marginLeft="6dp"
                android:gravity="center"
                android:minWidth="25dp"
                android:textColor="@android:color/white"
                android:textSize="12sp"
                tools:background="#AAff00ff"
                tools:text="12" />
        </RelativeLayout>
    </RelativeLayout>

    <LinearLayout
        android:layout_width="wrap_content"
        android:layout_height="wrap_content"
        android:layout_below="@+id/room_desc"
        android:layout_centerHorizontal="true"
        android:layout_marginBottom="20dp"
        android:orientation="horizontal">

        <Button
<<<<<<< HEAD
            android:id="@+id/recents_invite_join_button"
=======
            android:id="@+id/room_invite_reject_button"
>>>>>>> 935126db
            android:layout_width="wrap_content"
            android:layout_height="match_parent"
            android:background="@color/vector_green_color"
            android:fontFamily="sans-serif-medium"
            android:minWidth="100dp"
            android:text="@string/join"
            android:textColor="@android:color/white"
            android:textSize="14sp" />

        <Button
<<<<<<< HEAD
            android:id="@+id/recents_invite_reject_button"
=======
            android:id="@+id/room_invite_preview_button"
>>>>>>> 935126db
            android:layout_width="wrap_content"
            android:layout_height="match_parent"
            android:layout_marginLeft="16dp"
            android:background="@color/vector_green_color"
            android:fontFamily="sans-serif-medium"
            android:minWidth="100dp"
            android:text="@string/reject"
            android:textColor="@android:color/white"
            android:textSize="14sp" />
    </LinearLayout>
</RelativeLayout><|MERGE_RESOLUTION|>--- conflicted
+++ resolved
@@ -16,7 +16,6 @@
             android:layout_width="40dp"
             android:layout_height="40dp"
             android:layout_centerVertical="true"
-<<<<<<< HEAD
             android:layout_marginLeft="16dp">
 
             <fr.gouv.tchap.util.HexagonMaskView
@@ -37,10 +36,6 @@
                 tools:src="#22000000"
                 android:visibility="gone"/>
         </LinearLayout>
-=======
-            android:layout_marginLeft="16dp"
-            tools:src="@tools:sample/avatars" />
->>>>>>> 935126db
 
         <ImageView
             android:id="@+id/room_avatar_direct_chat_icon"
@@ -122,11 +117,7 @@
         android:orientation="horizontal">
 
         <Button
-<<<<<<< HEAD
-            android:id="@+id/recents_invite_join_button"
-=======
-            android:id="@+id/room_invite_reject_button"
->>>>>>> 935126db
+            android:id="@+id/room_invite_join_button"
             android:layout_width="wrap_content"
             android:layout_height="match_parent"
             android:background="@color/vector_green_color"
@@ -137,11 +128,7 @@
             android:textSize="14sp" />
 
         <Button
-<<<<<<< HEAD
-            android:id="@+id/recents_invite_reject_button"
-=======
-            android:id="@+id/room_invite_preview_button"
->>>>>>> 935126db
+            android:id="@+id/room_invite_reject_button"
             android:layout_width="wrap_content"
             android:layout_height="match_parent"
             android:layout_marginLeft="16dp"

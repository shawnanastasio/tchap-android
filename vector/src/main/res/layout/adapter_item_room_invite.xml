<?xml version="1.0" encoding="utf-8"?>
<RelativeLayout xmlns:android="http://schemas.android.com/apk/res/android"
    xmlns:tools="http://schemas.android.com/tools"
    android:id="@+id/invite_view"
    android:layout_width="match_parent"
    android:layout_height="130dp"
    android:paddingStart="16dp"
    android:paddingLeft="16dp"
    android:paddingEnd="16dp"
    android:paddingRight="16dp">

    <RelativeLayout
        android:id="@+id/room_desc"
        android:layout_width="match_parent"
        android:layout_height="74dp">

        <LinearLayout
            android:id="@+id/room_avatar_layout"
            android:layout_width="40dp"
            android:layout_height="40dp"
            android:layout_centerVertical="true"
<<<<<<< HEAD
            android:layout_marginLeft="16dp">

            <fr.gouv.tchap.util.HexagonMaskView
                android:id="@+id/room_avatar_hexagon"
                android:layout_width="@dimen/chat_avatar_size"
                android:layout_height="@dimen/chat_avatar_size"
                android:maxWidth="@dimen/chat_avatar_size"
                android:maxHeight="@dimen/chat_avatar_size"
                android:scaleType="centerCrop"
                android:adjustViewBounds="true"
                android:background="@color/riot_primary_background_color_light"
                tools:src="#22000000" />

            <im.vector.view.VectorCircularImageView
                android:id="@+id/room_avatar"
                android:layout_width="@dimen/chat_avatar_size"
                android:layout_height="@dimen/chat_avatar_size"
                tools:src="#22000000"
                android:visibility="gone"/>
        </LinearLayout>
=======
            tools:src="@tools:sample/avatars" />
>>>>>>> 53b7da03

        <ImageView
            android:id="@+id/room_avatar_direct_chat_icon"
            android:layout_width="20dp"
            android:layout_height="20dp"
<<<<<<< HEAD
            android:layout_alignLeft="@+id/room_avatar_layout"
            android:layout_alignTop="@+id/room_avatar_layout"
=======
            android:layout_alignStart="@+id/room_avatar"
            android:layout_alignLeft="@+id/room_avatar"
            android:layout_alignTop="@+id/room_avatar"
            android:layout_marginStart="30dp"
>>>>>>> 53b7da03
            android:layout_marginLeft="30dp"
            android:src="@drawable/icon_person"
            android:visibility="invisible"
            tools:visibility="visible" />

        <ImageView
            android:id="@+id/room_avatar_encrypted_icon"
            android:layout_width="15dp"
            android:layout_height="15dp"
<<<<<<< HEAD
            android:layout_alignBottom="@+id/room_avatar_layout"
            android:layout_toRightOf="@+id/room_avatar_direct_chat_icon"
=======
            android:layout_alignEnd="@+id/room_avatar_direct_chat_icon"
            android:layout_alignRight="@+id/room_avatar_direct_chat_icon"
            android:layout_alignBottom="@+id/room_avatar"
>>>>>>> 53b7da03
            android:src="@drawable/e2e_verified"
            android:tint="?attr/vctr_default_icon_tint_color"
            android:visibility="invisible"
            tools:visibility="visible" />

        <RelativeLayout
            android:layout_width="wrap_content"
            android:layout_height="wrap_content"
            android:layout_centerVertical="true"
            android:layout_marginStart="16dp"
            android:layout_marginLeft="16dp"
            android:layout_marginEnd="6dp"
            android:layout_marginRight="6dp"
<<<<<<< HEAD
            android:layout_toRightOf="@+id/room_avatar_layout">
=======
            android:layout_toEndOf="@+id/room_avatar"
            android:layout_toRightOf="@+id/room_avatar">
>>>>>>> 53b7da03

            <TextView
                android:id="@+id/room_name"
                android:layout_width="match_parent"
                android:layout_height="wrap_content"
                android:layout_toStartOf="@+id/room_unread_count"
                android:layout_toLeftOf="@+id/room_unread_count"
                android:ellipsize="end"
                android:fontFamily="sans-serif-regular"
                android:maxLines="1"
                android:textColor="?attr/vctr_riot_primary_text_color"
                android:textSize="16sp"
                tools:text="Room name a bit long to be displayed completely" />

            <TextView
                android:id="@+id/room_message"
                android:layout_width="match_parent"
                android:layout_height="wrap_content"
                android:layout_below="@+id/room_name"
                android:layout_alignEnd="@+id/room_name"
                android:layout_alignRight="@+id/room_name"
                android:ellipsize="end"
                android:maxLines="1"
                android:textColor="?attr/vctr_default_text_light_color"
                android:textSize="14sp"
                tools:text="First message of the room is a bit too long to be displayed" />

            <!-- unread count badge -->
            <TextView
                android:id="@+id/room_unread_count"
                android:layout_width="wrap_content"
                android:layout_height="wrap_content"
                android:layout_alignBaseline="@+id/room_name"
                android:layout_alignParentEnd="true"
                android:layout_alignParentRight="true"
                android:layout_marginStart="6dp"
                android:layout_marginLeft="6dp"
                android:gravity="center"
                android:minWidth="25dp"
                android:textColor="@android:color/white"
                android:textSize="12sp"
                tools:background="#AAff00ff"
                tools:text="12" />
        </RelativeLayout>
    </RelativeLayout>

    <LinearLayout
        android:layout_width="wrap_content"
        android:layout_height="wrap_content"
        android:layout_below="@+id/room_desc"
        android:layout_centerHorizontal="true"
        android:layout_marginBottom="20dp"
        android:orientation="horizontal">

        <Button
            android:id="@+id/room_invite_join_button"
            android:layout_width="wrap_content"
            android:layout_height="match_parent"
            android:background="?attr/vctr_default_icon_tint_color"
            android:fontFamily="sans-serif-medium"
            android:minWidth="100dp"
            android:text="@string/join"
            android:textColor="@android:color/white"
            android:textSize="14sp" />

        <Button
            android:id="@+id/room_invite_reject_button"
            android:layout_width="wrap_content"
            android:layout_height="match_parent"
            android:layout_marginStart="16dp"
            android:layout_marginLeft="16dp"
            android:background="?attr/vctr_default_icon_tint_color"
            android:fontFamily="sans-serif-medium"
            android:minWidth="100dp"
            android:text="@string/reject"
            android:textColor="@android:color/white"
            android:textSize="14sp" />
    </LinearLayout>
</RelativeLayout><|MERGE_RESOLUTION|>--- conflicted
+++ resolved
@@ -19,7 +19,6 @@
             android:layout_width="40dp"
             android:layout_height="40dp"
             android:layout_centerVertical="true"
-<<<<<<< HEAD
             android:layout_marginLeft="16dp">
 
             <fr.gouv.tchap.util.HexagonMaskView
@@ -40,23 +39,15 @@
                 tools:src="#22000000"
                 android:visibility="gone"/>
         </LinearLayout>
-=======
-            tools:src="@tools:sample/avatars" />
->>>>>>> 53b7da03
 
         <ImageView
             android:id="@+id/room_avatar_direct_chat_icon"
             android:layout_width="20dp"
             android:layout_height="20dp"
-<<<<<<< HEAD
+            android:layout_alignStart="@+id/room_avatar_layout"
             android:layout_alignLeft="@+id/room_avatar_layout"
             android:layout_alignTop="@+id/room_avatar_layout"
-=======
-            android:layout_alignStart="@+id/room_avatar"
-            android:layout_alignLeft="@+id/room_avatar"
-            android:layout_alignTop="@+id/room_avatar"
             android:layout_marginStart="30dp"
->>>>>>> 53b7da03
             android:layout_marginLeft="30dp"
             android:src="@drawable/icon_person"
             android:visibility="invisible"
@@ -66,14 +57,9 @@
             android:id="@+id/room_avatar_encrypted_icon"
             android:layout_width="15dp"
             android:layout_height="15dp"
-<<<<<<< HEAD
-            android:layout_alignBottom="@+id/room_avatar_layout"
-            android:layout_toRightOf="@+id/room_avatar_direct_chat_icon"
-=======
             android:layout_alignEnd="@+id/room_avatar_direct_chat_icon"
             android:layout_alignRight="@+id/room_avatar_direct_chat_icon"
-            android:layout_alignBottom="@+id/room_avatar"
->>>>>>> 53b7da03
+            android:layout_alignBottom="@+id/room_avatar_layout"
             android:src="@drawable/e2e_verified"
             android:tint="?attr/vctr_default_icon_tint_color"
             android:visibility="invisible"
@@ -87,12 +73,8 @@
             android:layout_marginLeft="16dp"
             android:layout_marginEnd="6dp"
             android:layout_marginRight="6dp"
-<<<<<<< HEAD
+            android:layout_toEndOf="@+id/room_avatar_layout"
             android:layout_toRightOf="@+id/room_avatar_layout">
-=======
-            android:layout_toEndOf="@+id/room_avatar"
-            android:layout_toRightOf="@+id/room_avatar">
->>>>>>> 53b7da03
 
             <TextView
                 android:id="@+id/room_name"

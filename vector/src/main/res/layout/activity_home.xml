<android.support.v4.widget.DrawerLayout xmlns:android="http://schemas.android.com/apk/res/android"
    xmlns:app="http://schemas.android.com/apk/res-auto"
    xmlns:tools="http://schemas.android.com/tools"
    android:id="@+id/drawer_layout"
    android:layout_width="match_parent"
    android:layout_height="match_parent"
    android:background="@color/riot_primary_background_color_light"
    android:fitsSystemWindows="true">

    <android.support.constraint.ConstraintLayout
        android:layout_width="match_parent"
        android:layout_height="match_parent"
        android:descendantFocusability="beforeDescendants"
        android:focusableInTouchMode="true"
        tools:context="org.matrix.vector.activity.VectorHomeActivity">

        <android.support.v7.widget.Toolbar
            android:id="@+id/home_toolbar"
            style="@style/VectorToolbarStyle"
            android:layout_width="0dp"
            android:layout_height="wrap_content"
            app:layout_constraintLeft_toLeftOf="parent"
            app:layout_constraintRight_toRightOf="parent"
            app:layout_constraintTop_toTopOf="parent">

            <!-- The search view is added in the toolbar not in the menu
                 to ensure that the overflow icon menu is not hidden.-->
            <android.support.v7.widget.SearchView
                android:id="@+id/search_view"
                android:layout_width="match_parent"
<<<<<<< HEAD
                android:layout_height="30dp"
                android:layout_marginBottom="12dp"
                android:layout_marginLeft="10dp"
                android:layout_marginRight="25dp"
                android:layout_marginTop="12dp"
                android:background="@drawable/tchap_search_field"
                android:clickable="true"
                android:textAlignment="center" />
=======
                android:layout_height="match_parent" />

>>>>>>> 9a58eac6
        </android.support.v7.widget.Toolbar>

        <android.support.design.widget.TabLayout
            android:id="@+id/tab_layout"
            android:layout_width="match_parent"
            android:layout_height="45dp"
            android:layout_below="@+id/home_toolbar"
            android:background="?attr/vector_tabbar_background"
            android:paddingBottom="7dp"
            android:paddingLeft="5dp"
            android:paddingRight="5dp"
            android:theme="@style/AppTheme.NoActionBar"
            app:tabGravity="fill"
            app:tabIndicatorColor="@color/riot_primary_background_color_light"
            app:tabMaxWidth="0dp"
            app:tabMode="fixed"
            app:tabTextAppearance="@style/Vector.Toolbar.Title">

            <android.support.design.widget.TabItem
                android:id="@+id/tab_item_conversations"
                android:layout_width="match_parent"
                android:layout_height="wrap_content"
                android:gravity="center"
                android:text="dummy" />

            <android.support.design.widget.TabItem
                android:id="@+id/tab_item_contacts"
                android:layout_width="match_parent"
                android:layout_height="wrap_content"
                android:gravity="center"
                android:text="dummy" />
        </android.support.design.widget.TabLayout>

        <ProgressBar
            android:id="@+id/home_recents_sync_in_progress"
            style="@style/Widget.AppCompat.ProgressBar.Horizontal"
            android:layout_width="0dp"
            android:layout_height="wrap_content"
<<<<<<< HEAD
            android:layout_below="@id/tab_layout"
=======
>>>>>>> 9a58eac6
            android:background="@color/vector_green_color"
            android:indeterminate="true"
            android:visibility="gone"
            app:layout_constraintLeft_toLeftOf="parent"
            app:layout_constraintRight_toRightOf="parent"
            app:layout_constraintTop_toBottomOf="@+id/home_toolbar" />

        <im.vector.view.VectorPendingCallView
            android:id="@+id/listView_pending_callview"
            android:layout_width="0dp"
            android:layout_height="wrap_content"
            android:visibility="gone"
            app:layout_constraintLeft_toLeftOf="parent"
            app:layout_constraintRight_toRightOf="parent"
            app:layout_constraintTop_toBottomOf="@+id/home_recents_sync_in_progress" />

        <!-- The main content view -->
<<<<<<< HEAD
        <RelativeLayout
            android:layout_width="match_parent"
            android:layout_height="match_parent"
            android:layout_below="@+id/tab_layout"
            tools:context="org.matrix.vector.activity.VectorHomeActivity">

            <FrameLayout
                android:id="@+id/fragment_container"
                android:layout_width="match_parent"
                android:layout_height="match_parent"
                 android:background="?attr/riot_primary_background_color" />

            <android.support.design.widget.FloatingActionButton
                android:id="@+id/floating_action_button"
                android:layout_width="wrap_content"
                android:layout_height="wrap_content"
                android:layout_alignParentBottom="true"
                android:layout_alignParentRight="true"
                android:layout_marginBottom="@dimen/floating_action_button_margin"
                android:layout_marginRight="@dimen/floating_action_button_margin"
                android:src="@drawable/ic_add_white"
                app:backgroundTint="@color/vector_fuchsia_color"
                app:borderWidth="0dp"
                app:elevation="4dp" />

            <FrameLayout
                android:id="@+id/listView_spinner_views"
                android:layout_width="match_parent"
                android:layout_height="match_parent"
                android:background="?attr/waiting_background_color"
                android:visibility="gone">

                <ProgressBar
                    android:id="@+id/listView_spinner"
                    android:layout_width="40dp"
                    android:layout_height="40dp"
                    android:layout_gravity="center"
                    android:visibility="visible" />
            </FrameLayout>
        </RelativeLayout>
    </RelativeLayout>
=======
        <FrameLayout
            android:id="@+id/fragment_container"
            android:layout_width="0dp"
            android:layout_height="0dp"
            android:background="?attr/riot_primary_background_color"
            app:layout_constraintBottom_toTopOf="@+id/bottom_navigation"
            app:layout_constraintLeft_toLeftOf="parent"
            app:layout_constraintRight_toRightOf="parent"
            app:layout_constraintTop_toBottomOf="@id/listView_pending_callview" />

        <FrameLayout
            android:id="@+id/listView_spinner_views"
            android:layout_width="0dp"
            android:layout_height="0dp"
            android:background="?attr/waiting_background_color"
            android:visibility="gone"
            app:layout_constraintBottom_toTopOf="@+id/bottom_navigation"
            app:layout_constraintLeft_toLeftOf="parent"
            app:layout_constraintRight_toRightOf="parent"
            app:layout_constraintTop_toBottomOf="@id/listView_pending_callview">

            <ProgressBar
                android:id="@+id/listView_spinner"
                android:layout_width="40dp"
                android:layout_height="40dp"
                android:layout_gravity="center"
                android:visibility="visible" />

        </FrameLayout>

        <android.support.design.widget.BottomNavigationView
            android:id="@+id/bottom_navigation"
            android:layout_width="0dp"
            android:layout_height="wrap_content"
            android:background="?attr/riot_primary_background_color"
            app:itemBackground="?attr/riot_primary_background_color"
            app:itemIconTint="@color/home_bottom_nav_view_tint"
            app:itemTextColor="@color/home_bottom_nav_view_tint"
            app:layout_constraintBottom_toBottomOf="parent"
            app:layout_constraintLeft_toLeftOf="parent"
            app:layout_constraintRight_toRightOf="parent"
            app:menu="@menu/bottom_navigation_main" />

        <!-- Elevate above BottomNavigationView (above lollipop). -->
        <View
            android:id="@+id/floating_action_menu_touch_guard"
            android:layout_width="0dp"
            android:layout_height="0dp"
            android:alpha="0"
            android:background="@android:color/background_dark"
            android:elevation="10dp"
            app:layout_constraintBottom_toBottomOf="parent"
            app:layout_constraintLeft_toLeftOf="parent"
            app:layout_constraintRight_toRightOf="parent"
            app:layout_constraintTop_toTopOf="parent" />

        <!-- Elevate button above the touch guard (above lollipop). -->
        <com.getbase.floatingactionbutton.FloatingActionsMenu
            android:id="@+id/floating_action_menu"
            android:layout_width="wrap_content"
            android:layout_height="wrap_content"
            android:elevation="12dp"
            app:borderWidth="0dp"
            app:elevation="12dp"
            app:fab_expandDirection="up"
            app:layout_constraintBottom_toTopOf="@id/bottom_navigation"
            app:layout_constraintEnd_toEndOf="parent"
            app:layout_constraintRight_toRightOf="parent"
            tools:backgroundTint="@color/vector_fuchsia_color"
            tools:fab_addButtonColorNormal="@color/vector_fuchsia_color">

            <com.getbase.floatingactionbutton.FloatingActionButton
                android:id="@+id/button_start_chat"
                android:layout_width="wrap_content"
                android:layout_height="wrap_content"
                android:tint="@android:color/white"
                app:fab_icon="@drawable/ic_person_black_24dp"
                app:fab_size="mini"
                app:fab_title="@string/room_recents_start_chat"
                tools:fab_colorNormal="@color/vector_fuchsia_color"
                tools:fab_colorPressed="@color/vector_fuchsia_color" />

            <com.getbase.floatingactionbutton.FloatingActionButton
                android:id="@+id/button_create_room"
                android:layout_width="wrap_content"
                android:layout_height="wrap_content"
                app:fab_icon="@drawable/ic_add_white"
                app:fab_size="mini"
                app:fab_title="@string/room_recents_create_room"
                tools:fab_colorNormal="@color/vector_fuchsia_color"
                tools:fab_colorPressed="@color/vector_fuchsia_color" />

            <com.getbase.floatingactionbutton.FloatingActionButton
                android:id="@+id/button_join_room"
                android:layout_width="wrap_content"
                android:layout_height="wrap_content"
                app:fab_icon="@drawable/riot_tab_rooms"
                app:fab_size="mini"
                app:fab_title="@string/room_recents_join_room"
                tools:fab_colorNormal="@color/vector_fuchsia_color"
                tools:fab_colorPressed="@color/vector_fuchsia_color" />

        </com.getbase.floatingactionbutton.FloatingActionsMenu>

    </android.support.constraint.ConstraintLayout>
>>>>>>> 9a58eac6

    <android.support.design.widget.NavigationView
        android:id="@+id/navigation_view"
        android:layout_width="wrap_content"
        android:layout_height="match_parent"
        android:layout_gravity="start"
        android:fitsSystemWindows="true"
        app:headerLayout="@layout/vector_home_menu_header"
        app:itemTextColor="@color/tchap_text_color_light"
        app:menu="@menu/vector_home_sliding_menu">

        <LinearLayout xmlns:android="http://schemas.android.com/apk/res/android"
            android:layout_width="match_parent"
            android:layout_height="wrap_content"
            android:layout_gravity="bottom"
            android:layout_marginBottom="10dp"
            android:background="?attr/riot_primary_background_color"
            android:orientation="vertical">

            <View
                android:layout_width="match_parent"
                android:layout_height="1dp"
                android:layout_alignParentLeft="true"
                android:layout_alignParentTop="true"
                android:background="?attr/list_divider_color" />

            <TextView
                android:id="@+id/sliding_menu_infos"
                android:layout_width="wrap_content"
                android:layout_height="wrap_content"
                android:layout_marginLeft="15dp"
                android:layout_marginTop="10dp"
                android:lines="3"
                android:maxLines="3"
                android:text="@string/tchap_burger_menu_info"
                android:textColor="@color/tchap_navigation_menu_text_color"
                android:textSize="12sp" />

            <TextView
                android:id="@+id/sliding_menu_app_version"
                android:layout_width="wrap_content"
                android:layout_height="wrap_content"
                android:layout_marginLeft="15dp"
                android:layout_marginTop="10dp"
                android:textColor="@color/tchap_navigation_menu_text_color"
                android:textSize="12sp" />
        </LinearLayout>
    </android.support.design.widget.NavigationView>
</android.support.v4.widget.DrawerLayout><|MERGE_RESOLUTION|>--- conflicted
+++ resolved
@@ -28,7 +28,6 @@
             <android.support.v7.widget.SearchView
                 android:id="@+id/search_view"
                 android:layout_width="match_parent"
-<<<<<<< HEAD
                 android:layout_height="30dp"
                 android:layout_marginBottom="12dp"
                 android:layout_marginLeft="10dp"
@@ -37,17 +36,12 @@
                 android:background="@drawable/tchap_search_field"
                 android:clickable="true"
                 android:textAlignment="center" />
-=======
-                android:layout_height="match_parent" />
-
->>>>>>> 9a58eac6
         </android.support.v7.widget.Toolbar>
 
         <android.support.design.widget.TabLayout
             android:id="@+id/tab_layout"
             android:layout_width="match_parent"
             android:layout_height="45dp"
-            android:layout_below="@+id/home_toolbar"
             android:background="?attr/vector_tabbar_background"
             android:paddingBottom="7dp"
             android:paddingLeft="5dp"
@@ -57,7 +51,10 @@
             app:tabIndicatorColor="@color/riot_primary_background_color_light"
             app:tabMaxWidth="0dp"
             app:tabMode="fixed"
-            app:tabTextAppearance="@style/Vector.Toolbar.Title">
+            app:tabTextAppearance="@style/Vector.Toolbar.Title"
+            app:layout_constraintLeft_toLeftOf="parent"
+            app:layout_constraintRight_toRightOf="parent"
+            app:layout_constraintTop_toBottomOf="@+id/home_toolbar">
 
             <android.support.design.widget.TabItem
                 android:id="@+id/tab_item_conversations"
@@ -79,16 +76,12 @@
             style="@style/Widget.AppCompat.ProgressBar.Horizontal"
             android:layout_width="0dp"
             android:layout_height="wrap_content"
-<<<<<<< HEAD
-            android:layout_below="@id/tab_layout"
-=======
->>>>>>> 9a58eac6
             android:background="@color/vector_green_color"
             android:indeterminate="true"
             android:visibility="gone"
             app:layout_constraintLeft_toLeftOf="parent"
             app:layout_constraintRight_toRightOf="parent"
-            app:layout_constraintTop_toBottomOf="@+id/home_toolbar" />
+            app:layout_constraintTop_toBottomOf="@id/tab_layout" />
 
         <im.vector.view.VectorPendingCallView
             android:id="@+id/listView_pending_callview"
@@ -100,55 +93,12 @@
             app:layout_constraintTop_toBottomOf="@+id/home_recents_sync_in_progress" />
 
         <!-- The main content view -->
-<<<<<<< HEAD
-        <RelativeLayout
-            android:layout_width="match_parent"
-            android:layout_height="match_parent"
-            android:layout_below="@+id/tab_layout"
-            tools:context="org.matrix.vector.activity.VectorHomeActivity">
-
-            <FrameLayout
-                android:id="@+id/fragment_container"
-                android:layout_width="match_parent"
-                android:layout_height="match_parent"
-                 android:background="?attr/riot_primary_background_color" />
-
-            <android.support.design.widget.FloatingActionButton
-                android:id="@+id/floating_action_button"
-                android:layout_width="wrap_content"
-                android:layout_height="wrap_content"
-                android:layout_alignParentBottom="true"
-                android:layout_alignParentRight="true"
-                android:layout_marginBottom="@dimen/floating_action_button_margin"
-                android:layout_marginRight="@dimen/floating_action_button_margin"
-                android:src="@drawable/ic_add_white"
-                app:backgroundTint="@color/vector_fuchsia_color"
-                app:borderWidth="0dp"
-                app:elevation="4dp" />
-
-            <FrameLayout
-                android:id="@+id/listView_spinner_views"
-                android:layout_width="match_parent"
-                android:layout_height="match_parent"
-                android:background="?attr/waiting_background_color"
-                android:visibility="gone">
-
-                <ProgressBar
-                    android:id="@+id/listView_spinner"
-                    android:layout_width="40dp"
-                    android:layout_height="40dp"
-                    android:layout_gravity="center"
-                    android:visibility="visible" />
-            </FrameLayout>
-        </RelativeLayout>
-    </RelativeLayout>
-=======
         <FrameLayout
             android:id="@+id/fragment_container"
             android:layout_width="0dp"
             android:layout_height="0dp"
             android:background="?attr/riot_primary_background_color"
-            app:layout_constraintBottom_toTopOf="@+id/bottom_navigation"
+            app:layout_constraintBottom_toBottomOf="parent"
             app:layout_constraintLeft_toLeftOf="parent"
             app:layout_constraintRight_toRightOf="parent"
             app:layout_constraintTop_toBottomOf="@id/listView_pending_callview" />
@@ -159,7 +109,7 @@
             android:layout_height="0dp"
             android:background="?attr/waiting_background_color"
             android:visibility="gone"
-            app:layout_constraintBottom_toTopOf="@+id/bottom_navigation"
+            app:layout_constraintBottom_toBottomOf="parent"
             app:layout_constraintLeft_toLeftOf="parent"
             app:layout_constraintRight_toRightOf="parent"
             app:layout_constraintTop_toBottomOf="@id/listView_pending_callview">
@@ -173,19 +123,6 @@
 
         </FrameLayout>
 
-        <android.support.design.widget.BottomNavigationView
-            android:id="@+id/bottom_navigation"
-            android:layout_width="0dp"
-            android:layout_height="wrap_content"
-            android:background="?attr/riot_primary_background_color"
-            app:itemBackground="?attr/riot_primary_background_color"
-            app:itemIconTint="@color/home_bottom_nav_view_tint"
-            app:itemTextColor="@color/home_bottom_nav_view_tint"
-            app:layout_constraintBottom_toBottomOf="parent"
-            app:layout_constraintLeft_toLeftOf="parent"
-            app:layout_constraintRight_toRightOf="parent"
-            app:menu="@menu/bottom_navigation_main" />
-
         <!-- Elevate above BottomNavigationView (above lollipop). -->
         <View
             android:id="@+id/floating_action_menu_touch_guard"
@@ -208,7 +145,7 @@
             app:borderWidth="0dp"
             app:elevation="12dp"
             app:fab_expandDirection="up"
-            app:layout_constraintBottom_toTopOf="@id/bottom_navigation"
+            app:layout_constraintBottom_toBottomOf="parent"
             app:layout_constraintEnd_toEndOf="parent"
             app:layout_constraintRight_toRightOf="parent"
             tools:backgroundTint="@color/vector_fuchsia_color"
@@ -248,7 +185,6 @@
         </com.getbase.floatingactionbutton.FloatingActionsMenu>
 
     </android.support.constraint.ConstraintLayout>
->>>>>>> 9a58eac6
 
     <android.support.design.widget.NavigationView
         android:id="@+id/navigation_view"

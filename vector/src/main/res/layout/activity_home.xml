<android.support.v4.widget.DrawerLayout xmlns:android="http://schemas.android.com/apk/res/android"
    xmlns:app="http://schemas.android.com/apk/res-auto"
    xmlns:tools="http://schemas.android.com/tools"
    android:id="@+id/drawer_layout"
    android:layout_width="match_parent"
    android:layout_height="match_parent"
    android:background="@color/riot_primary_background_color_light"
    android:fitsSystemWindows="true">

    <RelativeLayout
        android:layout_width="match_parent"
        android:layout_height="match_parent"
        android:descendantFocusability="beforeDescendants"
        android:focusableInTouchMode="true">

        <android.support.v7.widget.Toolbar
            android:id="@+id/home_toolbar"
            style="@style/VectorToolbarStyle"
            android:layout_width="match_parent"
            android:layout_height="wrap_content">

            <!-- The search view is added in the toolbar not in the menu
                 to ensure that the overflow icon menu is not hidden.-->
            <android.support.v7.widget.SearchView
                android:id="@+id/search_view"
                android:layout_width="match_parent"
<<<<<<< HEAD
                android:layout_height="match_parent"
                android:alpha="0.6"/>
=======
                android:layout_height="30dp"
                android:layout_marginBottom="12dp"
                android:layout_marginLeft="10dp"
                android:layout_marginRight="25dp"
                android:layout_marginTop="12dp"
                android:background="@drawable/tchap_search_field"
                android:clickable="true"
                android:textAlignment="center" />
>>>>>>> 57b7a89a
        </android.support.v7.widget.Toolbar>

        <android.support.design.widget.TabLayout
            android:id="@+id/tab_layout"
            android:layout_width="match_parent"
            android:layout_height="45dp"
            android:layout_below="@+id/home_toolbar"
            android:background="?attr/vector_tabbar_background"
            android:paddingBottom="15dp"
            android:paddingLeft="5dp"
            android:paddingRight="5dp"
            android:theme="@style/AppTheme.NoActionBar"
            app:tabGravity="fill"
            app:tabIndicatorColor="@color/riot_primary_background_color_light"
            app:tabMaxWidth="0dp"
            app:tabMode="fixed"
            app:tabTextAppearance="@style/Vector.Toolbar.Title">

            <android.support.design.widget.TabItem
                android:id="@+id/tab_item_conversations"
                android:layout_width="match_parent"
                android:layout_height="wrap_content"
                android:gravity="center"
                android:text="dummy" />

            <android.support.design.widget.TabItem
                android:id="@+id/tab_item_contacts"
                android:layout_width="match_parent"
                android:layout_height="wrap_content"
                android:gravity="center"
                android:text="dummy" />
        </android.support.design.widget.TabLayout>

        <ProgressBar
            android:id="@+id/home_recents_sync_in_progress"
            style="@style/Widget.AppCompat.ProgressBar.Horizontal"
            android:layout_width="match_parent"
            android:layout_height="wrap_content"
            android:layout_below="@id/tab_layout"
            android:background="@color/vector_green_color"
            android:indeterminate="true"
            android:visibility="gone" />

        <im.vector.view.VectorPendingCallView
            android:id="@+id/listView_pending_callview"
            android:layout_width="match_parent"
            android:layout_height="wrap_content"
            android:layout_below="@id/home_recents_sync_in_progress"
            android:visibility="gone" />

        <!-- The main content view -->
        <RelativeLayout
            android:layout_width="match_parent"
            android:layout_height="match_parent"
            android:layout_below="@+id/tab_layout"
            tools:context="org.matrix.vector.activity.VectorHomeActivity">

            <RelativeLayout
                android:id="@+id/ly_invite_contacts_to_tchap"
                android:layout_width="match_parent"
                android:layout_height="60dp"
                android:layout_marginLeft="24dp"
                android:clickable="true"
                android:visibility="gone"
                tools:visibility="visible">

                <ImageView
                    android:id="@+id/icon_add_contacts_to_tchap"
                    android:layout_width="41dp"
                    android:layout_height="41dp"
                    android:layout_marginTop="10dp"
                    android:src="@drawable/tchap_ic_add_contact" />

                <TextView
                    android:id="@+id/tv_invite_contacts_to_tchap"
                    android:layout_width="wrap_content"
                    android:layout_height="wrap_content"
                    android:layout_marginLeft="15dp"
                    android:layout_marginTop="20dp"
                    android:layout_toRightOf="@+id/icon_add_contacts_to_tchap"
                    android:text="@string/tchap_invite_contacts_to_tchap"
                    android:textColor="@color/vector_tchap_text_color_light"
                    android:textSize="16sp" />
            </RelativeLayout>

            <FrameLayout
                android:id="@+id/fragment_container"
                android:layout_width="match_parent"
                android:layout_height="match_parent"
                android:layout_below="@+id/ly_invite_contacts_to_tchap"
                android:background="?attr/riot_primary_background_color" />

            <android.support.design.widget.FloatingActionButton
                android:id="@+id/floating_action_button"
                android:layout_width="wrap_content"
                android:layout_height="wrap_content"
                android:layout_alignParentBottom="true"
                android:layout_alignParentRight="true"
                android:layout_marginBottom="@dimen/floating_action_button_margin"
                android:layout_marginRight="@dimen/floating_action_button_margin"
                android:src="@drawable/ic_add_white"
                app:backgroundTint="@color/vector_fuchsia_color"
                app:borderWidth="0dp"
                app:elevation="4dp" />

            <FrameLayout
                android:id="@+id/listView_spinner_views"
                android:layout_width="match_parent"
                android:layout_height="match_parent"
                android:background="?attr/waiting_background_color"
                android:visibility="gone">

                <ProgressBar
                    android:id="@+id/listView_spinner"
                    android:layout_width="40dp"
                    android:layout_height="40dp"
                    android:layout_gravity="center"
                    android:visibility="visible" />
            </FrameLayout>
        </RelativeLayout>
    </RelativeLayout>

    <android.support.design.widget.NavigationView
        android:id="@+id/navigation_view"
        android:layout_width="wrap_content"
        android:layout_height="match_parent"
        android:layout_gravity="start"
        android:fitsSystemWindows="true"
        app:headerLayout="@layout/vector_home_menu_header"
        app:itemTextColor="@color/vector_tchap_text_color_light"
        app:menu="@menu/vector_home_sliding_menu">

        <LinearLayout xmlns:android="http://schemas.android.com/apk/res/android"
            android:layout_width="match_parent"
            android:layout_height="wrap_content"
            android:layout_gravity="bottom"
            android:layout_marginBottom="10dp"
            android:background="?attr/riot_primary_background_color"
            android:orientation="vertical">

            <View
                android:layout_width="match_parent"
                android:layout_height="1dp"
                android:layout_alignParentLeft="true"
                android:layout_alignParentTop="true"
                android:background="?attr/list_divider_color" />

            <TextView
                android:id="@+id/sliding_menu_infos"
                android:layout_width="wrap_content"
                android:layout_height="wrap_content"
                android:layout_marginLeft="15dp"
                android:layout_marginTop="10dp"
                android:lines="3"
                android:maxLines="3"
                android:text="@string/tchap_burger_menu_info"
                android:textColor="@color/tchap_navigation_menu_text_color"
                android:textSize="12sp" />

            <TextView
                android:id="@+id/sliding_menu_app_version"
                android:layout_width="wrap_content"
                android:layout_height="wrap_content"
                android:layout_marginLeft="15dp"
                android:layout_marginTop="10dp"
                android:textColor="@color/tchap_navigation_menu_text_color"
                android:textSize="12sp" />
        </LinearLayout>
    </android.support.design.widget.NavigationView>
</android.support.v4.widget.DrawerLayout><|MERGE_RESOLUTION|>--- conflicted
+++ resolved
@@ -24,10 +24,6 @@
             <android.support.v7.widget.SearchView
                 android:id="@+id/search_view"
                 android:layout_width="match_parent"
-<<<<<<< HEAD
-                android:layout_height="match_parent"
-                android:alpha="0.6"/>
-=======
                 android:layout_height="30dp"
                 android:layout_marginBottom="12dp"
                 android:layout_marginLeft="10dp"
@@ -36,7 +32,6 @@
                 android:background="@drawable/tchap_search_field"
                 android:clickable="true"
                 android:textAlignment="center" />
->>>>>>> 57b7a89a
         </android.support.v7.widget.Toolbar>
 
         <android.support.design.widget.TabLayout

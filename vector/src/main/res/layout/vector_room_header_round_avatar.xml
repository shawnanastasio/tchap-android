<?xml version="1.0" encoding="utf-8"?>

<FrameLayout xmlns:android="http://schemas.android.com/apk/res/android"
    xmlns:tools="http://schemas.android.com/tools"
    android:layout_width="40dp"
    android:layout_height="40dp">

    <ImageView
        android:id="@+id/avatar_img"
<<<<<<< HEAD

=======
>>>>>>> 935126db
        android:layout_width="match_parent"
        android:layout_height="match_parent"
        android:adjustViewBounds="true"
        android:background="?attr/primary_color"
        android:scaleType="centerCrop"
        tools:src="@tools:sample/avatars" />

    <ImageView
        android:layout_width="match_parent"
        android:layout_height="match_parent"
        android:src="?avatar_mask_room_header" />

</FrameLayout><|MERGE_RESOLUTION|>--- conflicted
+++ resolved
@@ -7,10 +7,6 @@
 
     <ImageView
         android:id="@+id/avatar_img"
-<<<<<<< HEAD
-
-=======
->>>>>>> 935126db
         android:layout_width="match_parent"
         android:layout_height="match_parent"
         android:adjustViewBounds="true"

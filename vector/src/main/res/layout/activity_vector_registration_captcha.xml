<?xml version="1.0" encoding="utf-8"?>

<RelativeLayout xmlns:android="http://schemas.android.com/apk/res/android"
    android:layout_width="match_parent"
    android:layout_height="match_parent">

    <RelativeLayout
        android:id="@+id/captcha_logo_layout"
        android:layout_width="match_parent"
        android:layout_height="wrap_content"
        android:layout_marginTop="30dp"
        android:layout_marginBottom="27dp">

        <ImageView
            android:id="@+id/login_large_logo"
            android:layout_width="100dp"
            android:layout_height="100dp"
            android:layout_centerHorizontal="true"
<<<<<<< HEAD
            android:src="@drawable/logo_transparent">
        </ImageView>
=======
            android:src="@drawable/logo_login" />

>>>>>>> 53b7da03
    </RelativeLayout>

    <TextView
        android:id="@+id/account_creation_message"
        android:layout_width="match_parent"
        android:layout_height="wrap_content"
        android:layout_below="@id/captcha_logo_layout"
        android:layout_marginStart="16dp"
        android:layout_marginLeft="16dp"
        android:layout_marginEnd="16dp"
        android:layout_marginRight="16dp"
        android:layout_marginBottom="10dp"
        android:text="@string/auth_recaptcha_message"
        android:textSize="16sp" />

    <WebView
        android:id="@+id/account_creation_webview"
        android:layout_width="match_parent"
        android:layout_height="0dp"
        android:layout_below="@id/account_creation_message"
        android:layout_alignParentEnd="true"
        android:layout_alignParentRight="true"
        android:layout_alignParentBottom="true"
        android:background="#000" />

    <RelativeLayout
        android:id="@+id/account_creation_webview_loading"
        android:layout_width="match_parent"
        android:layout_height="0dp"
        android:layout_below="@id/account_creation_message"
        android:layout_alignBottom="@id/account_creation_webview"
        android:background="@android:color/transparent">

        <ProgressBar
            android:layout_width="60dp"
            android:layout_height="60dp"
            android:layout_centerInParent="true"
            android:indeterminate="true" />
    </RelativeLayout>

</RelativeLayout><|MERGE_RESOLUTION|>--- conflicted
+++ resolved
@@ -16,13 +16,8 @@
             android:layout_width="100dp"
             android:layout_height="100dp"
             android:layout_centerHorizontal="true"
-<<<<<<< HEAD
             android:src="@drawable/logo_transparent">
         </ImageView>
-=======
-            android:src="@drawable/logo_login" />
-
->>>>>>> 53b7da03
     </RelativeLayout>
 
     <TextView

--- conflicted
+++ resolved
@@ -1,84 +1,57 @@
-<!-- menu header is always wrap to content
-     so it is required to define a sublayout with the right height -->
-<LinearLayout xmlns:android="http://schemas.android.com/apk/res/android"
-    xmlns:tools="http://schemas.android.com/tools"
-    android:id="@+id/people_header_layout"
-    android:layout_width="match_parent"
-    android:layout_height="wrap_content"
-    android:background="?attr/vctr_list_header_background_color"
-    android:orientation="vertical">
-
-    <RelativeLayout
-        android:id="@+id/people_header_sub_layout"
-        android:layout_width="match_parent"
-        android:layout_height="20dp"
-        android:layout_marginTop="11dp"
-        android:layout_marginBottom="11dp">
-
-        <RelativeLayout
-            android:layout_width="match_parent"
-            android:layout_height="match_parent">
-
-            <TextView
-                android:id="@+id/people_header_text_view"
-                android:layout_width="wrap_content"
-                android:layout_height="wrap_content"
-                android:layout_centerVertical="true"
-                android:layout_marginStart="16dp"
-                android:layout_marginLeft="16dp"
-                android:fontFamily="sans-serif-medium"
-                android:textColor="?attr/vctr_riot_primary_text_color"
-                android:textSize="14sp"
-                tools:text="Header" />
-
-            <ProgressBar
-                android:id="@+id/heading_loading_view"
-                android:layout_width="wrap_content"
-                android:layout_height="match_parent"
-                android:layout_centerVertical="true"
-                android:layout_marginStart="8dp"
-                android:layout_marginLeft="8dp"
-                android:layout_toEndOf="@+id/people_header_text_view"
-                android:layout_toRightOf="@+id/people_header_text_view"
-                android:indeterminate="true"
-                android:visibility="gone" />
-        </RelativeLayout>
-
-        <ImageView
-            android:id="@+id/heading_image"
-            android:layout_width="20dp"
-            android:layout_height="20dp"
-            android:layout_alignParentEnd="true"
-            android:layout_alignParentRight="true"
-            android:layout_centerVertical="true"
-            android:layout_marginEnd="15dp"
-            android:layout_marginRight="15dp" />
-    </RelativeLayout>
-<<<<<<< HEAD
-=======
-
-    <LinearLayout
-        android:id="@+id/people_header_matrix_contacts_layout"
-        android:layout_width="match_parent"
-        android:layout_height="20dp"
-        android:layout_marginBottom="11dp"
-        android:orientation="horizontal"
-        android:visibility="visible"
-        tools:visibility="gone">
-
-        <CheckBox
-            android:id="@+id/contacts_filter_checkbox"
-            android:layout_width="wrap_content"
-            android:layout_height="match_parent"
-            android:layout_marginStart="19dp"
-            android:layout_marginLeft="19dp" />
-
-        <TextView
-            android:layout_width="wrap_content"
-            android:layout_height="wrap_content"
-            android:text="@string/people_search_filter_text"
-            android:textColor="?attr/vctr_riot_primary_text_color"
-            android:textSize="14sp" />
-    </LinearLayout>
->>>>>>> 53b7da03
-</LinearLayout>
+<!-- menu header is always wrap to content
+     so it is required to define a sublayout with the right height -->
+<LinearLayout xmlns:android="http://schemas.android.com/apk/res/android"
+    xmlns:tools="http://schemas.android.com/tools"
+    android:id="@+id/people_header_layout"
+    android:layout_width="match_parent"
+    android:layout_height="wrap_content"
+    android:background="?attr/vctr_list_header_background_color"
+    android:orientation="vertical">
+
+    <RelativeLayout
+        android:id="@+id/people_header_sub_layout"
+        android:layout_width="match_parent"
+        android:layout_height="20dp"
+        android:layout_marginTop="11dp"
+        android:layout_marginBottom="11dp">
+
+        <RelativeLayout
+            android:layout_width="match_parent"
+            android:layout_height="match_parent">
+
+            <TextView
+                android:id="@+id/people_header_text_view"
+                android:layout_width="wrap_content"
+                android:layout_height="wrap_content"
+                android:layout_centerVertical="true"
+                android:layout_marginStart="16dp"
+                android:layout_marginLeft="16dp"
+                android:fontFamily="sans-serif-medium"
+                android:textColor="?attr/vctr_riot_primary_text_color"
+                android:textSize="14sp"
+                tools:text="Header" />
+
+            <ProgressBar
+                android:id="@+id/heading_loading_view"
+                android:layout_width="wrap_content"
+                android:layout_height="match_parent"
+                android:layout_centerVertical="true"
+                android:layout_marginStart="8dp"
+                android:layout_marginLeft="8dp"
+                android:layout_toEndOf="@+id/people_header_text_view"
+                android:layout_toRightOf="@+id/people_header_text_view"
+                android:indeterminate="true"
+                android:visibility="gone" />
+        </RelativeLayout>
+
+        <ImageView
+            android:id="@+id/heading_image"
+            android:layout_width="20dp"
+            android:layout_height="20dp"
+            android:layout_alignParentEnd="true"
+            android:layout_alignParentRight="true"
+            android:layout_centerVertical="true"
+            android:layout_marginEnd="15dp"
+            android:layout_marginRight="15dp" />
+    </RelativeLayout>
+</LinearLayout>
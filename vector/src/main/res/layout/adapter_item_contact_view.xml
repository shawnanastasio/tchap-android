<?xml version="1.0" encoding="utf-8"?>
<RelativeLayout xmlns:android="http://schemas.android.com/apk/res/android"
    xmlns:tools="http://schemas.android.com/tools"
    android:id="@+id/contact_view"
    android:layout_width="match_parent"
    android:layout_height="74dp"
    android:paddingStart="16dp"
    android:paddingLeft="16dp"
<<<<<<< HEAD
    android:paddingRight="10dp">
=======
    android:paddingEnd="16dp"
    android:paddingRight="16dp">
>>>>>>> 53b7da03

    <include
        android:id="@+id/contact_avatar_layout"
        layout="@layout/adapter_item_circular_avatar_contact_view"
        android:layout_width="@dimen/chat_avatar_size"
        android:layout_height="@dimen/chat_avatar_size"
        android:layout_centerVertical="true" />

    <ImageView
<<<<<<< HEAD
        android:id="@+id/contact_status"
        android:layout_width="10dp"
        android:layout_height="10dp"
        android:layout_alignRight="@+id/contact_avatar_layout"
        android:layout_alignBottom="@+id/contact_avatar_layout"
        android:src="@drawable/tchap_presence_status_icon_style"
        android:layout_marginLeft="-10dp"
        android:visibility="gone"
        tools:visibility="visible"/>
=======
        android:id="@+id/contact_badge"
        android:layout_width="20dp"
        android:layout_height="20dp"
        android:layout_alignTop="@+id/contact_avatar_layout"
        android:layout_alignEnd="@+id/contact_avatar_layout"
        android:layout_alignRight="@+id/contact_avatar_layout"
        android:layout_marginTop="-7dp"
        android:layout_marginEnd="-7dp"
        android:layout_marginRight="-7dp"
        android:src="@drawable/logo"
        android:visibility="gone" />
>>>>>>> 53b7da03

    <RelativeLayout
        android:layout_width="match_parent"
        android:layout_height="wrap_content"
        android:layout_centerVertical="true"
        android:layout_marginStart="16dp"
        android:layout_marginLeft="16dp"
<<<<<<< HEAD
        android:layout_marginRight="5dp"
        android:layout_toRightOf="@+id/contact_avatar_layout">
=======
        android:layout_marginEnd="16dp"
        android:layout_marginRight="16dp"
        android:layout_toEndOf="@+id/contact_avatar_layout"
        android:layout_toRightOf="@+id/contact_avatar_layout"
        android:orientation="vertical">
>>>>>>> 53b7da03

        <TextView
            android:id="@+id/contact_name"
            android:layout_width="200dp"
            android:layout_height="wrap_content"
            android:layout_gravity="center_vertical"
            android:ellipsize="end"
            android:gravity="center_vertical"
            android:maxLines="1"
<<<<<<< HEAD
            android:textColor="?attr/riot_primary_text_color"
=======
            android:textColor="?attr/vctr_default_text_dark_color"
>>>>>>> 53b7da03
            android:textSize="16sp"
            android:textStyle="bold"
            tools:text="A member name" />

        <TextView
            android:id="@+id/contact_domain"
            android:layout_width="120dp"
            android:layout_height="wrap_content"
            android:layout_alignParentRight="true"
            android:layout_gravity="center_vertical"
            android:layout_marginTop="6dp"
            android:ellipsize="end"
            android:gravity="right|center_vertical"
            android:maxLines="1"
<<<<<<< HEAD
            android:textAllCaps="false"
            android:textColor="@color/vector_tchap_primary_color_light"
            android:textSize="10sp"
            tools:text="A member domain" />
=======
            android:textColor="?attr/vctr_default_text_light_color"
            android:textSize="14sp"
            tools:text="A member status" />

    </LinearLayout>
>>>>>>> 53b7da03

    </RelativeLayout>
</RelativeLayout><|MERGE_RESOLUTION|>--- conflicted
+++ resolved
@@ -6,12 +6,8 @@
     android:layout_height="74dp"
     android:paddingStart="16dp"
     android:paddingLeft="16dp"
-<<<<<<< HEAD
+    android:paddingEnd="10dp"
     android:paddingRight="10dp">
-=======
-    android:paddingEnd="16dp"
-    android:paddingRight="16dp">
->>>>>>> 53b7da03
 
     <include
         android:id="@+id/contact_avatar_layout"
@@ -21,29 +17,17 @@
         android:layout_centerVertical="true" />
 
     <ImageView
-<<<<<<< HEAD
         android:id="@+id/contact_status"
         android:layout_width="10dp"
         android:layout_height="10dp"
+        android:layout_alignEnd="@+id/contact_avatar_layout"
         android:layout_alignRight="@+id/contact_avatar_layout"
         android:layout_alignBottom="@+id/contact_avatar_layout"
         android:src="@drawable/tchap_presence_status_icon_style"
+        android:layout_marginStart="-10dp"
         android:layout_marginLeft="-10dp"
         android:visibility="gone"
         tools:visibility="visible"/>
-=======
-        android:id="@+id/contact_badge"
-        android:layout_width="20dp"
-        android:layout_height="20dp"
-        android:layout_alignTop="@+id/contact_avatar_layout"
-        android:layout_alignEnd="@+id/contact_avatar_layout"
-        android:layout_alignRight="@+id/contact_avatar_layout"
-        android:layout_marginTop="-7dp"
-        android:layout_marginEnd="-7dp"
-        android:layout_marginRight="-7dp"
-        android:src="@drawable/logo"
-        android:visibility="gone" />
->>>>>>> 53b7da03
 
     <RelativeLayout
         android:layout_width="match_parent"
@@ -51,16 +35,9 @@
         android:layout_centerVertical="true"
         android:layout_marginStart="16dp"
         android:layout_marginLeft="16dp"
-<<<<<<< HEAD
+        android:layout_marginEnd="5dp"
         android:layout_marginRight="5dp"
         android:layout_toRightOf="@+id/contact_avatar_layout">
-=======
-        android:layout_marginEnd="16dp"
-        android:layout_marginRight="16dp"
-        android:layout_toEndOf="@+id/contact_avatar_layout"
-        android:layout_toRightOf="@+id/contact_avatar_layout"
-        android:orientation="vertical">
->>>>>>> 53b7da03
 
         <TextView
             android:id="@+id/contact_name"
@@ -70,11 +47,7 @@
             android:ellipsize="end"
             android:gravity="center_vertical"
             android:maxLines="1"
-<<<<<<< HEAD
-            android:textColor="?attr/riot_primary_text_color"
-=======
-            android:textColor="?attr/vctr_default_text_dark_color"
->>>>>>> 53b7da03
+            android:textColor="?attr/vctr_riot_primary_text_color"
             android:textSize="16sp"
             android:textStyle="bold"
             tools:text="A member name" />
@@ -89,18 +62,10 @@
             android:ellipsize="end"
             android:gravity="right|center_vertical"
             android:maxLines="1"
-<<<<<<< HEAD
             android:textAllCaps="false"
             android:textColor="@color/vector_tchap_primary_color_light"
             android:textSize="10sp"
             tools:text="A member domain" />
-=======
-            android:textColor="?attr/vctr_default_text_light_color"
-            android:textSize="14sp"
-            tools:text="A member status" />
-
-    </LinearLayout>
->>>>>>> 53b7da03
 
     </RelativeLayout>
 </RelativeLayout>
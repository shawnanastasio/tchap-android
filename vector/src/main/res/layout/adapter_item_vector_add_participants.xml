--- conflicted
+++ resolved
@@ -3,12 +3,8 @@
 <RelativeLayout xmlns:android="http://schemas.android.com/apk/res/android"
     xmlns:tools="http://schemas.android.com/tools"
     android:layout_width="match_parent"
-<<<<<<< HEAD
     android:layout_height="65dp"
     android:orientation="horizontal">
-=======
-    android:layout_height="74dp">
->>>>>>> 53b7da03
 
     <LinearLayout
         android:id="@+id/filtered_list_actions"
@@ -36,11 +32,10 @@
         android:id="@+id/filtered_list_cell"
         android:layout_width="match_parent"
         android:layout_height="match_parent"
-<<<<<<< HEAD
         android:layout_alignParentLeft="true"
         android:layout_alignParentStart="true"
         android:layout_alignParentTop="true"
-        android:background="?attr/riot_primary_background_color">
+        android:background="?attr/vctr_riot_primary_background_color">
 
         <LinearLayout
             android:layout_width="match_parent"
@@ -170,125 +165,15 @@
                     android:src="@drawable/tchap_ic_edit_pen" />
             </RelativeLayout>
         </LinearLayout>
-=======
-        android:background="?attr/vctr_riot_primary_background_color">
 
-        <RelativeLayout
-            android:id="@+id/filtered_list_actions_list"
-            android:layout_width="wrap_content"
-            android:layout_height="wrap_content"
-            android:layout_alignParentEnd="true"
-            android:layout_alignParentRight="true"
-            android:layout_centerVertical="true"
-            android:layout_marginEnd="16dp"
-            android:layout_marginRight="16dp">
-
-            <CheckBox
-                android:id="@+id/filtered_list_checkbox"
-                android:layout_width="wrap_content"
-                android:layout_height="wrap_content"
-                android:visibility="gone" />
-
-            <ImageView
-                android:id="@+id/filtered_list_remove_button"
-                android:layout_width="wrap_content"
-                android:layout_height="wrap_content"
-                android:src="@drawable/vector_creation_remove_user"
-                android:visibility="gone" />
-
-            <ImageView
-                android:id="@+id/filtered_list_add_button"
-                android:layout_width="wrap_content"
-                android:layout_height="wrap_content"
-                android:alpha="0.3"
-                android:src="@drawable/ic_add_black"
-                android:visibility="gone" />
-        </RelativeLayout>
-
-        <im.vector.view.VectorCircularImageView
-            android:id="@+id/filtered_list_avatar"
-            android:layout_width="40dp"
-            android:layout_height="40dp"
-            android:layout_centerVertical="true"
-            android:layout_marginStart="16dp"
-            android:layout_marginLeft="16dp"
-            tools:src="@tools:sample/avatars" />
-
-        <ImageView
-            android:id="@+id/filtered_list_matrix_user"
-            android:layout_width="20dp"
-            android:layout_height="20dp"
-            android:layout_alignTop="@+id/filtered_list_avatar"
-            android:layout_alignEnd="@+id/filtered_list_avatar"
-            android:layout_alignRight="@+id/filtered_list_avatar"
-            android:layout_marginTop="-7dp"
-            android:layout_marginEnd="-7dp"
-            android:layout_marginRight="-7dp"
-            android:src="@drawable/logo"
-            android:visibility="gone" />
-
-        <ImageView
-            android:id="@+id/filtered_list_avatar_badge"
-            android:layout_width="20dp"
-            android:layout_height="20dp"
-            android:layout_alignTop="@id/filtered_list_avatar"
-            android:layout_alignEnd="@id/filtered_list_avatar"
-            android:layout_alignRight="@id/filtered_list_avatar"
-            android:layout_marginTop="-7dp"
-            android:layout_marginEnd="-7dp"
-            android:layout_marginRight="-7dp"
-            android:src="@drawable/admin_icon"
-            android:visibility="gone" />
-
-        <!-- keep singleLine="true" because maxLines="1" truncation is not the expected one.-->
-        <TextView
-            android:id="@+id/filtered_list_name"
-            android:layout_width="wrap_content"
-            android:layout_height="wrap_content"
-            android:layout_alignTop="@id/filtered_list_avatar"
-            android:layout_marginStart="16dp"
-            android:layout_marginLeft="16dp"
-            android:layout_marginEnd="16dp"
-            android:layout_marginRight="16dp"
-            android:layout_toStartOf="@id/filtered_list_actions_list"
-            android:layout_toLeftOf="@id/filtered_list_actions_list"
-            android:layout_toEndOf="@id/filtered_list_avatar"
-            android:layout_toRightOf="@id/filtered_list_avatar"
-            android:singleLine="true"
-            android:textColor="?attr/vctr_default_text_dark_color"
-            android:textSize="16sp"
-            android:textStyle="bold"
-            tools:text="A member name" />
-
-        <TextView
-            android:id="@+id/filtered_list_status"
-            android:layout_width="wrap_content"
-            android:layout_height="wrap_content"
-            android:layout_alignStart="@id/filtered_list_name"
-            android:layout_alignLeft="@id/filtered_list_name"
-            android:layout_alignBottom="@id/filtered_list_avatar"
-            android:layout_marginEnd="16dp"
-            android:layout_marginRight="16dp"
-            android:layout_toStartOf="@id/filtered_list_actions_list"
-            android:layout_toLeftOf="@id/filtered_list_actions_list"
-            android:ellipsize="end"
-            android:maxLines="1"
-            android:textColor="?attr/vctr_default_text_light_color"
-            android:textSize="14sp"
-            tools:text="A member status" />
->>>>>>> 53b7da03
 
         <View
             android:layout_width="match_parent"
             android:layout_height="1dp"
+            android:layout_alignParentBottom="true"
             android:layout_alignParentStart="true"
             android:layout_alignParentLeft="true"
-<<<<<<< HEAD
-            android:background="?attr/list_divider_color" />
-=======
-            android:layout_alignParentBottom="true"
             android:background="?attr/vctr_list_divider_color" />
 
->>>>>>> 53b7da03
     </RelativeLayout>
 </RelativeLayout>
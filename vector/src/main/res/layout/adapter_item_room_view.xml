--- conflicted
+++ resolved
@@ -5,72 +5,31 @@
     android:layout_width="match_parent"
     android:layout_height="76dp">
 
-<<<<<<< HEAD
     <ImageView
         android:id="@+id/room_pin_ic"
         android:layout_width="10dp"
         android:layout_height="15dp"
         android:src="@drawable/tchap_ic_pin_room"
         android:visibility="gone" />
-=======
-    <!-- Vertical bar with colour changing to indicate unread messages -->
-    <View
-        android:id="@+id/indicator_unread_message"
-        android:layout_width="8dp"
-        android:layout_height="match_parent"
-        android:layout_marginEnd="8dp"
-        android:layout_marginRight="8dp"
-        android:background="@android:color/darker_gray" />
->>>>>>> 53b7da03
 
     <include
         android:id="@+id/room_avatar_layout"
         layout="@layout/adapter_item_hexagon_avatar_room_view"
         android:layout_width="40dp"
         android:layout_height="40dp"
-<<<<<<< HEAD
         android:layout_marginLeft="6dp"
         android:layout_marginTop="17dp"
         android:layout_toRightOf="@+id/room_pin_ic" />
-=======
-        android:layout_centerInParent="true"
-        android:layout_toEndOf="@+id/indicator_unread_message"
-        android:layout_toRightOf="@+id/indicator_unread_message" />
-
-    <ImageView
-        android:id="@+id/direct_chat_indicator"
-        android:layout_width="match_parent"
-        android:layout_height="match_parent"
-        android:layout_alignStart="@+id/room_avatar_layout"
-        android:layout_alignLeft="@+id/room_avatar_layout"
-        android:layout_alignTop="@+id/room_avatar_layout"
-        android:layout_alignEnd="@+id/room_avatar_layout"
-        android:layout_alignRight="@+id/room_avatar_layout"
-        android:layout_alignBottom="@+id/room_avatar_layout"
-        android:background="@drawable/direct_chat_background"
-        android:visibility="gone"
-        tools:visibility="visible" />
->>>>>>> 53b7da03
 
     <ImageView
         android:id="@+id/room_avatar_encrypted_icon"
         android:layout_width="15dp"
         android:layout_height="15dp"
-<<<<<<< HEAD
         android:layout_alignBottom="@+id/room_avatar_layout"
         android:layout_marginLeft="-10dp"
         android:layout_toRightOf="@+id/room_avatar_layout"
         android:src="@drawable/e2e_verified"
-        android:tint="?attr/default_icon_tint_color"
-=======
-        android:layout_alignEnd="@+id/room_avatar_layout"
-        android:layout_alignRight="@+id/room_avatar_layout"
-        android:layout_alignBottom="@+id/room_avatar_layout"
-        android:layout_marginEnd="-4dp"
-        android:layout_marginRight="-4dp"
-        android:src="@drawable/e2e_verified"
         android:tint="?attr/vctr_default_icon_tint_color"
->>>>>>> 53b7da03
         android:visibility="invisible"
         tools:visibility="visible" />
 
@@ -80,7 +39,6 @@
         android:layout_centerVertical="true"
         android:layout_marginStart="16dp"
         android:layout_marginLeft="16dp"
-<<<<<<< HEAD
         android:layout_marginTop="10dp"
         android:layout_toRightOf="@+id/room_avatar_layout"
         android:paddingRight="10dp">
@@ -103,32 +61,17 @@
             android:visibility="gone"
             tools:background="#AAff00ff"
             tools:text="3.6K" />
-=======
-        android:layout_marginEnd="16dp"
-        android:layout_marginRight="16dp"
-        android:layout_toEndOf="@+id/room_avatar_layout"
-        android:layout_toRightOf="@+id/room_avatar_layout">
->>>>>>> 53b7da03
 
         <TextView
             android:id="@+id/room_name"
             android:layout_width="wrap_content"
             android:layout_height="wrap_content"
-<<<<<<< HEAD
             android:layout_toRightOf="@+id/room_unread_count"
             android:ellipsize="end"
             android:fontFamily="sans-serif-regular"
             android:maxLines="1"
             android:maxWidth="180dp"
             android:textColor="@color/tchap_primary_text_color"
-=======
-            android:layout_toStartOf="@+id/room_unread_count"
-            android:layout_toLeftOf="@+id/room_unread_count"
-            android:ellipsize="end"
-            android:fontFamily="sans-serif-regular"
-            android:maxLines="1"
-            android:textColor="?attr/vctr_riot_primary_text_color"
->>>>>>> 53b7da03
             android:textSize="16sp"
             android:textStyle="bold"
             tools:text="Room name" />
@@ -151,7 +94,6 @@
             android:layout_marginTop="4dp"
             android:ellipsize="end"
             android:maxLines="1"
-<<<<<<< HEAD
             android:maxWidth="200dp"
             android:textColor="@color/tchap_primary_text_color"
             android:textSize="12sp"
@@ -169,10 +111,6 @@
             android:maxLines="1"
             android:maxWidth="220dp"
             android:textSize="12sp"
-=======
-            android:textColor="?attr/vctr_default_text_light_color"
-            android:textSize="14sp"
->>>>>>> 53b7da03
             tools:text="First message of the room is a bit too long to be displayed" />
 
         <ImageView
@@ -183,12 +121,6 @@
             android:layout_alignBottom="@+id/room_name"
             android:layout_alignParentEnd="true"
             android:layout_alignParentRight="true"
-<<<<<<< HEAD
-            android:layout_alignTop="@+id/room_name"
-=======
-            android:layout_marginStart="10dp"
-            android:layout_marginLeft="10dp"
->>>>>>> 53b7da03
             android:src="@drawable/vector_actions_9b"
             android:visibility="visible" />
 
@@ -196,46 +128,12 @@
             android:id="@+id/room_update_date"
             android:layout_width="wrap_content"
             android:layout_height="wrap_content"
-<<<<<<< HEAD
             android:layout_alignParentRight="true"
             android:layout_alignParentBottom="true"
             android:layout_marginRight="5dp"
-            android:textColor="?attr/default_text_light_color"
-            android:textSize="12sp"
-            tools:text="14 Mar" />
-=======
-            android:layout_alignBaseline="@+id/room_name"
-            android:layout_marginEnd="5dp"
-            android:layout_marginRight="5dp"
-            android:layout_toStartOf="@+id/room_more_action_ic"
-            android:layout_toLeftOf="@+id/room_more_action_ic"
             android:textColor="?attr/vctr_default_text_light_color"
             android:textSize="12sp"
             tools:text="14 Mar" />
-
-        <!-- unread count badge -->
-        <TextView
-            android:id="@+id/room_unread_count"
-            android:layout_width="wrap_content"
-            android:layout_height="wrap_content"
-            android:layout_alignBaseline="@+id/room_name"
-            android:layout_marginStart="6dp"
-            android:layout_marginLeft="6dp"
-            android:layout_marginEnd="5dp"
-            android:layout_marginRight="5dp"
-            android:layout_toStartOf="@+id/room_update_date"
-            android:layout_toLeftOf="@+id/room_update_date"
-            android:gravity="center"
-            android:minWidth="25dp"
-            android:paddingStart="4dp"
-            android:paddingLeft="4dp"
-            android:paddingEnd="4dp"
-            android:paddingRight="4dp"
-            android:textColor="@android:color/white"
-            android:textSize="12sp"
-            tools:background="#AAff00ff"
-            tools:text="3.6K" />
->>>>>>> 53b7da03
     </RelativeLayout>
 
     <View
@@ -244,13 +142,9 @@
         android:layout_height="1dp"
         android:layout_alignParentEnd="true"
         android:layout_alignParentRight="true"
-<<<<<<< HEAD
+        android:layout_marginEnd="20dp"
         android:layout_marginRight="20dp"
         android:visibility="gone" />
-=======
-        android:layout_marginEnd="20dp"
-        android:layout_marginRight="20dp" />
->>>>>>> 53b7da03
 
     <View
         android:id="@+id/room_more_action_click_area"

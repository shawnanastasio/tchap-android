<?xml version="1.0" encoding="utf-8"?>
<LinearLayout xmlns:android="http://schemas.android.com/apk/res/android"
    android:layout_width="match_parent"
    android:layout_height="match_parent"
    android:autoSizeTextType="none"
    android:orientation="horizontal">

    <LinearLayout
        android:id="@+id/tab_icon_conversations"
        android:layout_width="match_parent"
        android:layout_height="match_parent"
        android:orientation="horizontal">

        <TextView
            android:id="@+id/tab_icon_text_conversations"
            android:layout_width="match_parent"
            android:layout_height="wrap_content"
            android:layout_weight="1"
            android:autoSizeMaxTextSize="13sp"
            android:autoSizeMinTextSize="2sp"
            android:autoSizeTextType="uniform"
            android:gravity="center"
            android:maxLines="1"
            android:paddingTop="10dp"
            android:text="@string/tab_rooms_title"
<<<<<<< HEAD
            android:textColor="?attr/primary_text_color"
            android:autoSizeTextType="uniform"
            android:autoSizeMinTextSize="2sp"
            android:autoSizeMaxTextSize="13sp"
            android:paddingTop="8dp"
            />
=======
            android:textColor="?attr/primary_text_color" />
>>>>>>> 97d55564
    </LinearLayout>

    <LinearLayout
        android:id="@+id/tab_icon_contacts"
        android:layout_width="match_parent"
        android:layout_height="match_parent"
        android:orientation="horizontal">

        <TextView
            android:id="@+id/tab_icon_text_contacts"
            android:layout_width="match_parent"
            android:layout_height="wrap_content"
            android:layout_weight="1"
            android:autoSizeMaxTextSize="13sp"
            android:autoSizeMinTextSize="2sp"
            android:autoSizeTextType="uniform"
            android:gravity="center"
<<<<<<< HEAD
            android:textColor="?attr/primary_text_color"
            android:paddingTop="8dp"/>
=======
            android:maxLines="1"
            android:paddingTop="10dp"
            android:text="@string/tab_contacts_title"
            android:textColor="?attr/primary_text_color" />
>>>>>>> 97d55564
    </LinearLayout>
</LinearLayout><|MERGE_RESOLUTION|>--- conflicted
+++ resolved
@@ -23,16 +23,7 @@
             android:maxLines="1"
             android:paddingTop="10dp"
             android:text="@string/tab_rooms_title"
-<<<<<<< HEAD
             android:textColor="?attr/primary_text_color"
-            android:autoSizeTextType="uniform"
-            android:autoSizeMinTextSize="2sp"
-            android:autoSizeMaxTextSize="13sp"
-            android:paddingTop="8dp"
-            />
-=======
-            android:textColor="?attr/primary_text_color" />
->>>>>>> 97d55564
     </LinearLayout>
 
     <LinearLayout
@@ -50,14 +41,9 @@
             android:autoSizeMinTextSize="2sp"
             android:autoSizeTextType="uniform"
             android:gravity="center"
-<<<<<<< HEAD
-            android:textColor="?attr/primary_text_color"
-            android:paddingTop="8dp"/>
-=======
             android:maxLines="1"
             android:paddingTop="10dp"
             android:text="@string/tab_contacts_title"
             android:textColor="?attr/primary_text_color" />
->>>>>>> 97d55564
     </LinearLayout>
 </LinearLayout>
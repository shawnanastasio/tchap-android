--- conflicted
+++ resolved
@@ -13,13 +13,8 @@
             android:id="@+id/toolbar"
             style="@style/TchapRoomToolbarStyle"
             android:layout_width="match_parent"
-<<<<<<< HEAD
             android:layout_height="72dp"
             android:layout_alignParentTop="true"
-=======
-            android:layout_height="?attr/actionBarSize"
-            android:background="?attr/vctr_primary_color"
->>>>>>> 53b7da03
             app:contentInsetEnd="0dp"
             app:contentInsetStart="0dp">
 
@@ -42,13 +37,8 @@
         style="@style/Widget.AppCompat.ProgressBar.Horizontal"
         android:layout_width="match_parent"
         android:layout_height="wrap_content"
-<<<<<<< HEAD
         android:layout_below="@+id/header_bottom_separator"
-        android:background="?attr/primary_color"
-=======
-        android:layout_below="@+id/room_action_bar"
         android:background="?attr/vctr_primary_color"
->>>>>>> 53b7da03
         android:contentDescription="@string/room_sync_in_progress"
         android:indeterminate="true" />
 
@@ -84,22 +74,21 @@
             android:gravity="center_vertical">
 
             <Button
+                android:id="@+id/button_join_room"
+                android:layout_width="110dp"
+                android:layout_height="36dp"
+                android:layout_marginRight="16dp"
+                android:background="@color/vector_green_color"
+                android:text="@string/join_room"
+                android:textColor="@android:color/white" />
+
+            <Button
                 android:id="@+id/button_decline"
                 android:layout_width="110dp"
                 android:layout_height="36dp"
-                android:layout_marginEnd="16dp"
-                android:layout_marginRight="16dp"
                 android:background="@android:color/white"
                 android:text="@string/cancel"
                 android:textColor="@color/vector_fuchsia_color" />
-
-            <Button
-                android:id="@+id/button_join_room"
-                android:layout_width="110dp"
-                android:layout_height="36dp"
-                android:background="@color/vector_green_color"
-                android:text="@string/join_room"
-                android:textColor="@android:color/white" />
 
         </LinearLayout>
 
@@ -249,35 +238,12 @@
                 android:id="@+id/room_bottom_layout"
                 android:layout_width="match_parent"
                 android:layout_height="wrap_content"
-<<<<<<< HEAD
                 android:layout_alignParentBottom="true">
-=======
-                android:layout_alignParentBottom="true"
-                android:layout_marginStart="16dp"
-                android:layout_marginLeft="16dp">
-
-                <include
-                    android:id="@+id/room_self_avatar"
-                    layout="@layout/vector_room_round_avatar"
-                    android:layout_width="40dp"
-                    android:layout_height="40dp"
-                    android:layout_centerVertical="true"
-                    android:layout_marginTop="8dp"
-                    android:layout_marginBottom="8dp" />
->>>>>>> 53b7da03
 
                 <LinearLayout
                     android:id="@+id/room_sending_message_layout"
                     android:layout_width="wrap_content"
                     android:layout_height="wrap_content"
-<<<<<<< HEAD
-=======
-                    android:layout_alignParentEnd="true"
-                    android:layout_alignParentRight="true"
-                    android:layout_centerInParent="true"
-                    android:layout_toEndOf="@id/room_self_avatar"
-                    android:layout_toRightOf="@id/room_self_avatar"
->>>>>>> 53b7da03
                     android:minHeight="56dp">
 
                     <ImageView
@@ -306,11 +272,6 @@
                         android:layout_width="230dp"
                         android:layout_height="wrap_content"
                         android:layout_gravity="center_vertical"
-<<<<<<< HEAD
-=======
-                        android:layout_marginEnd="6dp"
-                        android:layout_marginRight="6dp"
->>>>>>> 53b7da03
                         android:layout_weight="1"
                         android:background="@android:color/transparent"
                         android:dropDownAnchor="@+id/room_sending_message_layout"
@@ -385,11 +346,6 @@
                     android:layout_marginLeft="16dp"
                     android:layout_marginEnd="16dp"
                     android:layout_marginRight="16dp"
-<<<<<<< HEAD
-=======
-                    android:layout_toEndOf="@id/room_self_avatar"
-                    android:layout_toRightOf="@id/room_self_avatar"
->>>>>>> 53b7da03
                     android:text="@string/room_do_not_have_permission_to_post"
                     android:textColor="?attr/vctr_riot_primary_text_color"
                     android:textSize="14sp"
@@ -454,7 +410,7 @@
                     android:paddingLeft="16dp"
                     android:paddingRight="16dp"
                     android:src="@drawable/vector_leave_room_black"
-                    android:tint="?attr/message_text_color" />
+                    android:tint="?attr/vctr_message_text_color" />
                 
             </RelativeLayout>
 

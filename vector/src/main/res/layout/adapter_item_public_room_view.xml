<?xml version="1.0" encoding="utf-8"?>
<RelativeLayout xmlns:android="http://schemas.android.com/apk/res/android"
    xmlns:tools="http://schemas.android.com/tools"
    android:id="@+id/public_room_view"
    android:layout_width="match_parent"
    android:layout_height="74dp"
    android:paddingRight="16dp">

    <fr.gouv.tchap.util.HexagonMaskView
        android:id="@+id/public_room_avatar"
        android:layout_width="@dimen/chat_avatar_size"
        android:layout_height="@dimen/chat_avatar_size"
        android:layout_centerVertical="true"
        android:layout_marginLeft="16dp"
<<<<<<< HEAD
        android:maxWidth="@dimen/chat_avatar_size"
        android:maxHeight="@dimen/chat_avatar_size"
        android:scaleType="centerCrop"
        android:adjustViewBounds="true"
        tools:src="#22000000" />
=======
        tools:src="@tools:sample/avatars" />
>>>>>>> 935126db

    <RelativeLayout
        android:layout_width="wrap_content"
        android:layout_height="wrap_content"
        android:layout_centerVertical="true"
        android:layout_marginLeft="16dp"
        android:layout_marginRight="6dp"
        android:layout_toRightOf="@+id/public_room_avatar">

        <TextView
            android:id="@+id/public_room_name"
            android:layout_width="match_parent"
            android:layout_height="wrap_content"
            android:layout_toLeftOf="@+id/public_room_members_count"
            android:ellipsize="end"
            android:fontFamily="sans-serif-regular"
            android:maxLines="1"
            android:textColor="?attr/riot_primary_text_color"
            android:textSize="15sp"
            tools:text="Room name a bit long to be displayed completely" />

        <TextView
            android:id="@+id/public_room_topic"
            android:layout_width="match_parent"
            android:layout_height="wrap_content"
            android:layout_alignRight="@+id/public_room_name"
            android:layout_below="@+id/public_room_name"
            android:ellipsize="end"
            android:maxLines="2"
            android:textColor="?attr/default_text_light_color"
            android:textSize="12sp"
            tools:text="First message of the room is a bit too long to be displayed" />

        <TextView
            android:id="@+id/public_room_members_count"
            android:layout_width="wrap_content"
            android:layout_height="wrap_content"
            android:layout_alignBottom="@+id/public_room_topic"
            android:layout_alignParentEnd="true"
            android:layout_alignParentRight="true"
            android:textColor="?attr/default_text_light_color"
            android:textSize="10sp"
            tools:text="14 Mar" />

        <TextView
            android:id="@+id/public_room_domain"
            android:layout_width="wrap_content"
            android:layout_height="wrap_content"
            android:layout_alignBaseline="@+id/public_room_name"
            android:layout_alignParentRight="true"
            android:textColor="?attr/domain_message_color"
            android:textSize="10sp"
            tools:text="Diplomatie" />
    </RelativeLayout>

</RelativeLayout><|MERGE_RESOLUTION|>--- conflicted
+++ resolved
@@ -12,15 +12,11 @@
         android:layout_height="@dimen/chat_avatar_size"
         android:layout_centerVertical="true"
         android:layout_marginLeft="16dp"
-<<<<<<< HEAD
         android:maxWidth="@dimen/chat_avatar_size"
         android:maxHeight="@dimen/chat_avatar_size"
         android:scaleType="centerCrop"
         android:adjustViewBounds="true"
-        tools:src="#22000000" />
-=======
         tools:src="@tools:sample/avatars" />
->>>>>>> 935126db
 
     <RelativeLayout
         android:layout_width="wrap_content"

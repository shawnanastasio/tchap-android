--- conflicted
+++ resolved
@@ -122,23 +122,4 @@
             android:indeterminate="true" />
     </RelativeLayout>
 
-<<<<<<< HEAD
-
-=======
-    <android.support.design.widget.FloatingActionButton
-        android:id="@+id/add_participants_create_view"
-        android:layout_width="wrap_content"
-        android:layout_height="wrap_content"
-        android:layout_alignParentEnd="true"
-        android:layout_alignParentRight="true"
-        android:layout_alignParentBottom="true"
-        android:layout_marginEnd="@dimen/floating_action_button_margin"
-        android:layout_marginRight="@dimen/floating_action_button_margin"
-        android:layout_marginBottom="@dimen/floating_action_button_margin"
-        android:src="@drawable/ic_add_white"
-        app:backgroundTint="@color/vector_fuchsia_color"
-        app:borderWidth="0dp"
-        app:elevation="4dp" />
->>>>>>> 53b7da03
-
 </RelativeLayout>
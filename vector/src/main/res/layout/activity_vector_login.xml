--- conflicted
+++ resolved
@@ -388,20 +388,11 @@
                 android:id="@+id/login_forgot_password"
                 android:layout_width="wrap_content"
                 android:layout_height="wrap_content"
-<<<<<<< HEAD
-                android:layout_margin="5dp"
-                android:paddingBottom="10dp"
-                android:paddingTop="5dp"
-                android:text="@string/auth_forgot_password"
-                android:textColor="@color/vector_green_color"
-                android:textSize="14sp" />
-=======
                 android:gravity="center_horizontal"
                 tools:text="A text here"
                 android:textSize="16sp"
                 android:visibility="gone" />
 
->>>>>>> 9a58eac6
         </LinearLayout>
 
         <TextView

<?xml version="1.0" encoding="utf-8"?>
<<<<<<< HEAD
=======
<menu xmlns:android="http://schemas.android.com/apk/res/android">

    <group android:id="@+id/account_group">
        <item
            android:id="@+id/sliding_menu_messages"
            android:icon="@drawable/logo_transparent"
            android:title="@string/room_sliding_menu_messages"/>

        <item
            android:id="@+id/sliding_menu_settings"
            android:icon="@drawable/ic_settings"
            android:title="@string/room_sliding_menu_settings"/>

        <item
            android:id="@+id/sliding_menu_send_bug_report"
            android:icon="@drawable/ic_material_bug_report"
            android:title="@string/send_bug_report"/>

        <item
            android:id="@+id/sliding_menu_exit"
            android:icon="@drawable/ic_power_settings"
            android:title="@string/action_exit"/>

        <item
            android:id="@+id/sliding_menu_sign_out"
            android:icon="@drawable/ic_material_exit_to_app"
            android:title="@string/action_sign_out"/>
    </group>
>>>>>>> 9a58eac6

<menu xmlns:android="http://schemas.android.com/apk/res/android">
        <group android:id="@+id/account_group">
            <item
                android:id="@+id/sliding_menu_contacts"
                android:title="@string/tchap_burger_menu_contacts" />

            <item
                android:id="@+id/sliding_menu_public_rooms"
                android:title="@string/tchap_burger_menu_public_rooms" />

            <item
                android:id="@+id/sliding_menu_settings"
                android:title="@string/room_sliding_menu_settings" />
        </group>

        <group android:id="@+id/app_group">
            <!-- item
                android:id="@+id/sliding_copyright_terms"
                android:title="@string/room_sliding_menu_copyright" /-->

            <item
                android:id="@+id/sliding_menu_app_tac"
                android:title="@string/room_sliding_menu_term_and_conditions" />

            <!--item
                android:id="@+id/sliding_menu_send_bug_report"
                android:title="@string/send_bug_report" /-->

            <item
                android:id="@+id/sliding_menu_sign_out"
                android:title="@string/action_sign_out" />
        </group>
</menu><|MERGE_RESOLUTION|>--- conflicted
+++ resolved
@@ -1,36 +1,4 @@
 <?xml version="1.0" encoding="utf-8"?>
-<<<<<<< HEAD
-=======
-<menu xmlns:android="http://schemas.android.com/apk/res/android">
-
-    <group android:id="@+id/account_group">
-        <item
-            android:id="@+id/sliding_menu_messages"
-            android:icon="@drawable/logo_transparent"
-            android:title="@string/room_sliding_menu_messages"/>
-
-        <item
-            android:id="@+id/sliding_menu_settings"
-            android:icon="@drawable/ic_settings"
-            android:title="@string/room_sliding_menu_settings"/>
-
-        <item
-            android:id="@+id/sliding_menu_send_bug_report"
-            android:icon="@drawable/ic_material_bug_report"
-            android:title="@string/send_bug_report"/>
-
-        <item
-            android:id="@+id/sliding_menu_exit"
-            android:icon="@drawable/ic_power_settings"
-            android:title="@string/action_exit"/>
-
-        <item
-            android:id="@+id/sliding_menu_sign_out"
-            android:icon="@drawable/ic_material_exit_to_app"
-            android:title="@string/action_sign_out"/>
-    </group>
->>>>>>> 9a58eac6
-
 <menu xmlns:android="http://schemas.android.com/apk/res/android">
         <group android:id="@+id/account_group">
             <item

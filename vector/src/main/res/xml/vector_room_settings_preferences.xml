--- conflicted
+++ resolved
@@ -83,12 +83,8 @@
 
     <im.vector.preference.VectorPreferenceCategory
         android:key="flair"
-<<<<<<< HEAD
         android:title="@string/settings_flair" >
     </im.vector.preference.VectorPreferenceCategory-->
-=======
-        android:title="@string/settings_flair"></im.vector.preference.VectorPreferenceCategory>
->>>>>>> d5c3ac1b
 
     <im.vector.preference.VectorDividerCategory
         android:key="banned_divider"

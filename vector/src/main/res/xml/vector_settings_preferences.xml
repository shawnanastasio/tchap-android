--- conflicted
+++ resolved
@@ -52,56 +52,6 @@
             android:title="@string/settings_interface_language"
             android:dialogTitle="@string/settings_select_language"/-->
 
-        <ListPreference
-            android:entries="@array/theme_description"
-            android:entryValues="@array/theme_codes"
-            android:key="APPLICATION_THEME_KEY"
-            android:summary="%s"
-            android:title="@string/settings_theme" />
-
-        <im.vector.preference.VectorCustomActionEditTextPreference
-            android:dialogTitle="@string/font_size"
-            android:key="SETTINGS_INTERFACE_TEXT_SIZE_KEY"
-            android:title="@string/font_size" />
-
-        <im.vector.preference.VectorSwitchPreference
-            android:defaultValue="true"
-            android:key="SETTINGS_SHOW_URL_PREVIEW_KEY"
-            android:title="@string/settings_inline_url_preview" />
-
-        <im.vector.preference.VectorSwitchPreference
-            android:key="SETTINGS_HIDE_READ_RECEIPTS_KEY"
-            android:title="@string/settings_hide_read_receipts" />
-
-        <im.vector.preference.VectorSwitchPreference
-            android:key="SETTINGS_DONT_SEND_TYPING_NOTIF_KEY"
-            android:title="@string/settings_dont_send_typings_notifs" />
-
-        <im.vector.preference.VectorSwitchPreference
-            android:key="SETTINGS_ALWAYS_SHOW_TIMESTAMPS_KEY"
-            android:title="@string/settings_always_show_timestamps" />
-
-        <im.vector.preference.VectorSwitchPreference
-            android:key="SETTINGS_12_24_TIMESTAMPS_KEY"
-            android:title="@string/settings_12_24_timestamps" />
-
-        <im.vector.preference.VectorSwitchPreference
-            android:key="SETTINGS_HIDE_JOIN_LEAVE_MESSAGES_KEY"
-            android:title="@string/settings_hide_join_leave_messages" />
-
-        <im.vector.preference.VectorSwitchPreference
-            android:key="SETTINGS_HIDE_AVATAR_DISPLAY_NAME_CHANGES_MESSAGES_KEY"
-            android:title="@string/settings_hide_avatar_display_name_changes_messages" />
-
-        <im.vector.preference.VectorSwitchPreference
-            android:key="SETTINGS_DISABLE_MARKDOWN_KEY"
-            android:title="@string/settings_disable_markdown" />
-
-        <im.vector.preference.VectorSwitchPreference
-            android:key="SETTINGS_VIBRATE_ON_MENTION_KEY"
-            android:title="@string/settings_vibrate_on_mention" />
-
-<<<<<<< HEAD
         <!-- Themes selection option is disable for Tchap
         <ListPreference
             android:entries="@array/theme_description"
@@ -109,11 +59,52 @@
             android:key="APPLICATION_THEME_KEY"
             android:summary="%s"
             android:title="@string/settings_theme" />-->
-=======
+
+        <im.vector.preference.VectorCustomActionEditTextPreference
+            android:dialogTitle="@string/font_size"
+            android:key="SETTINGS_INTERFACE_TEXT_SIZE_KEY"
+            android:title="@string/font_size" />
+
+        <im.vector.preference.VectorSwitchPreference
+            android:defaultValue="true"
+            android:key="SETTINGS_SHOW_URL_PREVIEW_KEY"
+            android:title="@string/settings_inline_url_preview" />
+
+        <im.vector.preference.VectorSwitchPreference
+            android:key="SETTINGS_HIDE_READ_RECEIPTS_KEY"
+            android:title="@string/settings_hide_read_receipts" />
+
+        <im.vector.preference.VectorSwitchPreference
+            android:key="SETTINGS_DONT_SEND_TYPING_NOTIF_KEY"
+            android:title="@string/settings_dont_send_typings_notifs" />
+
+        <im.vector.preference.VectorSwitchPreference
+            android:key="SETTINGS_ALWAYS_SHOW_TIMESTAMPS_KEY"
+            android:title="@string/settings_always_show_timestamps" />
+
+        <im.vector.preference.VectorSwitchPreference
+            android:key="SETTINGS_12_24_TIMESTAMPS_KEY"
+            android:title="@string/settings_12_24_timestamps" />
+
+        <im.vector.preference.VectorSwitchPreference
+            android:key="SETTINGS_HIDE_JOIN_LEAVE_MESSAGES_KEY"
+            android:title="@string/settings_hide_join_leave_messages" />
+
+        <im.vector.preference.VectorSwitchPreference
+            android:key="SETTINGS_HIDE_AVATAR_DISPLAY_NAME_CHANGES_MESSAGES_KEY"
+            android:title="@string/settings_hide_avatar_display_name_changes_messages" />
+
+        <im.vector.preference.VectorSwitchPreference
+            android:key="SETTINGS_DISABLE_MARKDOWN_KEY"
+            android:title="@string/settings_disable_markdown" />
+
+        <im.vector.preference.VectorSwitchPreference
+            android:key="SETTINGS_VIBRATE_ON_MENTION_KEY"
+            android:title="@string/settings_vibrate_on_mention" />
+
         <im.vector.preference.VectorSwitchPreference
             android:title="@string/settings_preview_media_before_sending"
             android:key="SETTINGS_PREVIEW_MEDIA_BEFORE_SENDING_KEY"/>
->>>>>>> 9a58eac6
 
     </PreferenceCategory>
 
@@ -280,12 +271,6 @@
             android:title="@string/settings_labs_create_conference_with_jitsi" />
 
         <im.vector.preference.VectorSwitchPreference
-<<<<<<< HEAD
-            android:defaultValue="true"
-            android:key="SETTINGS_USE_MATRIX_APPS_PREFERENCE_KEY"
-            android:title="@string/settings_labs_matrix_apps" />
-
-        <im.vector.preference.VectorSwitchPreference
             android:defaultValue="true"
             android:key="SETTINGS_DETECT_ACCESSIBILITY_SERVICE_KEY"
             android:title="@string/detect_accessibility_service" />
@@ -294,7 +279,8 @@
             android:defaultValue="true"
             android:key="SETTINGS_DETECT_NOTIFICATION_LISTENER_KEY"
             android:title="@string/detect_notification_listener" />
-=======
+
+        <im.vector.preference.VectorSwitchPreference
             android:key="SETTINGS_USE_NATIVE_CAMERA_PREFERENCE_KEY"
             android:title="@string/settings_labs_native_camera" />
 
@@ -302,7 +288,6 @@
             android:key="SETTINGS_ENABLE_SEND_VOICE_FEATURE_PREFERENCE_KEY"
             android:title="@string/settings_labs_enable_send_voice" />
 
->>>>>>> 9a58eac6
     </im.vector.preference.VectorPreferenceCategory>
 
     <im.vector.preference.VectorDividerCategory /-->
@@ -364,16 +349,10 @@
 
         <im.vector.preference.VectorCustomActionEditTextPreference
             android:key="SETTINGS_IDENTITY_SERVER_PREFERENCE_KEY"
-<<<<<<< HEAD
-            android:summary="1.2.3"
-            android:title="@string/settings_identity_server" />
-    </PreferenceCategory >
-=======
             android:title="@string/settings_identity_server"
             tools:summary="@string/default_identity_server_url" />
 
     </PreferenceCategory>
->>>>>>> 9a58eac6
 
     <im.vector.preference.VectorDividerCategory /-->
 

--- conflicted
+++ resolved
@@ -258,7 +258,7 @@
         android:key="SETTINGS_NOTIFICATIONS_TARGETS_PREFERENCE_KEY"
         android:title="@string/settings_notifications_targets" />
 
-    <im.vector.preference.VectorDividerCategory />
+    <!-- not for now im.vector.preference.VectorDividerCategory />
 
     <PreferenceCategory android:title="@string/settings_call_category">
 
@@ -273,7 +273,7 @@
             android:key="SETTINGS_CALL_RINGTONE_URI_PREFERENCE_KEY"
             android:title="@string/settings_call_ringtone_title" />
 
-    </PreferenceCategory>
+    </PreferenceCategory-->
 
     <im.vector.preference.VectorDividerCategory android:key="SETTINGS_IGNORE_USERS_DIVIDER_PREFERENCE_KEY" />
 
@@ -283,11 +283,8 @@
 
     <im.vector.preference.VectorDividerCategory />
 
-<<<<<<< HEAD
-    <!-- not for now im.vector.preference.VectorPreferenceCategory
-=======
-    <PreferenceCategory
->>>>>>> 53b7da03
+
+    <!-- not for now PreferenceCategory
         android:key="SETTINGS_LABS_PREFERENCE_KEY"
         android:title="@string/room_settings_labs_pref_title">
 

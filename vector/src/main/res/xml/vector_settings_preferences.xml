<?xml version="1.0" encoding="utf-8"?>
<PreferenceScreen xmlns:android="http://schemas.android.com/apk/res/android"
    android:layout_width="match_parent"
    android:layout_height="match_parent">

    <PreferenceCategory
        android:key="SETTINGS_USER_SETTINGS_PREFERENCE_KEY"
        android:title="@string/settings_user_settings">

        <im.vector.preference.UserAvatarPreference
            android:key="SETTINGS_PROFILE_PICTURE_PREFERENCE_KEY"
            android:title="@string/settings_profile_picture">

        </im.vector.preference.UserAvatarPreference>

        <EditTextPreference
            android:focusable="true"
            android:key="SETTINGS_DISPLAY_NAME_PREFERENCE_KEY"
            android:summary="@string/settings_display_name"
            android:title="@string/settings_display_name" />

        <im.vector.preference.VectorCustomActionEditTextPreference
            android:key="SETTINGS_CHANGE_PASSWORD_PREFERENCE_KEY"
            android:summary="********"
            android:title="@string/settings_change_password" />

    </PreferenceCategory>

    <im.vector.preference.VectorDividerCategory
        android:key="SETTINGS_CONTACT_DIVIDER_KEYS"
        android:title="settings_contact_divider" />

    <PreferenceCategory
        android:key="SETTINGS_CONTACT_PREFERENCE_KEYS"
        android:title="@string/settings_contact">

        <im.vector.preference.VectorSwitchPreference
            android:key="CONTACT_BOOK_ACCESS_KEY"
            android:title="@string/settings_contacts_app_permission" />

        <im.vector.preference.VectorCustomActionEditTextPreference
            android:dialogTitle="@string/settings_select_country"
            android:key="SETTINGS_CONTACTS_PHONEBOOK_COUNTRY_PREFERENCE_KEY"
            android:title="@string/settings_contacts_phonebook_country" />
    </PreferenceCategory>

    <im.vector.preference.VectorDividerCategory />

    <PreferenceCategory
        android:key="SETTINGS_USER_INTERFACE_KEY"
        android:title="@string/settings_user_interface">

<<<<<<< HEAD
        <!--im.vector.preference.VectorCustomActionEditTextPreference
            android:key="SETTINGS_INTERFACE_LANGUAGE_PREFERENCE_KEY"
            android:title="@string/settings_interface_language"
            android:dialogTitle="@string/settings_select_language"/-->
=======
        <im.vector.preference.VectorCustomActionEditTextPreference
            android:dialogTitle="@string/settings_select_language"
            android:key="SETTINGS_INTERFACE_LANGUAGE_PREFERENCE_KEY"
            android:title="@string/settings_interface_language" />
>>>>>>> d5c3ac1b

        <im.vector.preference.VectorCustomActionEditTextPreference
            android:dialogTitle="@string/font_size"
            android:key="SETTINGS_INTERFACE_TEXT_SIZE_KEY"
            android:title="@string/font_size" />

        <im.vector.preference.VectorSwitchPreference
            android:defaultValue="true"
            android:key="SETTINGS_SHOW_URL_PREVIEW_KEY"
            android:title="@string/settings_inline_url_preview" />

        <im.vector.preference.VectorSwitchPreference
            android:key="SETTINGS_HIDE_READ_RECEIPTS_KEY"
            android:title="@string/settings_hide_read_receipts" />

        <im.vector.preference.VectorSwitchPreference
            android:key="SETTINGS_DONT_SEND_TYPING_NOTIF_KEY"
            android:title="@string/settings_dont_send_typings_notifs" />

        <im.vector.preference.VectorSwitchPreference
            android:key="SETTINGS_ALWAYS_SHOW_TIMESTAMPS_KEY"
            android:title="@string/settings_always_show_timestamps" />

        <im.vector.preference.VectorSwitchPreference
            android:key="SETTINGS_12_24_TIMESTAMPS_KEY"
            android:title="@string/settings_12_24_timestamps" />

        <im.vector.preference.VectorSwitchPreference
            android:key="SETTINGS_HIDE_JOIN_LEAVE_MESSAGES_KEY"
            android:title="@string/settings_hide_join_leave_messages" />

        <im.vector.preference.VectorSwitchPreference
            android:key="SETTINGS_HIDE_AVATAR_DISPLAY_NAME_CHANGES_MESSAGES_KEY"
            android:title="@string/settings_hide_avatar_display_name_changes_messages" />

        <im.vector.preference.VectorSwitchPreference
            android:key="SETTINGS_DISABLE_MARKDOWN_KEY"
            android:title="@string/settings_disable_markdown" />

        <im.vector.preference.VectorSwitchPreference
            android:title="@string/settings_vibrate_on_mention"
            android:key="SETTINGS_VIBRATE_ON_MENTION_KEY"/>

        <ListPreference
            android:entries="@array/theme_description"
            android:entryValues="@array/theme_codes"
            android:key="APPLICATION_THEME_KEY"
            android:summary="%s"
            android:title="@string/settings_theme" />

    </PreferenceCategory>

    <im.vector.preference.VectorDividerCategory />

    <PreferenceCategory
        android:key="SETTINGS_HOME_DISPLAY_KEY"
        android:title="@string/settings_home_display">

        <im.vector.preference.VectorSwitchPreference
            android:key="SETTINGS_PIN_MISSED_NOTIFICATIONS_PREFERENCE_KEY"
            android:title="@string/settings_pin_missed_notifications" />

        <im.vector.preference.VectorSwitchPreference
            android:key="SETTINGS_PIN_UNREAD_MESSAGES_PREFERENCE_KEY"
            android:title="@string/settings_pin_unread_messages" />

    </PreferenceCategory>

<<<<<<< HEAD
    <!--im.vector.preference.VectorDividerCategory/>

    <PreferenceCategory
        android:key="SETTINGS_GROUPS_FLAIR_KEY"
        android:title="@string/settings_flair" >
    </PreferenceCategory-->
=======
    <im.vector.preference.VectorDividerCategory />

    <PreferenceCategory
        android:key="SETTINGS_GROUPS_FLAIR_KEY"
        android:title="@string/settings_flair">


    </PreferenceCategory>
>>>>>>> d5c3ac1b

    <im.vector.preference.VectorDividerCategory />

    <PreferenceCategory android:title="@string/settings_notifications">

        <im.vector.preference.VectorCustomActionEditTextPreference
            android:dialogTitle="@string/settings_notification_ringtone"
            android:key="SETTINGS_NOTIFICATION_RINGTONE_SELECTION_PREFERENCE_KEY"
            android:title="@string/settings_notification_ringtone" />

        <im.vector.preference.VectorSwitchPreference
            android:key="SETTINGS_ENABLE_ALL_NOTIF_PREFERENCE_KEY"
            android:title="@string/settings_enable_all_notif" />

        <im.vector.preference.VectorSwitchPreference
            android:dependency="SETTINGS_ENABLE_ALL_NOTIF_PREFERENCE_KEY"
            android:key="SETTINGS_ENABLE_THIS_DEVICE_PREFERENCE_KEY"
            android:title="@string/settings_enable_this_device" />

        <im.vector.preference.VectorSwitchPreference
            android:dependency="SETTINGS_ENABLE_ALL_NOTIF_PREFERENCE_KEY"
            android:key="SETTINGS_TURN_SCREEN_ON_PREFERENCE_KEY"
            android:title="@string/settings_turn_screen_on" />

        <im.vector.preference.BingRulePreference
            android:dependency="SETTINGS_ENABLE_ALL_NOTIF_PREFERENCE_KEY"
            android:key="SETTINGS_CONTAINING_MY_DISPLAY_NAME_PREFERENCE_KEY_2"
            android:title="@string/settings_containing_my_display_name" />

        <im.vector.preference.BingRulePreference
            android:dependency="SETTINGS_ENABLE_ALL_NOTIF_PREFERENCE_KEY"
            android:key="SETTINGS_CONTAINING_MY_USER_NAME_PREFERENCE_KEY_2"
            android:title="@string/settings_containing_my_user_name" />

        <im.vector.preference.BingRulePreference
            android:dependency="SETTINGS_ENABLE_ALL_NOTIF_PREFERENCE_KEY"
            android:key="SETTINGS_MESSAGES_IN_ONE_TO_ONE_PREFERENCE_KEY_2"
            android:title="@string/settings_messages_in_one_to_one" />

        <im.vector.preference.BingRulePreference
            android:dependency="SETTINGS_ENABLE_ALL_NOTIF_PREFERENCE_KEY"
            android:key="SETTINGS_MESSAGES_IN_GROUP_CHAT_PREFERENCE_KEY_2"
            android:title="@string/settings_messages_in_group_chat" />

        <im.vector.preference.BingRulePreference
            android:dependency="SETTINGS_ENABLE_ALL_NOTIF_PREFERENCE_KEY"
            android:key="SETTINGS_INVITED_TO_ROOM_PREFERENCE_KEY_2"
            android:title="@string/settings_invited_to_room" />

        <im.vector.preference.BingRulePreference
            android:dependency="SETTINGS_ENABLE_ALL_NOTIF_PREFERENCE_KEY"
            android:key="SETTINGS_CALL_INVITATIONS_PREFERENCE_KEY_2"
            android:title="@string/settings_call_invitations" />

        <im.vector.preference.BingRulePreference
            android:dependency="SETTINGS_ENABLE_ALL_NOTIF_PREFERENCE_KEY"
            android:key="SETTINGS_MESSAGES_SENT_BY_BOT_PREFERENCE_KEY_2"
            android:title="@string/settings_messages_sent_by_bot" />

    </PreferenceCategory>

    <im.vector.preference.VectorDividerCategory
        android:key="SETTINGS_NOTIFICATIONS_TARGET_DIVIDER_PREFERENCE_KEY"
        android:title="notifications_targets_divider" />

    <PreferenceCategory
        android:key="SETTINGS_NOTIFICATIONS_TARGETS_PREFERENCE_KEY"
        android:title="@string/settings_notifications_targets"></PreferenceCategory>

    <im.vector.preference.VectorDividerCategory
        android:key="SETTINGS_IGNORE_USERS_DIVIDER_PREFERENCE_KEY"
        android:title="ignore_users_divider" />

    <PreferenceCategory
        android:key="SETTINGS_IGNORED_USERS_PREFERENCE_KEY"
        android:title="@string/settings_ignored_users"></PreferenceCategory>

    <im.vector.preference.VectorDividerCategory />

    <im.vector.preference.VectorPreferenceCategory
        android:key="SETTINGS_LABS_PREFERENCE_KEY"
        android:title="@string/room_settings_labs_pref_title">

        <im.vector.preference.VectorCustomActionEditTextPreference
            android:focusable="false"
            android:key="labs_warning"
            android:title="@string/room_settings_labs_warning_message" />

        <im.vector.preference.VectorSwitchPreference
            android:key="SETTINGS_ROOM_SETTINGS_LABS_END_TO_END_PREFERENCE_KEY"
            android:title="@string/room_settings_labs_end_to_end" />

        <im.vector.preference.VectorCustomActionEditTextPreference
            android:focusable="false"
            android:key="SETTINGS_ROOM_SETTINGS_LABS_END_TO_END_IS_ACTIVE_PREFERENCE_KEY"
            android:title="@string/room_settings_labs_end_to_end_is_active" />

        <im.vector.preference.VectorSwitchPreference
            android:key="SETTINGS_DATA_SAVE_MODE_PREFERENCE_KEY"
            android:title="@string/settings_data_save_mode" />

        <im.vector.preference.VectorSwitchPreference
            android:key="SETTINGS_USE_JITSI_CONF_PREFERENCE_KEY"
            android:title="@string/settings_labs_create_conference_with_jitsi" />

        <im.vector.preference.VectorSwitchPreference
            android:key="SETTINGS_USE_MATRIX_APPS_PREFERENCE_KEY"
            android:title="@string/settings_labs_matrix_apps" />

        <im.vector.preference.VectorSwitchPreference
            android:key="SETTINGS_USE_NATIVE_CAMERA_PREFERENCE_KEY"
            android:title="@string/settings_labs_native_camera" />

    </im.vector.preference.VectorPreferenceCategory>

    <im.vector.preference.VectorDividerCategory />

    <!-- ************ Cryptography section ************ -->
    <PreferenceCategory
        android:key="SETTINGS_CRYPTOGRAPHY_PREFERENCE_KEY"
        android:title="@string/settings_cryptography">

        <im.vector.preference.VectorCustomActionEditTextPreference
            android:key="SETTINGS_ENCRYPTION_INFORMATION_DEVICE_NAME_PREFERENCE_KEY"
            android:title="@string/encryption_information_device_name" />

        <im.vector.preference.VectorCustomActionEditTextPreference
            android:key="SETTINGS_ENCRYPTION_INFORMATION_DEVICE_ID_PREFERENCE_KEY"
            android:title="@string/encryption_information_device_id" />

        <im.vector.preference.VectorCustomActionEditTextPreference
            android:key="SETTINGS_ENCRYPTION_INFORMATION_DEVICE_KEY_PREFERENCE_KEY"
            android:title="@string/encryption_information_device_key" />

        <im.vector.preference.VectorCustomActionEditTextPreference
            android:key="SETTINGS_ENCRYPTION_EXPORT_E2E_ROOM_KEYS_PREFERENCE_KEY"
            android:summary="@string/encryption_export_room_keys_summary"
            android:title="@string/encryption_export_e2e_room_keys" />

        <im.vector.preference.VectorCustomActionEditTextPreference
            android:key="SETTINGS_ENCRYPTION_IMPORT_E2E_ROOM_KEYS_PREFERENCE_KEY"
            android:summary="@string/encryption_import_room_keys_summary"
            android:title="@string/encryption_import_e2e_room_keys" />

        <im.vector.preference.VectorSwitchPreference
            android:key="SETTINGS_ENCRYPTION_NEVER_SENT_TO_PREFERENCE_KEY"
            android:summary="@string/encryption_never_send_to_unverified_devices_summary"
            android:title="@string/encryption_never_send_to_unverified_devices_title" />

    </PreferenceCategory>

    <im.vector.preference.VectorDividerCategory android:key="SETTINGS_CRYPTOGRAPHY_DIVIDER_PREFERENCE_KEY" />
    <!-- ************************************************ -->

    <!-- devices list: device ids + device names -->
    <PreferenceCategory
        android:key="SETTINGS_DEVICES_LIST_PREFERENCE_KEY"
        android:title="@string/settings_devices_list"></PreferenceCategory>

    <im.vector.preference.VectorDividerCategory android:key="SETTINGS_DEVICES_DIVIDER_PREFERENCE_KEY" />

    <PreferenceCategory android:title="@string/settings_advanced">

        <im.vector.preference.VectorCustomActionEditTextPreference
            android:key="SETTINGS_LOGGED_IN_PREFERENCE_KEY"
            android:summary="1.2.3"
            android:title="@string/settings_logged_in" />

        <im.vector.preference.VectorCustomActionEditTextPreference
            android:key="SETTINGS_HOME_SERVER_PREFERENCE_KEY"
            android:summary="1.2.3"
            android:title="@string/settings_home_server" />

        <im.vector.preference.VectorCustomActionEditTextPreference
            android:key="SETTINGS_IDENTITY_SERVER_PREFERENCE_KEY"
            android:summary="1.2.3"
            android:title="@string/settings_identity_server" />
    </PreferenceCategory>

    <im.vector.preference.VectorDividerCategory />

    <PreferenceCategory
        android:key="SETTINGS_BACKGROUND_SYNC_PREFERENCE_KEY"
        android:title="@string/settings_background_sync">

        <im.vector.preference.VectorSwitchPreference
            android:key="SETTINGS_START_ON_BOOT_PREFERENCE_KEY"
            android:title="@string/settings_start_on_boot" />

        <im.vector.preference.VectorSwitchPreference
            android:key="SETTINGS_ENABLE_BACKGROUND_SYNC_PREFERENCE_KEY"
            android:title="@string/settings_enable_background_sync" />

        <EditTextPreference
            android:focusable="true"
            android:key="SETTINGS_SET_SYNC_TIMEOUT_PREFERENCE_KEY"
            android:numeric="integer"
            android:title="@string/settings_set_sync_timeout" />

        <EditTextPreference
            android:focusable="true"
            android:key="SETTINGS_SET_SYNC_DELAY_PREFERENCE_KEY"
            android:numeric="integer"
            android:title="@string/settings_set_sync_delay" />

    </PreferenceCategory>

    <im.vector.preference.VectorDividerCategory />

    <PreferenceCategory
        android:key="SETTINGS_ANALYTICS_PREFERENCE_KEY"
        android:title="@string/settings_analytics">

        <im.vector.preference.VectorSwitchPreference
            android:key="SETTINGS_DISABLE_PIWIK_SETTINGS_PREFERENCE_KEY"
            android:summary="@string/settings_opt_out_of_analytics_summary"
            android:title="@string/settings_opt_out_of_analytics" />

        <im.vector.preference.VectorSwitchPreference
            android:key="SETTINGS_USE_RAGE_SHAKE_KEY"
            android:title="@string/send_bug_report_rage_shake" />


    </PreferenceCategory>

    <im.vector.preference.VectorDividerCategory />

    <PreferenceCategory
        android:key="SETTINGS_OTHERS_PREFERENCE_KEY"
        android:title="@string/settings_other">

        <Preference
            android:key="application_info_link"
            android:summary="@string/settings_summary_app_info_link"
            android:title="@string/settings_title_app_info_link" />

        <im.vector.preference.VectorCustomActionEditTextPreference
            android:key="SETTINGS_VERSION_PREFERENCE_KEY"
            android:summary="1.2.3"
            android:title="@string/settings_version" />

        <im.vector.preference.VectorCustomActionEditTextPreference
            android:key="SETTINGS_OLM_VERSION_PREFERENCE_KEY"
            android:summary="1.2.3"
            android:title="@string/settings_olm_version" />

        <im.vector.preference.VectorCustomActionEditTextPreference
            android:key="SETTINGS_COPYRIGHT_PREFERENCE_KEY"
            android:title="@string/settings_copyright" />

        <im.vector.preference.VectorCustomActionEditTextPreference
            android:key="SETTINGS_APP_TERM_CONDITIONS_PREFERENCE_KEY"
            android:title="@string/settings_app_term_conditions" />

        <im.vector.preference.VectorCustomActionEditTextPreference
            android:key="SETTINGS_PRIVACY_POLICY_PREFERENCE_KEY"
            android:title="@string/settings_privacy_policy" />

        <im.vector.preference.VectorCustomActionEditTextPreference
            android:key="SETTINGS_THIRD_PARTY_NOTICES_PREFERENCE_KEY"
            android:title="@string/settings_third_party_notices" />

        <im.vector.preference.VectorCustomActionEditTextPreference
            android:key="SETTINGS_MEDIA_SAVING_PERIOD_KEY"
            android:title="@string/settings_keep_media" />

        <im.vector.preference.VectorCustomActionEditTextPreference
            android:key="SETTINGS_CLEAR_MEDIA_CACHE_PREFERENCE_KEY"
            android:title="@string/settings_clear_medias_cache" />

        <im.vector.preference.VectorCustomActionEditTextPreference
            android:key="SETTINGS_CLEAR_CACHE_PREFERENCE_KEY"
            android:title="@string/settings_clear_cache" />

    </PreferenceCategory>

</PreferenceScreen><|MERGE_RESOLUTION|>--- conflicted
+++ resolved
@@ -50,17 +50,10 @@
         android:key="SETTINGS_USER_INTERFACE_KEY"
         android:title="@string/settings_user_interface">
 
-<<<<<<< HEAD
         <!--im.vector.preference.VectorCustomActionEditTextPreference
             android:key="SETTINGS_INTERFACE_LANGUAGE_PREFERENCE_KEY"
             android:title="@string/settings_interface_language"
             android:dialogTitle="@string/settings_select_language"/-->
-=======
-        <im.vector.preference.VectorCustomActionEditTextPreference
-            android:dialogTitle="@string/settings_select_language"
-            android:key="SETTINGS_INTERFACE_LANGUAGE_PREFERENCE_KEY"
-            android:title="@string/settings_interface_language" />
->>>>>>> d5c3ac1b
 
         <im.vector.preference.VectorCustomActionEditTextPreference
             android:dialogTitle="@string/font_size"
@@ -113,7 +106,7 @@
 
     </PreferenceCategory>
 
-    <im.vector.preference.VectorDividerCategory />
+    <!--im.vector.preference.VectorDividerCategory />
 
     <PreferenceCategory
         android:key="SETTINGS_HOME_DISPLAY_KEY"
@@ -127,25 +120,14 @@
             android:key="SETTINGS_PIN_UNREAD_MESSAGES_PREFERENCE_KEY"
             android:title="@string/settings_pin_unread_messages" />
 
-    </PreferenceCategory>
-
-<<<<<<< HEAD
+    </PreferenceCategory-->
+
     <!--im.vector.preference.VectorDividerCategory/>
 
     <PreferenceCategory
         android:key="SETTINGS_GROUPS_FLAIR_KEY"
         android:title="@string/settings_flair" >
     </PreferenceCategory-->
-=======
-    <im.vector.preference.VectorDividerCategory />
-
-    <PreferenceCategory
-        android:key="SETTINGS_GROUPS_FLAIR_KEY"
-        android:title="@string/settings_flair">
-
-
-    </PreferenceCategory>
->>>>>>> d5c3ac1b
 
     <im.vector.preference.VectorDividerCategory />
 

--- conflicted
+++ resolved
@@ -66,8 +66,8 @@
 
     <string name="home_filter_placeholder_home">Rechercher des discussions</string>
     <string name="home_filter_placeholder_favorites">Rechercher des favoris</string>
-    <string name="home_filter_placeholder_people">Rechercher des personnes</string>
-    <string name="home_filter_placeholder_rooms">Rechercher des discussions</string>
+    <string name="home_filter_placeholder_people">Rechercher des contacts</string>
+    <string name="home_filter_placeholder_rooms">Rechercher des conversations</string>
 
     <string name="invitations_header">Invitations</string>
     <string name="low_priority_header">Priorité basse</string>
@@ -108,11 +108,7 @@
     <string name="users">utilisateurs</string>
     <string name="search">Rechercher</string>
 
-<<<<<<< HEAD
     <string name="start_new_chat">Dialoguer</string>
-=======
-    <string name="start_new_chat">Nouvelle discussion</string>
->>>>>>> 57b7a89a
     <string name="start_voice_call">Nouvel appel vocal</string>
     <string name="start_video_call">Nouvel appel vidéo</string>
 
@@ -850,9 +846,7 @@
 
     // tchap new strings
     <string name="tchap_invite_contacts_to_tchap">Inviter des contacts dans Tchap</string>
-<<<<<<< HEAD
     <string name="tchap_invite_contacts_to_room">Inviter au salon</string>
-=======
     <string name="tchap_room_invite_member_direct_chat">Nouvelle discussion</string>
     <string name="tchap_invite_already_send_message">Vous avez déjà envoyé une invitation à %s</string>
     <string name="tchap_invite_unreachable_message">%s n\'est pas joignable pour l\'instant par Tchap</string>
@@ -869,7 +863,6 @@
     <string name="tchap_burger_menu_contacts">Contacts</string>
     <string name="tchap_burger_menu_public_rooms">Salons publics</string>
     <string name="tchap_burger_menu_info">Cette application n\'est pas approuvée\npour l\'échange d\'informations en diffusion restreinte</string>
->>>>>>> 57b7a89a
 
     // group details
     <string name="group_details_home">Accueil</string>

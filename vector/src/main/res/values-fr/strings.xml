--- conflicted
+++ resolved
@@ -833,19 +833,11 @@
     <string name="community_id_hint">Exemple</string>
 
     // tchap room creation
-<<<<<<< HEAD
-    <string name="tchap_room_creation_title">Discussion</string>
-    <string name="tchap_room_creation_avatar">Ajouter une photo</string>
-    <string name="tchap_room_creation_name">Nommer la discussion</string>
-    <string name="tchap_room_creation_public">Rendre cette discussion privée</string>
-    <string name="tchap_room_creation_public_private_info">Une discussion publique peut être rejoint par n\'importe quel membre de la communauté Tchap sous condition qu\'il soit accepté.</string>
-=======
     <string name="tchap_room_creation_title">Salon</string>
     <string name="tchap_room_creation_avatar">Ajouter \n une photo</string>
     <string name="tchap_room_creation_name">Nommer le salon</string>
     <string name="tchap_room_creation_public">Rendre ce salon privé</string>
     <string name="tchap_room_creation_public_private_info">Un salon public peut être rejoint par n\'importe quel membre de la communauté Tchap sous condition qu\'il soit accepté.</string>
->>>>>>> 1627ae70
 
     // group details
     <string name="group_details_home">Accueil</string>

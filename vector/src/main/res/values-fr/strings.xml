--- conflicted
+++ resolved
@@ -100,11 +100,6 @@
     <string name="logout">Se déconnecter</string>
     <string name="hs_url">URL du serveur d\'accueil</string>
     <string name="identity_url">URL du serveur d\'identité</string>
-<<<<<<< HEAD
-=======
-    <string name="user">utilisateur</string>
-    <string name="users">participants</string>
->>>>>>> 731dd9a1
     <string name="search">Rechercher</string>
 
     <string name="start_new_chat">Nouvelle discussion</string>

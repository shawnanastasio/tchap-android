--- conflicted
+++ resolved
@@ -199,25 +199,19 @@
     <string name="room_creation_invite_members">Inviter des contacts</string>
     <string name="room_title_one_member">1 membre</string>
     <string name="room_e2e_alert_title">Attention !</string>
-<<<<<<< HEAD
     <string name="room_creation_forbidden">Vous n\'êtes pas autorisé à créer ce salon</string>
     <string name="format_time_s">s</string>
     <string name="format_time_m">m</string>
     <string name="format_time_h">h</string>
     <string name="format_time_d">j</string>
-=======
->>>>>>> 9a58eac6
 
     <string name="room_participants_leave_prompt_title">Quitter la conversation</string>
     <string name="room_participants_create">Créer</string>
 
     <string name="room_participants_online">En ligne</string>
     <string name="room_participants_offline">Hors ligne</string>
-<<<<<<< HEAD
-    <string name="room_participants_now">maintenant</string>
-    <string name="room_participants_ago">depuis</string>
-=======
->>>>>>> 9a58eac6
+    <string name="room_participants_now">%1$s maintenant</string>
+    <string name="room_participants_ago">%1$s depuis %2$s</string>
 
     <string name="room_participants_header_admin_tools">OUTILS DE L\'ADMINISTRATEUR</string>
     <string name="room_participants_header_call">APPEL</string>
@@ -258,17 +252,11 @@
     <string name="ssl_fingerprint_example">00 00 00 00 00 00 00 00 00 00 00 00 00 00 00 00 00 00 00 00 00 00 00 00 00 00 00 00 00 00 00 00</string>
 
     <string name="room_details_title">Information sur le salon</string>
-<<<<<<< HEAD
     <string name="room_details_people">MEMBRES</string>
     <string name="room_details_files">FICHIERS</string>
     <string name="room_details_files_title">Fichiers partagés</string>
     <string name="room_details_settings">PARAMETRES</string>
     <string name="room_details_selected">choisi</string>
-=======
-    <string name="room_details_people">Participants</string>
-    <string name="room_details_files">Fichiers</string>
-    <string name="room_details_settings">Paramètres</string>
->>>>>>> 9a58eac6
     <string name="room_details_people_invited_group_name">INVITÉS</string>
     <string name="room_details_people_present_group_name">MEMBRES</string>
 
@@ -475,17 +463,10 @@
     <string name="directory_server_native_rooms">Tous les salons natives sur %s</string>
     <string name="historical_placeholder">Rechercher dans l\'historique</string>
 
-<<<<<<< HEAD
     <plurals name="public_room_nb_users">
         <item quantity="one">%d membre</item>
         <item quantity="other">%d membres</item>
     </plurals>
-=======
-<plurals name="public_room_nb_users">
-	<item quantity="one">%d participant</item>
-	<item quantity="other">%d participants</item>
-</plurals>
->>>>>>> 9a58eac6
 
     <string name="send_bug_report_description">Veuillez décrire l\'erreur. Qu\'avez-vous fait ? Quel était le comportement attendu ? Que s\'est-il réellement passé ?</string>
     <string name="send_bug_report_logs_description">Afin de diagnostiquer les problèmes, les journaux de ce client seront envoyés avec ce rapport d\'erreur. Ce rapport d\'erreur, y compris les journaux et la capture d\'écran, ne seront pas visibles publiquement. Si vous préférez envoyer le texte ci-dessus uniquement, veuillez décochez :</string>
@@ -617,10 +598,7 @@
 Veuillez noter que cette action redémarrera l\'application et pourra prendre un certain temps.</string>
     <string name="room_displayname_two_members">%1$s et %2$s</string>
     <string name="room_recents_join_room_prompt">Saisissez un identifiant ou un alias de salon</string>
-<<<<<<< HEAD
-=======
-
->>>>>>> 9a58eac6
+
     <string name="settings_turn_screen_on">Allumer l\'écran pendant 3 secondes</string>
 
     <string name="settings_invited_to_room">Quand je suis invité à une conversation</string>
@@ -859,7 +837,6 @@
     <string name="community_id">Identifiant de communauté</string>
     <string name="community_id_hint">Exemple</string>
 
-<<<<<<< HEAD
     // tchap room creation
     <string name="tchap_room_creation_title">Nouveau salon</string>
     <string name="tchap_action_next">Suivant</string>
@@ -897,9 +874,6 @@
     <string name="tchap_scan_media_untrusted_content_message">Le document (%s) a été filtré par la politique de sécurité</string>
 
     // group details
-=======
-    <!-- group details -->
->>>>>>> 9a58eac6
     <string name="group_details_home">Accueil</string>
     <string name="group_details_people">Personnes</string>
     <string name="group_details_rooms">Conversations</string>
@@ -928,14 +902,12 @@
     <string name="filter_group_members">Filtrer les membres du groupe</string>
     <string name="filter_group_rooms">Filtrer les conversations du groupe</string>
 
-<<<<<<< HEAD
     <string name="group_one_member">Un membre</string>
     <string name="group_members">%d membres</string>
 
     <string name="group_one_room">Une conversation</string>
     <string name="group_rooms">%d conversations</string>
-=======
->>>>>>> 9a58eac6
+
     <string name="group_no_long_description">L\'administrateur de cette communauté n\'a pas encore fourni de description.</string>
 
     <string name="has_been_kicked">%2$s vous a exclu de %1$s</string>
@@ -1026,12 +998,7 @@
     <string name="startup_notification_privacy_button_grant">Ce fonctionnement me convient</string>
     <string name="startup_notification_privacy_button_other">Je choisis une autre option</string>
 
-<<<<<<< HEAD
-    <string name="notice_avatar">Avatar de l\'annonce</string>
-
-=======
     <string name="notice_avatar">Avatar d’avertissement</string>
->>>>>>> 9a58eac6
     <string name="title_activity_choose_sticker">Envoyer un sticker</string>
 
     <string name="option_send_sticker">Envoyer un sticker</string>
@@ -1062,38 +1029,7 @@
     <string name="deactivate_account_prompt_password">Pour continuer, veuillez renseigner votre mot de passe :</string>
     <string name="deactivate_account_submit">Désactiver le compte</string>
 
-<<<<<<< HEAD
-    // Overrided sdk's strings
-    <string name="notice_room_name_changed">%1$s a changé le nom du salon en : %2$s</string>
-    <string name="notice_made_future_room_visibility">%1$s a rendu l\'historique futur de la conversation visible pour %2$s</string>
-    <string name="notice_room_visibility_invited">tous les membres du salon, depuis qu\'ils ont été invités.</string>
-    <string name="notice_room_visibility_joined">tous les membres du salon, depuis qu\'ils l\'ont rejoint.</string>
-    <string name="notice_room_visibility_shared">tous les membres du salon.</string>
-    <string name="notice_room_name_removed">%1$s a supprimé le nom du salon</string>
-    <string name="notice_room_topic_removed">%1$s a supprimé le sujet du salon</string>
-    <string name="notice_room_third_party_invite">%1$s a envoyé une invitation à %2$s pour rejoindre la conversation</string>
-    <string name="room_error_join_failed_empty_room">Il est impossible pour le moment de revenir dans une conversation vide.</string>
-
-    <string name="tab_rooms_title">CONVERSATIONS</string>
-    <string name="tab_contacts_title">CONTACTS</string>
-
-    <!-- accessibility -->
-    <string name="security_dialog_title">Sécurité</string>
-    <string name="detect_accessibility_service">Détecter si un service d\'accessibilité est actif.</string>
-    <string name="accessibility_security_dialog_message">Un service d\'accessibilité est actif. Il observe le clavier et les fenêtres.</string>
-    <string name="security_dialog_start">Démarrer quand même.</string>
-    <string name="security_dialog_start_an_stop_detecting">Ne plus me prévenir.</string>
-    <string name="security_dialog_stop">Sortir.</string>
-    <string name="detect_notification_listener">Détecter si un écouteur de notification est actif.</string>
-    <string name="notification_security_dialog_message">Un écouteur de notification lit le contenu des notifications de message. Les écouteurs suivant sont activés :</string>
-    <string name="security_dialog_continue">Continuer.</string>
-    <string name="accessibility_change_security_dialog_message">Un service d\'accessibilité a été activé. Il observe le clavier et les fenêtres.</string>
-    <string name="notification_change_security_dialog_message">Un écouteur de notification lit le contenu des notifications de message. Les écouteurs suivant ont été activés :</string>
-
-    <string name = "action_expand">afficher</string>
-    <string name = "action_collapse">masquer</string>
-=======
-<string name="dialog_title_third_party_licences">Licences tierces</string>
+    <string name="dialog_title_third_party_licences">Licences tierces</string>
 
     <string name="download">Télécharger</string>
     <string name="speak">Parler</string>
@@ -1116,7 +1052,7 @@
 
     <string name="error_empty_field_your_password">Veuillez renseigner votre mot de passe.</string>
 
-<string name="send_bug_report_description_in_english">Si possible, veuillez écrire la description en anglais.</string>
+    <string name="send_bug_report_description_in_english">Si possible, veuillez écrire la description en anglais.</string>
     <string name="room_participants_action_unignore_prompt">Afficher tous les messages de cet utilisateur ?
 
 Veuillez noter que cette action redémarrera l\'application et pourra prendre un certain temps.</string>
@@ -1145,6 +1081,35 @@
     <string name="room_tombstone_continuation_link">La conversation continue ici</string>
     <string name="room_tombstone_continuation_description">Ce salon est la suite d\'une autre conversation</string>
     <string name="room_tombstone_predecessor_link">Cliquer ici pour voir les vieux messages</string>
->>>>>>> 9a58eac6
+
+    // Overrided sdk's strings
+    <string name="notice_room_name_changed">%1$s a changé le nom du salon en : %2$s</string>
+    <string name="notice_made_future_room_visibility">%1$s a rendu l\'historique futur de la conversation visible pour %2$s</string>
+    <string name="notice_room_visibility_invited">tous les membres du salon, depuis qu\'ils ont été invités.</string>
+    <string name="notice_room_visibility_joined">tous les membres du salon, depuis qu\'ils l\'ont rejoint.</string>
+    <string name="notice_room_visibility_shared">tous les membres du salon.</string>
+    <string name="notice_room_name_removed">%1$s a supprimé le nom du salon</string>
+    <string name="notice_room_topic_removed">%1$s a supprimé le sujet du salon</string>
+    <string name="notice_room_third_party_invite">%1$s a envoyé une invitation à %2$s pour rejoindre la conversation</string>
+    <string name="room_error_join_failed_empty_room">Il est impossible pour le moment de revenir dans une conversation vide.</string>
+
+    <string name="tab_rooms_title">CONVERSATIONS</string>
+    <string name="tab_contacts_title">CONTACTS</string>
+
+    <!-- accessibility -->
+    <string name="security_dialog_title">Sécurité</string>
+    <string name="detect_accessibility_service">Détecter si un service d\'accessibilité est actif.</string>
+    <string name="accessibility_security_dialog_message">Un service d\'accessibilité est actif. Il observe le clavier et les fenêtres.</string>
+    <string name="security_dialog_start">Démarrer quand même.</string>
+    <string name="security_dialog_start_an_stop_detecting">Ne plus me prévenir.</string>
+    <string name="security_dialog_stop">Sortir.</string>
+    <string name="detect_notification_listener">Détecter si un écouteur de notification est actif.</string>
+    <string name="notification_security_dialog_message">Un écouteur de notification lit le contenu des notifications de message. Les écouteurs suivant sont activés :</string>
+    <string name="security_dialog_continue">Continuer.</string>
+    <string name="accessibility_change_security_dialog_message">Un service d\'accessibilité a été activé. Il observe le clavier et les fenêtres.</string>
+    <string name="notification_change_security_dialog_message">Un écouteur de notification lit le contenu des notifications de message. Les écouteurs suivant ont été activés :</string>
+
+    <string name = "action_expand">afficher</string>
+    <string name = "action_collapse">masquer</string>
 
 </resources>
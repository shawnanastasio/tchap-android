<?xml version='1.0' encoding='UTF-8'?>
<resources xmlns:tools="http://schemas.android.com/tools">
    <!-- use to retrieve the supported languages list -->
    <!-- should the same value as the file name -->
    <string name="resources_language">fr</string>
    <string name="resources_country_code">FR</string>

    <string name="title_activity_home">Messages</string>
    <string name="title_activity_settings">Paramètres</string>
    <string name="title_activity_member_details">Informations sur ce participant</string>
    <string name="title_activity_historical">Historique</string>

    <string name="ok">OK</string>
    <string name="cancel">Annuler</string>
    <string name="save">Enregistrer</string>
    <string name="send">Envoyer</string>
    <string name="copy">Copier</string>
    <string name="resend">Renvoyer</string>
    <string name="share">Partager</string>
    <string name="later">Plus tard</string>
    <string name="forward">Transférer</string>
    <string name="permalink">Permalien</string>
    <string name="view_source">Afficher la source</string>
    <string name="view_decrypted_source">Afficher la source déchiffrée</string>
    <string name="delete">Supprimer</string>
    <string name="rename">Renommer</string>
    <string name="report_content">Signaler le contenu</string>
    <string name="active_call">Appel en cours</string>
    <string name="ongoing_conference_call">Téléconférence en cours. La rejoindre en vocal ou en vidéo.</string>
    <string name="ongoing_conference_call_voice">vocal</string>
    <string name="ongoing_conference_call_video">vidéo</string>
    <string name="cannot_start_call">Impossible d\'initier l\'appel, réessayez plus tard</string>
    <string name="missing_permissions_warning">En raison de permissions manquantes, certaines fonctionnalités peuvent être absentes…</string>
    <string name="missing_permissions_to_start_conf_call">Vous avez besoin de la permission d\'invitation pour initier une téléconférence dans ce salon</string>
    <string name="missing_permissions_title_to_start_conf_call">Impossible d\'initier l\'appel</string>
    <string name="device_information">Informations sur l\'appareil</string>
    <string name="room_no_conference_call_in_encrypted_rooms">Les téléconférences ne sont pas prises en charge dans les salons chiffrées</string>
    <string name="or">ou</string>
    <string name="invite">Inviter</string>

    <string name="action_sign_out">Se déconnecter</string>
    <string name="action_sign_out_confirmation">Pour des raisons de sécurité, la déconnexion supprimera toutes les clés de chiffrement de bout en bout, rendant l\'historique des conversations chiffrées inaccessible lorsque vous vous reconnecterez.
Cliquez sur exporter pour les sauvegarder avant de vous déconnecter.</string>
    <string name="action_voice_call">Appel vocal</string>
    <string name="action_video_call">Appel vidéo</string>
    <string name="action_global_search">Recherche globale</string>
    <string name="action_mark_all_as_read">Tout marquer comme lu</string>
    <string name="action_historical">Historique</string>
    <string name="action_quick_reply">Réponse rapide</string>
    <string name="action_open">Ouvrir</string>
    <string name="action_close">Fermer</string>
    <string name="copied_to_clipboard">Copié dans le presse-papiers</string>
    <string name="disable">Désactiver</string>
    <string name="action_edit_contact_form">Editer le contact</string>
    <string name="action_forbidden">Vous n\'êtes pas autorisé à réaliser cette action</string>
    <string name="action_not_available_yet">Cette action n\'est pas encore disponible</string>

    <string name="dialog_title_confirmation">Confirmation</string>
    <string name="dialog_title_warning">Attention</string>

    <string name="bottom_action_home">Accueil</string>
    <string name="bottom_action_favourites">Favoris</string>
    <string name="bottom_action_people">Personnes</string>
    <string name="bottom_action_rooms">Conversations</string>

    <string name="home_filter_placeholder_home">Rechercher des conversations</string>
    <string name="home_filter_placeholder_favorites">Rechercher des favoris</string>
    <string name="home_filter_placeholder_people">Rechercher des contacts</string>
    <string name="home_filter_placeholder_rooms">Rechercher des conversations</string>

    <string name="invitations_header">Invitations</string>
    <string name="low_priority_header">Priorité basse</string>

    <string name="direct_chats_header">Discussions</string>
    <string name="local_address_book_header">Contacts Tchap</string>
    <string name="matrix_only_filter">Contacts Matrix uniquement</string>
    <string name="no_conversation_placeholder">Aucune discussion</string>
    <string name="no_contact_access_placeholder">Vous n\'avez pas autorisé Tchap à accéder à vos contacts locaux</string>
    <string name="no_result_placeholder">Aucun résultat</string>
    <string name="no_email">Email pas disponible</string>

    <string name="rooms_header">Conversations</string>
    <string name="rooms_directory_header">Répertoire des salons</string>
    <string name="no_room_placeholder">Aucune conversation</string>
    <string name="no_public_room_placeholder">Aucun salon public disponible</string>
    <string name="title_activity_room">Conversation</string>
    <string name="redact">Effacer</string>
    <string name="send_anyway">Envoyer quand même</string>
    <string name="send_bug_report_include_logs">Envoyer les journaux</string>
    <string name="send_bug_report_include_crash_logs">Envoyer les journaux d\'erreur</string>
    <string name="send_bug_report_include_screenshot">Envoyer une capture d\'écran</string>
    <string name="send_bug_report">Rapporter une erreur</string>
    <string name="send_bug_report_placeholder">Décrivez votre problème ici</string>
    <string name="send_bug_report_progress">Avancement (%s %%)</string>

    <string name="send_files_in">Envoyer dans</string>
    <string name="read_receipt">Lu</string>

    <string name="join_room">Rejoindre</string>
    <string name="username">Nom d\'utilisateur</string>
    <string name="create_account">S\'inscrire</string>
    <string name="login">Se connecter</string>
    <string name="logout">Se déconnecter</string>
    <string name="hs_url">URL du serveur d\'accueil</string>
    <string name="identity_url">URL du serveur d\'identité</string>
    <string name="search">Rechercher</string>

    <string name="start_new_chat">Nouvelle discussion</string>
    <string name="start_new_chat_from_contact">Envoyer un message</string>
    <string name="start_voice_call">Nouvel appel vocal</string>
    <string name="start_video_call">Nouvel appel vidéo</string>

    <string name="option_send_files">Envoyer des fichiers</string>
    <string name="option_select_image">Choisir une image</string>
    <string name="option_take_photo_video">Prendre une photo ou une vidéo</string>

    <string name="auth_login">Je me connecte</string>
    <string name="auth_register">Je m\'inscris</string>
    <string name="go_login">J\'ai déjà un compte</string>
    <string name="go_register">Je n\'ai pas de compte</string>
    <string name="auth_submit">Valider</string>
    <string name="auth_skip">Ignorer</string>
    <string name="auth_send_reset_email">Envoyer l\'e-mail de réinitialisation</string>
    <string name="auth_return_to_login">Retourner à l\'écran de connexion</string>
    <string name="auth_user_id_placeholder">E-mail ou nom d\'utilisateur</string>
    <string name="auth_password_placeholder">Mot de passe</string>
    <string name="auth_new_password_placeholder">Nouveau mot de passe</string>
    <string name="auth_user_name_placeholder">Nom d\'utilisateur</string>
    <string name="auth_email_placeholder">Adresse e-mail</string>
    <string name="auth_opt_email_placeholder">Adresse e-mail (facultatif)</string>
    <string name="auth_phone_number_placeholder">Numéro de téléphone</string>
    <string name="auth_opt_phone_number_placeholder">Numéro de téléphone (facultatif)</string>
    <string name="auth_repeat_password_placeholder">Répéter le mot de passe</string>
    <string name="auth_repeat_new_password_placeholder">Confirmez votre nouveau mot de passe</string>
    <string name="auth_invalid_login_param">Nom d\'utilisateur et/ou mot de passe incorrect</string>
    <string name="auth_invalid_password">Mot de passe trop court (6 min)</string>
    <string name="auth_missing_password">Mot de passe manquant</string>
    <string name="auth_missing_email">Adresse e-mail manquante</string>
    <string name="auth_missing_phone">Numéro de téléphone manquant</string>
    <string name="auth_missing_email_or_phone">Adresse e-mail ou numéro de téléphone manquant</string>
    <string name="auth_invalid_token">Jeton non valide</string>
    <string name="auth_password_dont_match">Les mots de passe ne correspondent pas</string>
    <string name="auth_forgot_password">Mot de passe oublié ?</string>
    <string name="auth_use_server_options">Utiliser des options de serveur personnalisées (avancé)</string>
    <string name="auth_username_in_use">Nom d\'utilisateur déjà utilisé</string>
    <string name="auth_home_server">Serveur d\'accueil :</string>
    <string name="auth_identity_server">Serveur d\'identité :</string>
    <string name="login_error_unable_register">Impossible de s\'inscrire</string>
    <string name="login_error_unable_register_mail_ownership">Impossible de s\'inscrire : erreur sur le propriétaire de l\'adresse e-mail</string>
    <string name="login_error_invalid_home_server">Entrez une URL valide</string>

    <string name="login_error_forbidden">Nom d\'utilisateur/mot de passe invalide</string>
    <string name="login_error_bad_json">JSON malformé</string>
    <string name="login_error_not_json">Ne contient pas de JSON valide</string>
    <string name="read_receipts_list">Liste des accusés de lecture</string>

    <string name="compression_options">"Envoyer au format "</string>
    <string name="compression_opt_list_original">Original</string>
    <string name="compression_opt_list_large">Grand</string>
    <string name="compression_opt_list_medium">Moyen</string>
    <string name="compression_opt_list_small">Petit</string>

    <string name="attachment_cancel_download">Annuler le téléchargement ?</string>
    <string name="today">Aujourd\'hui</string>

    <string name="yesterday">Hier</string>
    <string name="room_info_room_name">Nom de la conversation</string>
    <string name="room_info_room_topic">Sujet de la conversation</string>

    <string name="call_connected">Appel établi</string>
    <string name="call_connecting">Appel en cours de connexion…</string>
    <string name="call_ended">Appel terminé</string>
    <string name="call_ring">Appel…</string>
    <string name="incoming_call">Appel entrant</string>
    <string name="incoming_video_call">Appel vidéo entrant</string>
    <string name="incoming_voice_call">Appel vocal entrant</string>
    <string name="call_in_progress">Appel en cours</string>

    <string name="call_error_ice_failed">Échec de la connexion</string>
    <string name="call_error_camera_init_failed">Impossible d\'initialiser l\'appareil photo</string>
    <string name="call_error_answered_elsewhere">Appel répondu ailleurs</string>

    <string name="media_picker_cannot_record_video">Impossible d\'enregistrer une vidéo</string>

    <string name="media_slider_saved">Enregistré</string>
    <string name="media_slider_saved_message">Enregistrer dans les téléchargements ?</string>
    <string name="yes">OUI</string>
    <string name="no">NON</string>
    <string name="_continue">Continuer</string>

    <string name="remove">Supprimer</string>
    <string name="join">Rejoindre</string>
    <string name="preview">Aperçu</string>
    <string name="reject">Rejeter</string>

    <string name="room_preview_try_join_an_unknown_room_default">un salon</string>
    <string name="room_creation_title">Nouveau salon</string>
    <string name="room_creation_add_member">Ajouter un membre</string>
    <string name="room_creation_invite_members">Inviter des contacts</string>
    <string name="room_title_one_member">1 membre</string>
    <string name="room_e2e_alert_title">Attention !</string>
    <string name="room_creation_forbidden">Vous n\'êtes pas autorisé à créer ce salon</string>

    <string name="room_participants_leave_prompt_title">Quitter la conversation</string>
    <string name="room_participants_create">Créer</string>

    <string name="room_participants_online">En ligne</string>
    <string name="room_participants_offline">Hors ligne</string>

    <string name="room_participants_header_admin_tools">OUTILS DE L\'ADMINISTRATEUR</string>
    <string name="room_participants_header_call">APPEL</string>
    <string name="room_participants_header_direct_chats">DISCUSSIONS</string>
    <string name="room_participants_header_devices">APPAREILS</string>

    <string name="room_participants_action_invite">Inviter</string>
    <string name="room_participants_action_leave">Quitter ce salon</string>
    <string name="room_participants_action_remove">Exclure de ce salon</string>
    <string name="room_participants_action_ban">Bannir</string>
    <string name="room_participants_action_unban">Révoquer le bannissement</string>
    <string name="room_participants_action_set_default_power_level">Réinitialiser en tant qu\'utilisateur standard</string>
    <string name="room_participants_action_set_moderator">Nommer modérateur</string>
    <string name="room_participants_action_set_admin">Nommer administrateur</string>
    <string name="room_participants_action_mention">Mentionner</string>
    <string name="room_participants_action_devices_list">Afficher la liste des appareils</string>
    <string name="people_search_local_contacts">Contacts locaux (%d)</string>
    <string name="people_search_filter_text">Utilisateurs Matrix uniquement</string>
    <string name="people_search_invite_by_id_dialog_title">Inviter un utilisateur par email</string>
    <string name="people_search_invite_by_id_dialog_hint">Email</string>
    <string name="people_invalid_warning_msg">Pour inviter un contact un email est requis</string>
    <string name="people_edit_contact_warning_msg">Accès à la fiche contact impossible</string>
    <string name="room_invite_people">Voulez vous l\'inviter dans Tchap (un mail lui sera envoyé) ?</string>

    <string name="room_menu_search">Rechercher</string>
    <string name="room_message_placeholder_encrypted">Envoyer un message chiffré…</string>
    <string name="room_message_placeholder_not_encrypted">Envoyer un message (non chiffré)…</string>
    <string name="room_prompt_resend">Tout renvoyer</string>
    <string name="room_prompt_cancel">tout annuler</string>
    <string name="room_resend_unsent_messages">Renvoyer les messages non envoyés</string>
    <string name="room_delete_unsent_messages">Supprimer les messages non envoyés</string>
    <string name="room_message_file_not_found">Fichier non trouvé</string>
    <string name="ssl_trust">Faire confiance</string>
    <string name="ssl_do_not_trust">Ne pas faire confiance</string>
    <string name="ssl_logout_account">Se déconnecter</string>
    <string name="ssl_remain_offline">Ignorer</string>

    <string name="room_details_title">Information sur le salon</string>
    <string name="room_details_people">MEMBRES</string>
    <string name="room_details_files">FICHIERS</string>
    <string name="room_details_files_title">Fichiers partagés</string>
    <string name="room_details_settings">PARAMETRES</string>
    <string name="room_details_people_invited_group_name">INVITÉS</string>
    <string name="room_details_people_present_group_name">MEMBRES</string>

    <string name="room_event_action_report_prompt_reason">Motif du signalement de ce contenu</string>
    <string name="room_event_action_cancel_upload">Annuler l\'envoi</string>
    <string name="room_event_action_cancel_download">Annuler le téléchargement</string>

    <string name="search_hint">Rechercher</string>
    <string name="search_members_hint">Filtrer les membres du salon</string>
    <string name="search_no_results">Aucun résultat</string>
    <string name="tab_title_search_rooms">CONVERSATIONS</string>
    <string name="tab_title_search_messages">MESSAGES</string>
    <string name="tab_title_search_people">PARTICIPANTS</string>
    <string name="tab_title_search_files">FICHIERS</string>

    <string name="room_recents_join">REJOINDRE</string>
    <string name="room_recents_directory">RÉPERTOIRE</string>
    <string name="room_recents_favourites">FAVORIS</string>
    <string name="room_recents_conversations">CONVERSATIONS</string>
    <string name="room_recents_low_priority">PRIORITÉ BASSE</string>
    <string name="room_recents_invites">Invitations</string>
    <string name="room_recents_start_chat">Créer une discussion</string>
    <string name="room_recents_create_room">Créer un salon</string>
    <string name="room_recents_join_room">Rejoindre le salon</string>
    <string name="room_recents_join_room_title">Rejoindre un salon</string>
    <string name="room_join_public_room_title">Accéder à un salon public</string>
    <string name="room_join_public_room_alt_title">Accéder à un salon</string>
    <string name="directory_search_results_title">Parcourir le répertoire</string>
    <string name="directory_searching_title">Recherche dans le répertoire…</string>

    <string name="room_settings_favourite">Favori</string>
    <string name="room_settings_pin">Epingler la conversation</string>
    <string name="room_settings_de_prioritize">Passer en faible priorité</string>
    <string name="room_settings_direct_chat">Discussion</string>
    <string name="room_settings_leave_conversation">Quitter la conversation</string>
    <string name="room_settings_forget">Oublier</string>

    <string name="room_sliding_menu_messages">Messages</string>
    <string name="room_sliding_menu_settings">Paramètres</string>
    <string name="room_sliding_menu_version">Version</string>
    <string name="room_sliding_menu_term_and_conditions">Termes et conditions</string>
    <string name="room_sliding_menu_third_party_notices">Licences tierces</string>
    <string name="room_sliding_menu_copyright">Droits d\'auteur</string>
    <string name="room_sliding_menu_privacy_policy">Politique de confidentialité</string>

    <string name="settings_profile_picture">Image de profil</string>
    <string name="settings_display_name">Nom affiché</string>
    <string name="settings_email_address">E-mail</string>
    <string name="settings_add_email_address">Ajouter une adresse e-mail</string>
    <string name="settings_phone_number">Téléphone</string>
    <string name="settings_add_phone_number">Ajouter un numéro de téléphone</string>
    <string name="settings_app_info_link_summary">Affiche les informations de l\'application dans les paramètres système.</string>
    <string name="settings_app_info_link_title">Informations sur l\'application</string>

    <string name="settings_enable_all_notif">Activer les notifications pour ce compte</string>
    <string name="settings_enable_this_device">Activer les notifications pour cet appareil</string>
    <string name="settings_messages_in_one_to_one">Messages dans les discussions</string>
    <string name="settings_messages_in_group_chat">Messages dans les salons</string>
    <string name="settings_call_invitations">Demandes d\'appel</string>
    <string name="settings_messages_sent_by_bot">Messages envoyés par un robot</string>

    <string name="settings_background_sync">Synchronisation en arrière-plan</string>
    <string name="settings_enable_background_sync">Activer la synchronisation en arrière-plan</string>
    <string name="settings_set_sync_timeout">Délai d\'attente de la requête de synchronisation</string>
    <string name="settings_set_sync_delay">Délai entre chaque requête</string>
    <string name="settings_second">seconde</string>
    <string name="settings_seconds">secondes</string>

    <string name="settings_version">Version</string>
    <string name="settings_olm_version">Version de olm</string>
    <string name="settings_app_term_conditions">Termes et conditions</string>
    <string name="settings_third_party_notices">Licences tierces</string>
    <string name="settings_copyright">Droits d\'auteur</string>
    <string name="settings_privacy_policy">Politique de confidentialité</string>
    <string name="settings_clear_cache">Vider le cache</string>
    <string name="settings_notifications">Notifications</string>
    <string name="settings_ignored_users">Utilisateurs ignorés</string>
    <string name="settings_other">Autres</string>
    <string name="settings_advanced">Avancé</string>
    <string name="settings_cryptography">Chiffrement</string>
    <string name="settings_notifications_targets">Cibles de notification</string>
    <string name="settings_contact">Contacts locaux</string>
    <string name="settings_contacts_app_permission">Autoriser l\'accès aux contacts locaux</string>
    <string name="settings_contacts_phonebook_country">Pays pour le répertoire téléphonique</string>
    <string name="settings_home_display">Page d\'accueil</string>
    <string name="settings_pin_missed_notifications">Épingler les conversations avec des notifications manquées</string>
    <string name="settings_pin_unread_messages">Épingler les conversations avec des messages non lus</string>
    <string name="settings_devices_list">Appareils</string>
    <string name="devices_details_dialog_title">Détails de l\'appareil</string>
    <string name="devices_details_id_title">Identifiant</string>
    <string name="devices_details_name_title">Nom</string>
    <string name="devices_details_device_name">Nom de l\'appareil</string>
    <string name="devices_details_last_seen_title">Vu la dernière fois</string>
    <string name="devices_delete_dialog_title">Authentification</string>
    <string name="devices_delete_pswd">Mot de passe :</string>
    <string name="devices_delete_submit_button_label">Valider</string>

    <string name="settings_logged_in">Connecté en tant que</string>
    <string name="settings_home_server">Serveur d\'accueil</string>
    <string name="settings_identity_server">Serveur d\'identité</string>

    <string name="account_email_validation_title">Vérification en attente</string>
    <string name="settings_change_password">Changer le mot de passe</string>
    <string name="settings_old_password">Ancien mot de passe</string>
    <string name="settings_new_password">Nouveau mot de passe</string>
    <string name="settings_confirm_password">Confirmer le mot de passe</string>
    <string name="settings_fail_to_update_password">Échec de mise à jour du mot de passe</string>
    <string name="settings_password_updated">Votre mot de passe a été mis à jour</string>
    <string name="settings_select_country">Choisissez un pays</string>

    <string name="settings_phone_number_country_label">Pays</string>
    <string name="settings_phone_number_country_error">Choisissez un pays</string>
    <string name="settings_phone_number_label">Numéro de téléphone</string>
    <string name="settings_phone_number_verification">Vérification du téléphone</string>
    <string name="settings_phone_number_verification_error_empty_code">Saisir un code d\'activation</string>
    <string name="settings_phone_number_code">Code</string>

    <string name="room_settings_room_name">Nom du salon</string>
    <string name="room_settings_topic">Sujet</string>
    <string name="room_settings_room_tag">Étiquette du salon</string>

    <string name="room_settings_tag_pref_entry_favourite">Favori</string>
    <string name="room_settings_tag_pref_entry_low_priority">Priorité basse</string>
    <string name="room_settings_tag_pref_entry_none">Aucune</string>

    <string name="room_settings_room_access_rules_pref_title">Accès au salon</string>
    <string name="room_settings_room_read_history_rules_pref_title">Accès à l\'historique du salon</string>
    <string name="room_settings_read_history_entry_anyone">N\'importe qui</string>
    <string name="room_settings_read_history_entry_members_only_joined">Uniquement les membres (depuis qu\'ils sont arrivés)</string>

    <string name="room_settings_banned_users_title">Utilisateurs bannis</string>

    <string name="room_settings_category_advanced_title">Avancé</string>
    <string name="room_settings_room_internal_id">L\'identifiant interne du salon</string>
    <string name="room_settings_addresses_pref_title">Adresses</string>
    <string name="room_settings_labs_pref_title">Expérimental</string>
    <string name="room_settings_labs_end_to_end">Chiffrement de bout en bout</string>
    <string name="room_settings_labs_end_to_end_is_active">Le chiffrement de bout en bout est actif</string>
    <string name="room_settings_never_send_to_unverified_devices_title">Chiffrer uniquement pour les appareils vérifiés</string>
    <string name="room_settings_addresses_add_new_address">Nouvelle adresse (par exemple #foo:matrix.org)</string>

    <string name="room_settings_addresses_invalid_format_dialog_title">Format d\'alias invalide</string>
    <string name="room_settings_addresses_disable_main_address_prompt_title">Avertissements concernant l\'adresse principale</string>

    <string name="room_settings_set_main_address">Définir comme adresse principale</string>
    <string name="room_settings_unset_main_address">Désactiver comme adresse principale</string>
    <string name="room_settings_copy_room_id">Copier l\'identifiant du salon</string>
    <string name="room_settings_copy_room_address">Copier l\'adresse du salon</string>

    <string name="room_settings_addresses_e2e_prompt_title">Attention !</string>
    <string name="directory_title">Répertoire</string>

    <string name="encryption_information_title">Informations sur le chiffrement de bout en bout</string>

    <string name="encryption_information_device_info">Informations sur l\'événement</string>
    <string name="encryption_information_user_id">Identifiant utilisateur</string>
    <string name="encryption_information_curve25519_identity_key">Clé d\'identité Curve25519</string>
    <string name="encryption_information_claimed_ed25519_fingerprint_key">Clé d\'empreinte Ed25519 déclarée</string>
    <string name="encryption_information_algorithm">Algorithme</string>
    <string name="encryption_information_session_id">Identifiant de session</string>
    <string name="encryption_information_decryption_error">Erreur de déchiffrement</string>

    <string name="encryption_information_sender_device_information">Informations sur l\'appareil de l\'expéditeur</string>
    <string name="encryption_information_device_name">Nom de l\'appareil</string>
    <string name="encryption_information_name">Nom</string>
    <string name="encryption_information_device_id">Identifiant de l\'appareil</string>
    <string name="encryption_information_device_key">Clé de l\'appareil</string>
    <string name="encryption_information_verification">Vérification</string>
    <string name="encryption_information_ed25519_fingerprint">Empreinte Ed25519</string>

    <string name="encryption_export_e2e_room_keys">Exporter les clés E2E des conversations</string>
    <string name="encryption_export_room_keys">Exporter les clés des conversations</string>
    <string name="encryption_export_export">Exporter</string>
<<<<<<< HEAD
    <string name="encryption_export_notice">Veuillez saisir une phrase secrète pour chiffrer les clés exportées. Vous aurez besoin de saisir à nouveau cette phrase pour importer les clés.</string>
    <string name="encryption_export_create_passphrase">Saisir une phrase secrète</string>
    <string name="encryption_import_enter_passphrase">Saisir la phrase secrète</string>
    <string name="encryption_export_confirm_passphrase">Confirmer la phrase secrète</string>
    <string name="encryption_import_e2e_room_keys">Importer les clés E2E des conversations</string>
    <string name="encryption_import_room_keys">Importer les clés des conversations</string>
=======
    <string name="encryption_import_enter_passphrase">Saisir la phrase secrète</string>
    <string name="encryption_export_confirm_passphrase">Confirmer la phrase secrète</string>
    <string name="encryption_import_e2e_room_keys">Importer les clés E2E des salons</string>
    <string name="encryption_import_room_keys">Importer les clés des salons</string>
>>>>>>> 53b7da03
    <string name="encryption_import_import">Importer</string>
    <string name="encryption_never_send_to_unverified_devices_title">Chiffrer uniquement vers les appareils vérifiés</string>
    <string name="encryption_information_not_verified">NON vérifié</string>
    <string name="encryption_information_verified">Vérifié</string>
    <string name="encryption_information_blocked">Sur liste noire</string>

    <string name="encryption_information_unknown_device">appareil inconnu</string>
    <string name="encryption_information_none">aucun</string>

    <string name="encryption_information_verify">Vérifier</string>
    <string name="encryption_information_unverify">Annuler la vérification</string>
    <string name="encryption_information_block">Ajouter à la liste noire</string>
    <string name="encryption_information_unblock">Supprimer de la liste noire</string>

    <string name="encryption_information_verify_device">Vérifier l\'appareil</string>
    <string name="select_room_directory">Sélectionner un répertoire de salons</string>
    <string name="directory_server_placeholder">URL du serveur d\'accueil</string>
    <string name="directory_server_all_rooms_on_server">Tous les salons sur le serveur %s</string>
    <string name="directory_server_native_rooms">Tous les salons natives sur %s</string>
    <string name="historical_placeholder">Rechercher dans l\'historique</string>

    <plurals name="public_room_nb_users">
<<<<<<< HEAD
        <item quantity="one">%d membre</item>
        <item quantity="other">%d membres</item>
=======
        <item quantity="one">%d participant</item>
        <item quantity="other">%d participants</item>
>>>>>>> 53b7da03
    </plurals>

    <string name="send_bug_report_description">Veuillez décrire l\'erreur. Qu\'avez-vous fait ? Quel était le comportement attendu ? Que s\'est-il réellement passé ?</string>
    <string name="send_bug_report_logs_description">Afin de diagnostiquer les problèmes, les journaux de ce client seront envoyés avec ce rapport d\'erreur. Ce rapport d\'erreur, y compris les journaux et la capture d\'écran, ne seront pas visibles publiquement. Si vous préférez envoyer le texte ci-dessus uniquement, veuillez décochez :</string>
    <string name="send_bug_report_alert_message">Vous semblez secouer le téléphone avec frustration. Souhaitez-vous soumettre un rapport d\'erreur ?</string>
    <string name="send_bug_report_app_crashed">L\'application s\'est arrêtée anormalement la dernière fois. Souhaitez-vous soumettre un rapport d’erreur ?</string>

    <string name="send_bug_report_sent">Le rapport d\'erreur a bien été envoyé</string>
    <string name="send_bug_report_failed">L\'envoi du rapport d\'erreur a échoué (%s)</string>
    <string name="auth_add_email_message">Ajoutez une adresse e-mail à votre compte pour permettre aux autres utilisateurs de vous retrouver et pour pouvoir réinitialiser votre mot de passe.</string>
    <string name="auth_add_phone_message">Ajoutez un numéro de téléphone à votre compte pour permettre aux autres utilisateurs de vous retrouver.</string>
    <string name="auth_add_email_phone_message">Ajoutez une adresse e-mail et / ou un numéro de téléphone à votre compte pour permettre aux autres utilisateurs de vous retrouver.

L\'adresse e-mail vous permettra également de réinitialiser votre mot de passe.</string>
    <string name="auth_add_email_and_phone_message">Ajoutez une adresse e-mail et un numéro de téléphone à votre compte pour permettre aux autres utilisateurs de vous retrouver.

L\'adresse e-mail vous permettra également de réinitialiser votre mot de passe.</string>
    <string name="auth_invalid_user_name">Les noms d\'utilisateurs ne peuvent contenir que des lettres, des nombres, des points, des traits d\'union et des tirets bas</string>
    <string name="auth_invalid_email">Cela ne ressemble pas à une adresse e-mail valide</string>
    <string name="auth_invalid_phone">Cela ne ressemble pas à un numéro de téléphone valide</string>
    <string name="auth_email_already_defined">Cette adresse e-mail est déjà utilisée.</string>
    <string name="auth_email_validation_message">Veuillez vérifier votre e-mail pour continuer votre inscription</string>
    <string name="auth_threepid_warning_message">L\'inscription avec e-mail et numéro de téléphone à la fois n\'est pas prise en charge tant que l\'API n\'existe pas. Seul le numéro de téléphone sera pris en compte.

Vous pouvez ajouter votre adresse e-mail à votre profil dans les paramètres.</string>
    <string name="auth_recaptcha_message">Ce serveur d\'accueil souhaite s\'assurer que vous n\'êtes pas un robot</string>
    <string name="auth_reset_password_next_step_button">J\'ai vérifié mon adresse e-mail</string>
    <string name="auth_reset_password_message">Pour réinitialiser votre mot de passe, saisissez l\'adresse e-mail associée à votre compte :</string>
    <string name="auth_reset_password_missing_email">L\'adresse e-mail liée à votre compte doit être saisie.</string>
    <string name="auth_reset_password_missing_password">Un nouveau mot de passe doit être saisi.</string>
    <string name="auth_reset_password_email_validation_message">Un e-mail a été envoyé à %s. Une fois que vous aurez suivi le lien qu\'il contient, cliquez ci-dessous.</string>
    <string name="auth_reset_password_error_unauthorized">Impossible de vérifier l\'adresse e-mail : assurez-vous d\'avoir cliqué sur le lien dans l\'e-mail</string>
    <string name="auth_reset_password_success_message">Votre mot de passe a été réinitialisé.

Vous avez été déconnecté de tous les appareils et ne recevrez plus de notifications. Pour réactiver les notifications, reconnectez-vous sur chaque appareil.</string>
    <string name="start_message">Bienvenue dans Tchap</string>
    <string name="login_error_must_start_http">L\'URL doit commencer par http[s]://</string>
    <string name="login_error_network_error">Impossible de se connecter : erreur réseau</string>
    <string name="login_error_unable_login">Impossible de se connecter</string>
    <string name="login_error_registration_network_error">Impossible de s\'inscrire : erreur réseau</string>
    <string name="login_error_unknown_token">Le jeton d\'accès fourni n\'a pas été reconnu</string>
    <string name="login_error_limit_exceeded">Trop de requêtes ont été envoyées</string>
    <string name="login_error_user_in_use">Ce nom d\'utilisateur est déjà utilisé</string>
    <string name="login_error_login_email_not_yet">Vous n\'avez pas encore cliqué sur le lien dans l\'e-mail</string>

    <string name="e2e_need_log_in_again">Vous devez vous identifier à nouveau pour générer des clés de chiffrement de bout en bout pour cet appareil et envoyer la clé publique à votre serveur d\'accueil.
Il s\'agit d\'une erreur exceptionnelle.
Veuillez nous excuser pour ce désagrément.</string>

    <string name="attachment_cancel_upload">Annuler l\'envoi ?</string>
    <string name="attachment_remaining_time_seconds">%d s</string>
    <string name="attachment_remaining_time_minutes">%1$dm %2$ds</string>

    <string name="leave">Quitter</string>
    <string name="quote">Citer</string>
    <string name="call_error_user_not_responding">Le correspondant n\'a pas décroché.</string>
    <string name="media_picker_both_capture_title">Prendre une photo ou une vidéo</string>
    <string name="permissions_rationale_popup_title">Information</string>
    <string name="permissions_rationale_msg_storage">Tchap a besoin d\'accéder à vos photos et vidéos pour envoyer et enregistrer des pièces jointes.

Veuillez autoriser l\'accès dans la prochaine fenêtre contextuelle pour pouvoir envoyer des fichiers depuis votre téléphone.</string>
    <string name="permissions_rationale_msg_camera">Tchap a besoin d\'accéder à votre appareil photo.</string>
    <string name="permissions_rationale_msg_camera_explanation">

Veuillez autoriser l\'accès dans la prochaine fenêtre contextuelle pour pouvoir effectuer l\'appel.</string>
    <string name="permissions_rationale_msg_record_audio">Tchap a besoin d\'accéder à votre microphone pour passer des appels audio.</string>
    <string name="permissions_rationale_msg_record_audio_explanation">

Veuillez autoriser l\'accès dans la prochaine fenêtre contextuelle pour pouvoir effectuer l\'appel.</string>
    <string name="permissions_rationale_msg_camera_and_audio">Tchap a besoin d\'accéder à votre appareil photo et à votre microphone pour passer des appels vidéo.

Veuillez autoriser l\'accès dans les prochaines fenêtres contextuelles pour pouvoir effectuer l\'appel.</string>
    <string name="permissions_rationale_msg_contacts">Tchap a besoin d\'accéder aux contacts de votre carnet d\'adresses pour trouver d\'autres utilisateurs de Tchap avec leur numéro de téléphone et leur adresse e-mail.

Veuillez autoriser l\'accès dans la prochaine fenêtre contextuelle pour découvrir les utilisateurs du carnet d\'adresses joignables avec Tchap.</string>
    <string name="permissions_msg_contacts_warning_other_androids">Tchap a besoin d\'accéder aux contacts de votre carnet d\'adresses pour trouver d\'autres utilisateurs de Tchap avec leur numéro de téléphone et leur adresse e-mail.

Autorisez-vous Tchap à accéder à vos contacts ?</string>

    <string name="permissions_action_not_performed_missing_permissions">Désolé… L\'action n\'a pas été réalisée, faute d\'autorisations</string>

    <string name="room_jump_to_first_unread">Aller au premier message non lu.</string>

    <string name="room_preview_invitation_format">%s vous a invité à rejoindre cette conversation</string>
    <string name="room_preview_unlinked_email_warning">Cette invitation a été envoyée à %s, qui n\'est pas associé à ce compte.
Vous pouvez vous identifier avec un compte différent ou ajouter cette adresse e-mail à votre compte.</string>
    <string name="room_preview_try_join_an_unknown_room">Vous essayez d\'accéder à %s. Souhaitez-vous rejoindre la conversation pour y participer ?</string>
    <string name="room_preview_room_interactions_disabled">Ceci est un aperçu de la conversation. Vous ne pouvez pas interagir.</string>

    <string name="room_e2e_alert_message">Le chiffrement de bout en bout est en version bêta et peut ne pas être fiable.

Il ne doit pas être considéré comme fiable pour sécuriser des données.

Les appareils ne pourront pas encore déchiffrer l\'historique de messages d\'avant leur arrivée dans la conversation.

Les messages chiffrés ne seront pas visibles sur les clients qui n\'ont pas encore implémenté le chiffrement.</string>

    <string name="room_participants_leave_prompt_msg">Voulez-vous vraiment quitter cette conversation ?</string>
    <string name="room_participants_remove_prompt_msg">Voulez-vous vraiment exclure %s de cette conversation ?</string>
    <string name="room_participants_idle">Inactif</string>
    <string name="room_participants_action_ignore">Masquer tous les messages de cet utilisateur</string>
    <string name="room_participants_action_unignore">Afficher tous les messages de cet utilisateur</string>
    <string name="room_participants_invite_search_another_user">Nom ou email</string>
    <string name="room_participants_power_level_prompt">Vous ne pourrez pas annuler cette modification car vous promouvez l\'utilisateur au même rang que le vôtre.
En êtes-vous sûr(e) ?</string>

    <string name="room_participants_invite_prompt_msg">Voulez-vous vraiment inviter %s à ce salon ?</string>

    <string name="people_search_invite_by_id"><u>Inviter par email</u></string>

    <string name="people_search_invite_by_id_dialog_description">Entrez une ou plusieurs adresses email</string>
    <string name="room_one_user_is_typing">%s écrit…</string>
    <string name="room_two_users_are_typing">%1$s et %2$s écrivent…</string>
    <string name="room_many_users_are_typing">%1$s, %2$s et d\'autres écrivent…</string>
    <string name="room_offline_notification">La connexion au serveur a été perdue.</string>
    <string name="room_unsent_messages_notification">Messages non envoyés. %1$s ou %2$s maintenant ?</string>
    <string name="room_unknown_devices_messages_notification">Messages non envoyés car des appareils inconnus sont présents. %1$s ou %2$s maintenant ?</string>
    <string name="room_do_not_have_permission_to_post">Vous n\'avez pas le droit de poster dans ce salon</string>

    <string name="ssl_fingerprint_hash">Empreinte (%s) :</string>
    <string name="ssl_could_not_verify">Impossible de vérifier l\'identité du serveur distant.</string>
    <string name="ssl_cert_not_trust">Cela pourrait signifier que quelqu\'un intercepte malicieusement votre trafic ou que votre téléphone ne fait pas confiance au certificat fourni par le serveur distant.</string>
    <string name="ssl_cert_new_account_expl">Si l\'administrateur du serveur a confirmé que cela était normal, assurez-vous que l\'empreinte ci-dessous correspond à l\'empreinte fournie par l\'administrateur.</string>
    <string name="ssl_unexpected_existing_expl">Le certificat n\'est plus celui qui a été approuvé par votre téléphone. Ce comportement est INATTENDU. Il est recommandé de ne PAS ACCEPTER ce nouveau certificat.</string>
    <string name="ssl_expected_existing_expl">Le certificat n\'est plus celui qui a été approuvé par votre téléphone. Le serveur a peut-être renouvelé son certificat. Contactez l\'administrateur du serveur pour lui demander l\'empreinte de son certificat.</string>
    <string name="ssl_only_accept">Acceptez le certificat uniquement si l\'administrateur du serveur a publié une empreinte correspondant à celle ci-dessus.</string>
    <string name="malformed_id">Identifiant au mauvais format. Une adresse e-mail ou un identifiant Matrix au format \"@utilisateur:domaine\" est attendu</string>
    <string name="room_event_action_report_prompt_ignore_user">Voulez-vous cacher tous les messages de cet utilisateur ?

Veuillez noter que cette action redémarrera l\'application et pourra prendre un certain temps.</string>
    <string name="room_recents_join_room_prompt">Saisissez un identifiant ou un alias de salon</string>

    <string name="settings_turn_screen_on">Allumer l\'écran pendant 3 secondes</string>

    <string name="settings_invited_to_room">Quand je suis invité à une conversation</string>
    <string name="settings_user_settings">Paramètres utilisateur</string>
    <string name="devices_details_last_seen_format">%1$s @ %2$s</string>
    <string name="devices_delete_dialog_text">Cette opération nécessite de s\'authentifier à nouveau.
Pour continuer, veuillez saisir votre mot de passe.</string>
    <string name="account_email_validation_message">Vérifiez votre e-mail et cliquez sur le lien qu\'il contient. Une fois cela fait, cliquez sur continuer.</string>
    <string name="account_email_validation_error">Impossible de vérifier l\'adresse e-mail. Vérifiez vos e-mails et cliquez sur le lien qui a été envoyé. Ensuite, cliquez sur continuer.</string>

    <string name="settings_unignore_user">Afficher tous les messages de %s ?

Veuillez noter que cette action redémarrera l\'application et pourra prendre un certain temps.</string>

    <string name="settings_hide_from_users_directory_title">Inscrire mon compte sur liste rouge</string>
    <string name="settings_hide_from_users_directory_summary">Les autres utilisateurs ne pourront pas découvrir mon compte lors de leurs recherches</string>

    <string name="settings_delete_notification_targets_confirmation">Voulez-vous vraiment supprimer cette cible de notification ?</string>

    <string name="settings_delete_threepid_confirmation">Voulez-vous vraiment supprimer le %1$s %2$s ?</string>

    <string name="settings_phone_number_error">Numéro de téléphone non valide pour le pays sélectionné</string>
    <string name="settings_phone_number_verification_instruction">Nous avons envoyé un SMS avec un code d\'activation. Veuillez saisir ce code ci-dessous.</string>
    <string name="settings_phone_number_verification_error">Erreur lors de la validation de votre numéro de téléphone</string>
    <string name="room_settings_room_photo">Vignette du salon</string>
    <string name="room_settings_tag_pref_dialog_title">Étiqueté :</string>
    <string name="room_settings_category_access_visibility_title">Accès et visibilité</string>
    <string name="room_settings_directory_visibility">Lister ce salon dans le répertoire des salons</string>
    <string name="room_settings_room_read_history_rules_pref_dialog_title">Qui peut lire l\'historique ?</string>
    <string name="room_settings_room_access_rules_pref_dialog_title">Qui peut accéder à ce salon ?</string>

    <string name="room_settings_read_history_entry_members_only_option_time_shared">Uniquement les membres (à partir de l\'activation de cette option)</string>
    <string name="room_settings_read_history_entry_members_only_invited">Uniquement les membres (depuis leur invitation)</string>
    <string name="room_settings_room_access_warning">Pour faire référence à un salon, il doit avoir une adresse.</string>
    <string name="room_settings_room_access_entry_only_invited">Seules les personnes qui ont été invitées</string>
    <string name="room_settings_room_access_entry_anyone_with_link_apart_guest">Tous ceux qui connaissent le lien du salon, à part les visiteurs</string>
    <string name="room_settings_room_access_entry_anyone_with_link_including_guest">Tous ceux qui connaissent le lien du salon, y compris les visiteurs</string>

    <string name="room_settings_labs_warning_message">Ce sont des fonctionnalités expérimentales qui peuvent se comporter de façon inattendue. À utiliser avec précaution.</string>
    <string name="room_settings_labs_end_to_end_warnings">Vous devez vous déconnecter pour pouvoir activer le chiffrement.</string>
    <string name="room_settings_never_send_to_unverified_devices_summary">Ne jamais envoyer de message chiffré aux appareils non vérifiés sur ce salon, depuis cet appareil.</string>

    <string name="room_settings_addresses_no_local_addresses">Ce salon n\'a pas d\'adresse locale</string>
    <string name="room_settings_addresses_invalid_format_dialog_body">"\"%s\"  n\'est pas un format valide pour un alias"</string>
    <string name="room_settings_addresses_disable_main_address_prompt_msg">Vous n\'aurez aucune adresse principale spécifiée pour ce salon.</string>
    <string name="room_settings_addresses_e2e_enabled">Le chiffrement est activé sur ce salon.</string>
    <string name="room_settings_addresses_e2e_disabled">Le chiffrement est désactivé sur ce salon.</string>
    <string name="room_settings_addresses_e2e_encryption_warning">Activer le chiffrement
(attention : ne peut pas être désactivé ensuite !)</string>
    <string name="room_settings_addresses_e2e_prompt_message">Le chiffrement de bout en bout est en version bêta et peut ne pas être fiable.

Il ne doit pas être considéré comme fiable pour sécuriser des données.

Les appareils ne pourront pas encore déchiffrer l\'historique de messages d\'avant leur arrivée dans la conversation.

Une fois le chiffrement activé pour une conversation, il ne peut plus être désactivé (pour l\'instant).

Les messages chiffrés ne seront pas visibles sur les clients qui n\'ont pas encore implémenté le chiffrement.</string>

    <string name="failed_to_load_timeline_position">%s a essayé de charger un point précis dans l\'historique de la conversation mais ne l\'a pas trouvé.</string>


    <string name="encryption_export_room_keys_summary">Exporter les clés vers un fichier local</string>
    <string name="encryption_export_saved_as">Les clés E2E sont sauvegardées dans \"%s\".\n\Avertissement, ce fichier peut être effacé lors de la désinstallation de l\'application.</string>

    <string name="encryption_import_room_keys_summary">Importer les clés à partir d\'un fichier local</string>
    <string name="encryption_never_send_to_unverified_devices_summary">Ne jamais envoyer de messages chiffrés aux appareils non vérifiés depuis cet appareil.</string>

    <string name="encryption_information_verify_device_warning">Pour vérifier que cet appareil est de confiance, contactez son propriétaire en utilisant un autre moyen (par exemple en personne ou par téléphone) et demandez-lui si la clé qu\'il voit dans ses paramètres utilisateur pour cet appareil correspond à la clé ci-dessous :</string>
    <string name="encryption_information_verify_device_warning2">Si elle correspond, appuyez sur le bouton Vérifier ci-dessous. Si ce n\'est pas le cas, quelqu\'un d\'autre intercepte cet appareil et vous devriez probablement le bloquer. À l\'avenir, ce processus de vérification sera plus évolué.</string>
    <string name="encryption_information_verify_key_match">Je confirme que les clés correspondent</string>

    <string name="e2e_enabling_on_app_update">Tchap prend désormais en charge le chiffrement de bout en bout, mais vous devez vous reconnecter pour l\'activer.

Vous pouvez le faire maintenant ou plus tard à partir des paramètres de l\'application.</string>

    <string name="unknown_devices_alert_title">La conversation contient des appareils inconnus</string>
    <string name="unknown_devices_alert_message">Cette conversation contient des appareils inconnus, qui n\'ont pas été vérifiés.
Cela signifie qu\'il n\'y a aucune garantie que les appareils appartiennent aux utilisateurs qu\'ils prétendent.
Nous vous recommandons d\'effectuer le processus de vérification pour chaque appareil avant de continuer, mais vous pouvez renvoyer le message sans vérifier si vous préférez. 

Appareils inconnus :</string>

    <string name="directory_server_fail_to_retrieve_server">Le serveur est peut-être indisponible ou surchargé</string>
    <string name="directory_server_type_homeserver">Saisir un serveur d\'accueil pour lister ses salons publics</string>

    <string name="settings_user_interface">Interface utilisateur</string>
    <string name="settings_interface_language">Langue</string>
    <string name="settings_select_language">Choisissez une langue</string>

    <string name="account_email_already_used_error">Cette adresse e-mail est déjà utilisée.</string>
    <string name="account_email_not_found_error">Cette adresse e-mail n\'a pas été trouvée.</string>
    <string name="account_phone_number_already_used_error">Ce numéro de téléphone est déjà utilisé.</string>

    <string name="offline">Hors ligne</string>

    <string name="user_directory_header">Répertoire Tchap</string>

    <string name="people_search_user_directory">Répertoire utilisateurs (%s)</string>
    <string name="settings_start_on_boot">Lancer au démarrage</string>
    <string name="settings_clear_media_cache">Vider le cache des médias</string>
    <string name="settings_keep_media">Conserver les médias</string>

    <string name="settings_always_show_timestamps">Afficher l\'horodatage pour tous les messages</string>
    <string name="settings_data_save_mode">Mode économie de données</string>

    <string name="media_saving_period_3_days">3 jours</string>
    <string name="media_saving_period_1_week">1 semaine</string>
    <string name="media_saving_period_1_month">1 mois</string>
    <string name="media_saving_period_forever">Pas de limite</string>

    <string name="settings_theme">Thème</string>

    <string name="font_size">Taille de la police</string>
    <string name="tiny">Minuscule</string>
    <string name="small">Petite</string>
    <string name="normal">Normale</string>
    <string name="large">Grande</string>
    <string name="larger">Très grande</string>
    <string name="largest">La plus grande</string>
    <string name="huge">Énorme</string>
    <string name="light_theme">Thème clair</string>
    <string name="dark_theme">Thème sombre</string>
    <string name="black_them">Thème noir</string>

    <string name="notification_sync_in_progress">Synchronisation</string>
    <string name="notification_listening_for_events">Écoute d\'évènements</string>

    <string name="login_mobile_device">Portable</string>

    <string name="settings_notification_ringtone">Son de notification</string>
    <string name="settings_12_24_timestamps">Afficher l\'horodatage au format 12 heures</string>

    <string name="widget_no_power_to_manage">Vous avez besoin d\'une permission pour gérer les widgets de cette conversation</string>
    <string name="widget_creation_failure">La création du widget a échoué</string>
    <string name="event_formatter_widget_added">%1$s ajouté par %2$s</string>
    <string name="event_formatter_widget_removed">%1$s supprimé par %2$s</string>
    <string name="settings_labs_create_conference_with_jitsi">Créer des appels en téléconférence avec jitsi</string>
    <string name="widget_delete_message_confirmation">Voulez-vous vraiment supprimer ce widget ?</string>

    <!-- Widget Integration Manager -->
    <string name="widget_integration_unable_to_create">Impossible de créer le widget.</string>
    <string name="widget_integration_failed_to_send_request">Échec de l\'envoi de la requête.</string>
    <string name="widget_integration_positive_power_level">Le rang doit être un entier positif.</string>
    <string name="widget_integration_must_be_in_room">Vous n\'êtes pas dans cette conversation.</string>
    <string name="widget_integration_no_permission_in_room">Vous n\'avez pas la permission de faire cela dans cette conversation.</string>
    <string name="widget_integration_missing_room_id">room_id manquant dans la requête.</string>
    <string name="widget_integration_missing_user_id">user_id manquant dans la requête.</string>
<<<<<<< HEAD
    <string name="widget_integration_room_not_visible">La conversation %s n\'est pas visible.</string>
    <string name="settings_labs_matrix_apps">Applications Matrix</string>
=======
    <string name="widget_integration_room_not_visible">Le salon %s n\'est pas visible.</string>
>>>>>>> 53b7da03
    <string name="room_add_matrix_apps">Ajouter des applications Matrix</string>
    <string name="call">Appel</string>
    <string name="settings_containing_my_display_name">Messages contenant mon nom affiché</string>
    <string name="settings_containing_my_user_name">Messages contenant mon nom d\'utilisateur</string>
    <string name="you_added_a_new_device">Vous avez ajouté un nouvel appareil \"%s\", qui demande les clés de chiffrement.</string>
    <string name="your_unverified_device_requesting">Votre appareil non vérifié \"%s\" demande les clés de chiffrement.</string>
    <string name="start_verification">Commencer la vérification</string>
    <string name="share_without_verifying">Partager sans vérifier</string>
    <string name="ignore_request">Ignorer la demande</string>

    <string name="notification_noisy_notifications">Notifications sonores</string>
    <string name="notification_silent_notifications">Notifications muettes</string>

    <string name="option_take_photo">Prendre une photo</string>
    <string name="option_take_video">Prendre une vidéo</string>

    <string name="settings_analytics">Statistiques d\'utilisation</string>
<<<<<<< HEAD
    <string name="settings_opt_out_of_analytics">Ne pas envoyer de données</string>
    <string name="settings_opt_out_of_analytics_summary">Tchap collecte des données anonymes pour nous permettre d\'améliorer l\'application.</string>
=======
>>>>>>> 53b7da03
    <string name="settings_labs_native_camera">Utiliser la caméra native</string>

    <!-- share keys -->
    <string name="title_activity_bug_report">Rapport d\'erreur</string>

    <string name="conference_call_warning_title">Attention !</string>
    <string name="conference_call_warning_message">L\'appel en téléconférence est en cours de développement et peut ne pas être fiable.</string>

    <!-- slash commands -->
    <string name="command_error">Erreur de commande</string>
    <string name="unrecognized_command">Commande non reconnue : %s</string>

    <!-- notification statuses -->
    <string name="notification_off">Désactivé</string>
    <string name="notification_on">Activé</string>
    <string name="notification_noisy">Notification sonore</string>

    <string name="encrypted_message">Message chiffré</string>

    <string name="loading">Chargement…</string>

    <string name="title_activity_group_details">Informations sur la communauté</string>

    <string name="bottom_action_groups">Communautés</string>

    <string name="home_filter_placeholder_groups">Rechercher dans ces communautés</string>

    <string name="groups_invite_header">Inviter</string>
    <string name="groups_header">Communautés</string>
    <string name="no_group_placeholder">Aucun groupe</string>

    <string name="start_new_chat_prompt_msg">Voulez-vous vraiment créer un nouvelle discussion avec %s ?</string>
    <string name="start_voice_call_prompt_msg">Voulez-vous vraiment engager un nouvel appel vocal ?</string>
    <string name="start_video_call_prompt_msg">Voulez-vous vraiment engager un nouvel appel vidéo ?</string>

    <string name="groups_list">Liste des Groupes</string>

<<<<<<< HEAD
    <string name="room_participants_kick_prompt_msg">Voulez-vous vraiment exclure cet utilisateur du salon ?</string>
    <string name="room_participants_ban_prompt_msg">Voulez-vous vraiment bannir cet utilisateur du salon ?</string>
=======
    <string name="room_participants_ban_prompt_msg">Voulez-vous vraiment bannir cet utilisateur de la discussion ?</string>
>>>>>>> 53b7da03

    <string name="action_exit">Quitter</string>
    <string name="room_settings_all_messages_noisy">Notification sonore pour chaque message</string>
    <string name="room_settings_all_messages">Notification pour chaque message</string>
    <string name="room_settings_mention_only">Notifier uniquement lorsque mon nom est mentionné</string>
    <string name="room_settings_mute">Pas de notification</string>
    <string name="room_settings_add_homescreen_shortcut">Ajouter un raccourci sur l\'écran d\'accueil</string>

    <string name="settings_inline_url_preview">Aperçu des liens</string>
    <string name="settings_vibrate_on_mention">Vibrer lorsque l\'on mentionne un utilisateur</string>

    <string name="room_settings_room_notifications_title">Notifications</string>
    <string name="room_settings_no_flair">Ce salon n\'a de vignettes pour aucune communauté</string>
    <string name="room_settings_add_new_group">Nouvel identifiant de communauté (ex. +foo:matrix.org)</string>
    <string name="room_settings_invalid_group_format_dialog_title">Identifiant de communauté invalide</string>
    <string name="room_settings_invalid_group_format_dialog_body">\'%s\' n\'est pas un identifiant de communauté valide</string>


    <string name="create">Créer</string>
    <string name="create_community">Créer une communauté</string>
    <string name="community_name">Nom de la communauté</string>
    <string name="community_name_hint">Exemple</string>
    <string name="community_id">Identifiant de communauté</string>
    <string name="community_id_hint">Exemple</string>

    // tchap room creation
    <string name="tchap_room_creation_title">Nouveau salon</string>
    <string name="tchap_action_next">Suivant</string>
    <string name="tchap_room_creation_avatar">Ajouter\nune photo</string>
    <string name="tchap_room_creation_name">Nommer le salon</string>
    <string name="tchap_room_creation_public">Rendre ce salon public</string>
    <string name="tchap_room_creation_disable_federation">Limiter l\'accès à ce salon aux membres du domaine \"%s\"</string>
    <string name="tchap_room_creation_public_info">Un salon public peut être rejoint par n\'importe quel membre de la communauté Tchap, il ne doit contenir aucune donnée sensible.</string>
    <string name="tchap_room_invite_member_title">Inviter au salon</string>
    <string name="tchap_room_invite_member_action">Valider</string>
    <string name="tchap_room_creation_save_avatar_failed">La sauvegarde de la photo du salon a échoué. \n Que souhaitez-vous faire ?</string>

    // tchap new strings
    <string name="tchap_invite_contacts_to_tchap">Inviter des contacts dans Tchap</string>
    <string name="tchap_invite_contacts_by_email">Inviter par mail</string>
    <string name="tchap_invite_contacts_to_room">Inviter au salon</string>
    <string name="tchap_room_invite_member_direct_chat">Nouvelle discussion</string>
    <string name="tchap_invite_already_send_message">Vous avez déjà envoyé une invitation à %s</string>
    <string name="tchap_discussion_already_exist">Une discussion avec %s existe déjà</string>
    <string name="tchap_invite_unreachable_message">%s n\'est pas joignable pour l\'instant par Tchap</string>
    <string name="tchap_send_invite_failed">Echec de l\'envoi de l\'invitation à %s</string>
    <string name="tchap_send_invite_network_error">Impossible d\'envoyer une invitation: erreur réseau</string>
    <string name="tchap_send_invite_confirmation">Vous recevrez une notification lorsque \n votre invité rejoindra la communauté Tchap</string>
    <plurals name="tchap_succes_invite__notification">
        <item quantity="one">1 invitation a bien été envoyée.</item>
        <item quantity="other">%d invitations ont bien été envoyées.</item>
    </plurals>
    <string name="tchap_burger_menu_contacts">Contacts</string>
    <string name="tchap_burger_menu_public_rooms">Salons publics</string>
    <string name="tchap_burger_menu_info">Cette application n\'est pas approuvée\npour l\'échange d\'informations en diffusion restreinte</string>

    // tchap scan media
    <string name="tchap_scan_media_unavailable">Analyse Indisponible</string>
    <string name="tchap_scan_media_in_progress">Analyse Antivirus</string>
    <string name="tchap_scan_media_untrusted_content">Fichier Bloqué</string>
    <string name="tchap_scan_media_untrusted_content_message">Le document (%s) a été filtré par la politique de sécurité</string>

    // tchap room settings
    <string name="tchap_room_settings_remove_from_directory">Retirer ce salon de la liste des salons publics</string>
    <string name="tchap_room_settings_remove_from_directory_prompt_msg"><b>Cette action est irréversible.</b>\nVoulez-vous vraiment retirer ce salon des salons publics ?</string>

    // group details
    <string name="group_details_home">Accueil</string>
    <string name="group_details_people">Personnes</string>
    <string name="group_details_rooms">Conversations</string>
    <string name="no_users_placeholder">Pas d\'utilisateurs</string>

    <!-- Login/Register Tchap -->
    <string name="tchap_register_title">Inscription Tchap</string>
    <string name="tchap_connection_title">Connexion Tchap</string>
    <string name="tchap_has_account_no">Je n’ai pas\nde compte</string>
    <string name="tchap_has_account_yes">J’ai un compte</string>
    <string name="tchap_connection_email">Adresse email</string>
    <string name="tchap_connection_email_help">Utilisez votre adresse professionnelle</string>
    <string name="tchap_connection_password">Mot de passe Tchap</string>
    <string name="tchap_connection_password_confirm">Confirmer le mot de passe</string>
    <string name="tchap_connection_forgotten_email">J’ai oublié mon mot de passe</string>
    <string name="tchap_register_wait_for_email_title">Un email vous a été envoyé</string>
    <string name="tchap_register_wait_for_email_subtitle">Veuillez l’ouvrir et cliquer sur le lien proposé pour valider votre inscription</string>
    <string name="tchap_register_wait_for_email_no_email">Je n’ai pas reçu l’email!</string>
    <string name="tchap_register_unauthorized_email">Cette adresse e-mail n\'est pas autorisée</string>

    <string name="tchap_dialog_user_consent_homeserver_name">Tchap</string>

    <string name="rooms">Conversations</string>
    <string name="joined">Rejoint</string>
    <string name="invited">Invité</string>
    <string name="filter_group_members">Filtrer les membres du groupe</string>
    <string name="filter_group_rooms">Filtrer les conversations du groupe</string>
    <string name="group_no_long_description">L\'administrateur de cette communauté n\'a pas encore fourni de description.</string>

    <string name="has_been_kicked">%2$s vous a expulsé de %1$s</string>
    <string name="has_been_banned">%2$s vous a banni de %1$s</string>
    <string name="reason_colon">Motif : %1$s</string>
    <string name="rejoin">Rejoindre</string>
<<<<<<< HEAD
    <string name="forget_room">Abandonner la conversation</string>
=======
    <string name="forget_room">Abandonner le salon</string>
>>>>>>> 53b7da03
    <string name="settings_flair">Badge</string>

    <string name="send_bug_report_rage_shake">Secouer avec frustration pour signaler un bug</string>

    <string name="actions">Actions</string>
    <string name="room_sync_in_progress">Synchronisation…</string>
    <plurals name="room_header_active_members_count">
<<<<<<< HEAD
        <item quantity="one">Un membre actif</item>
        <item quantity="other">%d membres actifs</item>
    </plurals>
    <plurals name="room_title_members">
        <item quantity="one">Un membre</item>
        <item quantity="other">%d membres</item>
    </plurals>
    <plurals name="room_new_messages_notification">
        <item quantity="one">Un nouveau message</item>
=======
        <item quantity="one">%d membre actif</item>
        <item quantity="other">%d membres actifs</item>
    </plurals>
    <plurals name="room_title_members">
        <item quantity="one">%d membre</item>
        <item quantity="other">%d membres</item>
    </plurals>
    <plurals name="room_new_messages_notification">
        <item quantity="one">%d nouveau message</item>
>>>>>>> 53b7da03
        <item quantity="other">%d nouveaux messages</item>
    </plurals>

    <string name="list_members">Liste les membres</string>

    <plurals name="directory_search_rooms">
<<<<<<< HEAD
        <item quantity="one">1 salon</item>
        <item quantity="other">%d salons</item>
    </plurals>
    <plurals name="directory_search_rooms_for">
        <item quantity="one">%1$s salon trouvée pour %2$s</item>
        <item quantity="other">%1$s salons trouvées pour %2$s</item>
    </plurals>
    <plurals name="notification_unread_notified_messages">
        <item quantity="one">1 message notifié non lu</item>
        <item quantity="other">%d messages notifiés non lus</item>
    </plurals>
    <plurals name="notification_unread_notified_messages_in_room_msgs">
        <item quantity="one">1 message notifié non lu</item>
        <item quantity="other">%d messages notifiés non lus</item>
    </plurals>
    <plurals name="notification_unread_notified_messages_in_room_rooms">
        <item quantity="one">1 conversation</item>
        <item quantity="other">%d conversations</item>
    </plurals>
    <string name="notification_unread_notified_messages_in_room">%1$s dans %2$s"</string>

    <plurals name="active_widgets">
        <item quantity="one">Un gadget actif</item>
=======
        <item quantity="one">%d salon</item>
        <item quantity="other">%d salons</item>
    </plurals>
    <plurals name="directory_search_rooms_for">
        <item quantity="one">%1$s salon trouvé pour %2$s</item>
        <item quantity="other">%1$s salons trouvés pour %2$s</item>
    </plurals>
    <plurals name="notification_unread_notified_messages">
        <item quantity="one">%d message notifié non lu</item>
        <item quantity="other">%d messages notifiés non lus</item>
    </plurals>
    <plurals name="notification_unread_notified_messages_in_room_msgs">
        <item quantity="one">%d message notifié non lu</item>
        <item quantity="other">%d messages notifiés non lus</item>
    </plurals>
    <plurals name="notification_unread_notified_messages_in_room_rooms">
        <item quantity="one">%d salon</item>
        <item quantity="other">%d salons</item>
    </plurals>
    <string name="notification_unread_notified_messages_in_room">%1$s dans %2$s</string>

    <plurals name="active_widgets">
        <item quantity="one">%d gadget actif</item>
>>>>>>> 53b7da03
        <item quantity="other">%d gadgets actifs</item>
    </plurals>

    <!-- Widget Integration Manager -->
    <string name="avatar">Avatar</string>

    <plurals name="membership_changes">
<<<<<<< HEAD
        <item quantity="one">Un changement de statut</item>
=======
        <item quantity="one">%d changement de statut</item>
>>>>>>> 53b7da03
        <item quantity="other">%d changements de statut</item>
    </plurals>

    <string name="open_chat_header">Développer l\'entête</string>
    <string name="receipt_avatar">Avatar de réception</string>
    <string name="settings_notification_privacy">Confidentialité des notifications</string>
    <string name="settings_notification_privacy_warning">Tchap fonctionne en arrière-plan pour que le contenu du message de notification reste privé. Vous pouvez désactiver cette option pour réduire l\'utilisation de la batterie.</string>
    <string name="settings_notification_privacy_normal">Normal</string>
    <string name="settings_notification_privacy_power_saving">Options d\'économie d\'énergie</string>
    <string name="settings_notification_privacy_low_detail">Notifications avec peu de détails</string>
    <string name="settings_notification_privacy_reduced">Confidentialité réduite</string>
    <string name="settings_notification_privacy_need_permission">L\'application a besoin de la permission de fonctionner en arrière-plan</string>
    <string name="settings_notification_privacy_no_permission">L\'application <b>n\'</b>a <b>pas</b> besoin de la permission pour fonctionner en arrière-plan</string>
    <string name="settings_notification_privacy_fcm">• Les notifications sont envoyées via Google Cloud Messaging</string>
    <string name="settings_notification_privacy_metadata">• Les notifications ne contiennent que des métadonnées</string>
    <string name="settings_notification_privacy_secure_message_content">• Le contenu du message de notification est <b>issu directement du serveur d\'accueil Tchap</b></string>
    <string name="settings_notification_privacy_nosecure_message_content">• Les notifications contiennent <b>des métadonnées et des messages</b></string>
    <string name="settings_notification_privacy_message_content_not_shown">• Les notifications <b>n\'afficheront pas le contenu des messages</b></string>

<<<<<<< HEAD
    <string name="startup_notification_privacy_title">Gestion de la batterie</string>
    <string name="startup_notification_privacy_message">Pour une meilleure gestion de vos notifications, Tchap reste actif en arriere plan, et utilise donc un peu votre batterie.\nSi ce fonctionnement vous convient, <b>répondez oui lorsque le système vous demande l\'autorisation de laisser Tchap en arriere-plan.</b>\nDans le cas inverse, vous pouvez choisir une option de fonctionnement moins consommatrice.</string>
    <string name="startup_notification_privacy_button_grant">Ce fonctionnement me convient</string>
    <string name="startup_notification_privacy_button_other">Je choisis une autre option</string>
=======
    <string name="startup_notification_privacy_title">Confidentialité des notifications</string>
    <string name="startup_notification_privacy_message">Riot peut fonctionner en arrière-plan pour gérer vos notifications de façon sécurisée et confidentielle. Cela peut affecter l\'utilisation de la batterie.</string>
    <string name="startup_notification_privacy_button_grant">Donner la permission</string>
    <string name="startup_notification_privacy_button_other">Choisir une autre option</string>
>>>>>>> 53b7da03

    <string name="notice_avatar">Avatar d’avertissement</string>
    <string name="title_activity_choose_sticker">Envoyer un sticker</string>

    <string name="option_send_sticker">Envoyer un sticker</string>
    <string name="no_sticker_application_dialog_content">Vous n\'avez aucun pack de stickers activé pour le moment.

Voulez-vous en ajouter ?</string>

    <string name="settings_deactivate_account_section">Désactiver le compte</string>
    <string name="settings_deactivate_my_account">Désactiver mon compte</string>

    <string name="settings_opt_in_of_analytics">Envoyer des données analytiques</string>
    <string name="settings_opt_in_of_analytics_summary">Riot collecte des données analytiques anonymes pour nous permettre d\'améliorer l\'application.</string>
    <string name="settings_opt_in_of_analytics_prompt">Veuillez autoriser la collecte des données pour nous aider à améliorer Riot.</string>
    <string name="settings_opt_in_of_analytics_ok">Oui, je veux aider !</string>

    <string name="widget_integration_missing_parameter">Un paramètre requis est manquant.</string>
    <string name="widget_integration_invalid_parameter">Un paramètre n\'est pas valide.</string>
    <string name="dialog_user_consent_content">Pour continuer à utiliser %1$s, vous devez lire et accepter les conditions générales.</string>
    <string name="dialog_user_consent_submit">Voir maintenant</string>

    <string name="deactivate_account_title">Désactiver le compte</string>
    <string name="deactivate_account_content">Votre compte sera inutilisable de façon permanente. Vous ne pourrez plus vous connecter. Le compte quittera tous les salons auxquels il participe et tous ses détails seront supprimés du serveur d\'identité. <b>Cette action est irréversible. </b>

Désactiver votre compte <b>ne nous fait pas oublier les messages que vous avez envoyés par défaut</b>. Si vous souhaitez que nous oubliions vos messages, cochez la case ci-dessous.

La visibilité des messages dans Matrix est identique à celle des e-mails. Si nous oublions vos messages, cela signifie que les messages que vous avez envoyés ne seront plus partagés avec les nouveaux utilisateurs ou les utilisateurs non enregistrés, mais les utilisateurs enregistrés qui ont déjà accès à ces messages en conserveront leur copie.</string>
    <string name="deactivate_account_delete_checkbox">Veuillez oublier tous les messages que j\'ai envoyé quand mon compte sera désactivé (Avertissement : les futurs utilisateurs verront une version incomplète des conversations)</string>
    <string name="deactivate_account_prompt_password">Pour continuer, veuillez renseigner votre mot de passe :</string>
    <string name="deactivate_account_submit">Désactiver le compte</string>

    <string name="dialog_title_third_party_licences">Licences tierces</string>

    <string name="download">Télécharger</string>
    <string name="speak">Parler</string>
    <string name="clear">Effacer</string>
    <string name="e2e_re_request_encryption_key"><u>Redemander les clés de chiffrement</u> à vos autres appareils.</string>

    <string name="e2e_re_request_encryption_key_sent">Demande de clé envoyée.</string>

    <string name="e2e_re_request_encryption_key_dialog_title">Demande envoyée</string>
    <string name="e2e_re_request_encryption_key_dialog_content">Veuillez lancer Riot sur un autre appareil qui peut déchiffrer le message pour qu\'il puisse envoyer les clés à cet appareil.</string>

    <string name="lock_screen_hint">Tapez ici…</string>

    <string name="option_send_voice">Envoyer votre voix</string>

    <string name="go_on_with">continuer avec…</string>
    <string name="error_no_external_application_found">Désolé, aucune application externe n\'a été trouvée pour effectuer cette action.</string>

    <string name="settings_labs_enable_send_voice">Envoyer des messages vocaux</string>

    <string name="error_empty_field_your_password">Veuillez renseigner votre mot de passe.</string>

    <string name="send_bug_report_description_in_english">Si possible, veuillez écrire la description en anglais.</string>
    <string name="room_participants_action_unignore_prompt">Afficher tous les messages de cet utilisateur ?

Veuillez noter que cette action redémarrera l\'application et pourra prendre un certain temps.</string>
    <string name="room_message_placeholder_reply_to_encrypted">Envoyer une réponse chiffrée…</string>
    <string name="room_message_placeholder_reply_to_not_encrypted">Envoyer une réponse (non chiffrée)…</string>
    <string name="settings_preview_media_before_sending">Prévisualiser le média avant de l\'envoyer</string>

    <string name="settings_without_flair">Vous n\'êtes pour le moment membre d\'aucune communauté.</string>

    <string name="settings_labs_keyboard_options_to_send_message">Utiliser la touche Entrée du clavier pour envoyer un message</string>
    <string name="command_description_emote">Affiche une action</string>
    <string name="command_description_ban_user">Banni l\'utilisateur avec l\'identifiant fourni</string>
    <string name="command_description_unban_user">Révoque le bannissement du l\'utilisateur avec l\'identifiant fourni</string>
    <string name="command_description_op_user">Défini le rang d\'un utilisateur</string>
    <string name="command_description_deop_user">Enlève le rang d\'opérateur de l\'utilisateur avec l\'identifiant fourni</string>
    <string name="command_description_invite_user">Invite l\'utilisateur avec l\'identifiant fourni dans le salon actuel</string>
    <string name="command_description_join_room">Rejoint le salon avec l\'alias fourni</string>
    <string name="command_description_part_room">Quitte le salon</string>
    <string name="command_description_topic">Défini le sujet du salon</string>
    <string name="command_description_kick_user">Expulse l\'utilisateur avec l\'identifiant fourni</string>
    <string name="command_description_nick">Change le surnom affiché</string>
    <string name="command_description_markdown">Markdown activé/désactivé</string>
    <string name="command_description_clear_scalar_token">Pour réparer la gestion des applications Matrix</string>

    <string name="room_tombstone_versioned_description">Ce salon a été remplacé et n\'est plus actif</string>
    <string name="room_tombstone_continuation_link">La conversation continue ici</string>
    <string name="room_tombstone_continuation_description">Ce salon est la suite d\'une autre conversation</string>
    <string name="room_tombstone_predecessor_link">Cliquer ici pour voir les vieux messages</string>

    <string name="missing_permissions_error">En raison de permissions manquantes, cette action n\'est pas possible.</string>
    <plurals name="format_time_s">
<<<<<<< HEAD
        <item quantity="one">1 s</item>
        <item quantity="other">%d s</item>
    </plurals>
    <plurals name="format_time_m">
        <item quantity="one">1 min</item>
        <item quantity="other">%d min</item>
    </plurals>
    <plurals name="format_time_h">
        <item quantity="one">1 h</item>
        <item quantity="other">%d h</item>
    </plurals>
    <plurals name="format_time_d">
        <item quantity="one">1 j</item>
=======
        <item quantity="one">%d s</item>
        <item quantity="other">%d s</item>
    </plurals>
    <plurals name="format_time_m">
        <item quantity="one">%d min</item>
        <item quantity="other">%d min</item>
    </plurals>
    <plurals name="format_time_h">
        <item quantity="one">%d h</item>
        <item quantity="other">%d h</item>
    </plurals>
    <plurals name="format_time_d">
        <item quantity="one">%d j</item>
>>>>>>> 53b7da03
        <item quantity="other">%d j</item>
    </plurals>

    <string name="room_participants_now">%1$s maintenant</string>
    <string name="room_participants_ago">%1$s depuis %2$s</string>

    <string name="room_participants_invite_join_names">"%1$s, "</string>
    <string name="room_participants_invite_join_names_and">%1$s et %2$s</string>
    <string name="room_participants_invite_join_names_combined">%1$s %2$s</string>

    <plurals name="room_details_selected">
<<<<<<< HEAD
        <item quantity="one">1 sélectionné</item>
        <item quantity="other">%d sélectionnés</item>
    </plurals>
    <plurals name="group_members">
        <item quantity="one">1 membre</item>
        <item quantity="other">%d membres</item>
    </plurals>

    <plurals name="group_rooms">
        <item quantity="one">1 conversation</item>
        <item quantity="other">%d conversations</item>
=======
        <item quantity="one">%d sélectionné</item>
        <item quantity="other">%d sélectionnés</item>
    </plurals>
    <plurals name="group_members">
        <item quantity="one">%d participant</item>
        <item quantity="other">%d participants</item>
    </plurals>

    <plurals name="group_rooms">
        <item quantity="one">%d salon</item>
        <item quantity="other">%d salons</item>
>>>>>>> 53b7da03
    </plurals>
    <string name="system_alerts_header">Alertes système</string>

    <string name="resource_limit_exceeded_title">Limite de ressources dépassée</string>
    <string name="resource_limit_contact_action">Contacter l\'administrateur</string>

    <string name="resource_limit_contact_admin">contacter l\'administrateur de votre service</string>

    <string name="resource_limit_soft_default">Ce serveur d\'accueil a dépassé une de ses limites de ressources donc <b>certains utilisateurs ne pourront pas se connecter</b>.</string>
    <string name="resource_limit_hard_default">Ce serveur d\'accueil a dépassé une de ses limites de ressources.</string>

    <string name="resource_limit_soft_mau"> Ce serveur d\'accueil a atteint sa limite mensuelle d\'utilisateurs actifs donc <b>certains utilisateurs ne pourront pas se connecter</b>.</string>
    <string name="resource_limit_hard_mau">Ce serveur d\'accueil a atteint sa limite mensuelle d\'utilisateurs actifs.</string>

    <string name="resource_limit_soft_contact">Veuillez %s pour augmenter cette limite.</string>
    <string name="resource_limit_hard_contact">Veuillez %s pour continuer à utiliser ce service.</string>

    <string name="dialog_title_error">Erreur</string>

    <string name="settings_lazy_loading_title">Charger les membres des salons en différé</string>
    <string name="settings_lazy_loading_description">Améliore les performances en ne chargeant les membres des salons qu\'au premier affichage.</string>
    <string name="error_lazy_loading_not_supported_by_home_server">Votre serveur d\'accueil ne prend pas encore en charge le chargement en différé des membres des salons. Réessayez ultérieurement.</string>

    <string name="unknown_error">Désolé, une erreur est survenue</string>

<<<<<<< HEAD
    <!-- Expand/Collapse room member changes -->
    <string name="merged_events_expand">afficher</string>
    <string name="merged_events_collapse">masquer</string>

    // Overrided sdk's strings
    <string name="notice_room_name_changed">%1$s a changé le nom du salon en : %2$s</string>
    <string name="notice_made_future_room_visibility">%1$s a rendu l\'historique futur de la conversation visible pour %2$s</string>
    <string name="notice_room_visibility_invited">tous les membres du salon, depuis qu\'ils ont été invités.</string>
    <string name="notice_room_visibility_joined">tous les membres du salon, depuis qu\'ils l\'ont rejoint.</string>
    <string name="notice_room_visibility_shared">tous les membres du salon.</string>
    <string name="notice_room_name_removed">%1$s a supprimé le nom du salon</string>
    <string name="notice_room_topic_removed">%1$s a supprimé le sujet du salon</string>
    <string name="notice_room_third_party_invite">%1$s a envoyé une invitation à %2$s pour rejoindre la conversation</string>
    <string name="room_error_join_failed_empty_room">Il est impossible pour le moment de revenir dans une conversation vide.</string>

    <string name="tab_rooms_title">CONVERSATIONS</string>
    <string name="tab_contacts_title">CONTACTS</string>

    <!-- accessibility -->
    <string name="security_dialog_title">Sécurité</string>
    <string name="detect_accessibility_service">Détecter si un service d\'accessibilité est actif.</string>
    <string name="accessibility_security_dialog_message">Un service d\'accessibilité est actif. Il observe le clavier et les fenêtres.</string>
    <string name="security_dialog_start">Démarrer quand même.</string>
    <string name="security_dialog_start_an_stop_detecting">Ne plus me prévenir.</string>
    <string name="security_dialog_stop">Sortir.</string>
    <string name="detect_notification_listener">Détecter si un écouteur de notification est actif.</string>
    <string name="notification_security_dialog_message">Un écouteur de notification lit le contenu des notifications de message. Les écouteurs suivant sont activés :</string>
    <string name="security_dialog_continue">Continuer.</string>
    <string name="accessibility_change_security_dialog_message">Un service d\'accessibilité a été activé. Il observe le clavier et les fenêtres.</string>
    <string name="notification_change_security_dialog_message">Un écouteur de notification lit le contenu des notifications de message. Les écouteurs suivant ont été activés :</string>
=======
    <string name="status_theme">Thème Status.im</string>

    <string name="room_sliding_menu_version_x">Version %s</string>
    <string name="encryption_export_notice">Veuillez créer une phrase secrète pour chiffrer les clés exportées. Vous devrez saisir cette même phrase secrète afin de pouvoir importer les clés.</string>
    <string name="encryption_export_create_passphrase">Créer la phrase secrète</string>
    <string name="encryption_export_passphrase_dont_match">Les phrases secrètes doivent concorder</string>
    <string name="merged_events_expand">développer</string>
    <string name="merged_events_collapse">réduire</string>

    <string name="settings_info_area_show">Afficher la zone d\'information</string>
    <string name="show_info_area_always">Toujours</string>
    <string name="show_info_area_messages_and_errors">Pour les messages et les erreurs</string>
    <string name="show_info_area_only_errors">Seulement pour les erreurs</string>

    <string name="generic_label">%1$s :</string>
    <string name="generic_label_and_value">%1$s : %2$s</string>
    <string name="plus_x">+%d</string>
    <string name="x_plus">%d+</string>

    <string name="call_anyway">Appeler quand même</string>
    <string name="room_participants_action_kick">Expulser</string>
    <plurals name="room_participants_kick_prompt_msg">
        <item quantity="one" tools:ignore="ImpliedQuantity">Voulez-vous vraiment expulser cet utilisateur de cette discussion ?</item>
        <item quantity="other">Voulez-vous vraiment expulser ces utilisateurs de cette discussion ?</item>
    </plurals>
    <string name="reason_hint">Motif</string>

    <string name="settings_inline_url_preview_summary">Afficher un aperçu des liens dans la discussion quand votre serveur d\'accueil le permet.</string>
    <string name="settings_send_typing_notifs">Envoyer des notifications de saisie</string>
    <string name="settings_send_typing_notifs_summary">Les autres utilisateurs pourront voir que vous êtes en train d\'écrire.</string>
    <string name="settings_send_markdown">Format Markdown</string>
    <string name="settings_send_markdown_summary">Rédiger les messages en utilisant la syntaxe Markdown. Cela permet d\'utiliser des styles avancés comme les astérisques pour afficher du texte en italique.</string>
    <string name="settings_show_read_receipts">Afficher les accusés de réception</string>
    <string name="settings_show_read_receipts_summary">Cliquer sur les accusés de réception pour une liste détaillée.</string>
    <string name="settings_show_join_leave_messages">Afficher les notifications d\'arrivée et de départ</string>
    <string name="settings_show_join_leave_messages_summary">Les invitations, expulsions et bannissements ne sont pas concernés.</string>
    <string name="settings_show_avatar_display_name_changes_messages">Afficher les événements liés au compte</string>
    <string name="settings_show_avatar_display_name_changes_messages_summary">Cela inclut les changements d\'avatar et de nom affiché.</string>
    <string name="settings_password">Mot de passe</string>
    <string name="settings_labs_native_camera_summary">Lancer l\'appareil photo du système plutôt que l\'écran d\'appareil photo personnalisé.</string>
    <string name="settings_labs_enable_send_voice_summary">Cette option nécessite une autre application pour enregistrer les messages.</string>

    <string name="command_problem_with_parameters">La commande « %s » nécessite plus de paramètres, ou certains paramètres ne sont pas corrects.</string>
    <string name="markdown_has_been_enabled">Le Markdown a été activé.</string>
    <string name="markdown_has_been_disabled">Le Markdown a été désactivé.</string>
>>>>>>> 53b7da03

</resources><|MERGE_RESOLUTION|>--- conflicted
+++ resolved
@@ -421,19 +421,10 @@
     <string name="encryption_export_e2e_room_keys">Exporter les clés E2E des conversations</string>
     <string name="encryption_export_room_keys">Exporter les clés des conversations</string>
     <string name="encryption_export_export">Exporter</string>
-<<<<<<< HEAD
-    <string name="encryption_export_notice">Veuillez saisir une phrase secrète pour chiffrer les clés exportées. Vous aurez besoin de saisir à nouveau cette phrase pour importer les clés.</string>
-    <string name="encryption_export_create_passphrase">Saisir une phrase secrète</string>
     <string name="encryption_import_enter_passphrase">Saisir la phrase secrète</string>
     <string name="encryption_export_confirm_passphrase">Confirmer la phrase secrète</string>
     <string name="encryption_import_e2e_room_keys">Importer les clés E2E des conversations</string>
     <string name="encryption_import_room_keys">Importer les clés des conversations</string>
-=======
-    <string name="encryption_import_enter_passphrase">Saisir la phrase secrète</string>
-    <string name="encryption_export_confirm_passphrase">Confirmer la phrase secrète</string>
-    <string name="encryption_import_e2e_room_keys">Importer les clés E2E des salons</string>
-    <string name="encryption_import_room_keys">Importer les clés des salons</string>
->>>>>>> 53b7da03
     <string name="encryption_import_import">Importer</string>
     <string name="encryption_never_send_to_unverified_devices_title">Chiffrer uniquement vers les appareils vérifiés</string>
     <string name="encryption_information_not_verified">NON vérifié</string>
@@ -456,13 +447,8 @@
     <string name="historical_placeholder">Rechercher dans l\'historique</string>
 
     <plurals name="public_room_nb_users">
-<<<<<<< HEAD
         <item quantity="one">%d membre</item>
         <item quantity="other">%d membres</item>
-=======
-        <item quantity="one">%d participant</item>
-        <item quantity="other">%d participants</item>
->>>>>>> 53b7da03
     </plurals>
 
     <string name="send_bug_report_description">Veuillez décrire l\'erreur. Qu\'avez-vous fait ? Quel était le comportement attendu ? Que s\'est-il réellement passé ?</string>
@@ -743,12 +729,7 @@
     <string name="widget_integration_no_permission_in_room">Vous n\'avez pas la permission de faire cela dans cette conversation.</string>
     <string name="widget_integration_missing_room_id">room_id manquant dans la requête.</string>
     <string name="widget_integration_missing_user_id">user_id manquant dans la requête.</string>
-<<<<<<< HEAD
     <string name="widget_integration_room_not_visible">La conversation %s n\'est pas visible.</string>
-    <string name="settings_labs_matrix_apps">Applications Matrix</string>
-=======
-    <string name="widget_integration_room_not_visible">Le salon %s n\'est pas visible.</string>
->>>>>>> 53b7da03
     <string name="room_add_matrix_apps">Ajouter des applications Matrix</string>
     <string name="call">Appel</string>
     <string name="settings_containing_my_display_name">Messages contenant mon nom affiché</string>
@@ -766,11 +747,7 @@
     <string name="option_take_video">Prendre une vidéo</string>
 
     <string name="settings_analytics">Statistiques d\'utilisation</string>
-<<<<<<< HEAD
-    <string name="settings_opt_out_of_analytics">Ne pas envoyer de données</string>
-    <string name="settings_opt_out_of_analytics_summary">Tchap collecte des données anonymes pour nous permettre d\'améliorer l\'application.</string>
-=======
->>>>>>> 53b7da03
+
     <string name="settings_labs_native_camera">Utiliser la caméra native</string>
 
     <!-- share keys -->
@@ -808,12 +785,7 @@
 
     <string name="groups_list">Liste des Groupes</string>
 
-<<<<<<< HEAD
-    <string name="room_participants_kick_prompt_msg">Voulez-vous vraiment exclure cet utilisateur du salon ?</string>
-    <string name="room_participants_ban_prompt_msg">Voulez-vous vraiment bannir cet utilisateur du salon ?</string>
-=======
-    <string name="room_participants_ban_prompt_msg">Voulez-vous vraiment bannir cet utilisateur de la discussion ?</string>
->>>>>>> 53b7da03
+    <string name="room_participants_ban_prompt_msg">Voulez-vous vraiment bannir cet utilisateur de la conversation ?</string>
 
     <string name="action_exit">Quitter</string>
     <string name="room_settings_all_messages_noisy">Notification sonore pour chaque message</string>
@@ -914,11 +886,7 @@
     <string name="has_been_banned">%2$s vous a banni de %1$s</string>
     <string name="reason_colon">Motif : %1$s</string>
     <string name="rejoin">Rejoindre</string>
-<<<<<<< HEAD
     <string name="forget_room">Abandonner la conversation</string>
-=======
-    <string name="forget_room">Abandonner le salon</string>
->>>>>>> 53b7da03
     <string name="settings_flair">Badge</string>
 
     <string name="send_bug_report_rage_shake">Secouer avec frustration pour signaler un bug</string>
@@ -926,17 +894,6 @@
     <string name="actions">Actions</string>
     <string name="room_sync_in_progress">Synchronisation…</string>
     <plurals name="room_header_active_members_count">
-<<<<<<< HEAD
-        <item quantity="one">Un membre actif</item>
-        <item quantity="other">%d membres actifs</item>
-    </plurals>
-    <plurals name="room_title_members">
-        <item quantity="one">Un membre</item>
-        <item quantity="other">%d membres</item>
-    </plurals>
-    <plurals name="room_new_messages_notification">
-        <item quantity="one">Un nouveau message</item>
-=======
         <item quantity="one">%d membre actif</item>
         <item quantity="other">%d membres actifs</item>
     </plurals>
@@ -946,38 +903,12 @@
     </plurals>
     <plurals name="room_new_messages_notification">
         <item quantity="one">%d nouveau message</item>
->>>>>>> 53b7da03
         <item quantity="other">%d nouveaux messages</item>
     </plurals>
 
     <string name="list_members">Liste les membres</string>
 
     <plurals name="directory_search_rooms">
-<<<<<<< HEAD
-        <item quantity="one">1 salon</item>
-        <item quantity="other">%d salons</item>
-    </plurals>
-    <plurals name="directory_search_rooms_for">
-        <item quantity="one">%1$s salon trouvée pour %2$s</item>
-        <item quantity="other">%1$s salons trouvées pour %2$s</item>
-    </plurals>
-    <plurals name="notification_unread_notified_messages">
-        <item quantity="one">1 message notifié non lu</item>
-        <item quantity="other">%d messages notifiés non lus</item>
-    </plurals>
-    <plurals name="notification_unread_notified_messages_in_room_msgs">
-        <item quantity="one">1 message notifié non lu</item>
-        <item quantity="other">%d messages notifiés non lus</item>
-    </plurals>
-    <plurals name="notification_unread_notified_messages_in_room_rooms">
-        <item quantity="one">1 conversation</item>
-        <item quantity="other">%d conversations</item>
-    </plurals>
-    <string name="notification_unread_notified_messages_in_room">%1$s dans %2$s"</string>
-
-    <plurals name="active_widgets">
-        <item quantity="one">Un gadget actif</item>
-=======
         <item quantity="one">%d salon</item>
         <item quantity="other">%d salons</item>
     </plurals>
@@ -1001,7 +932,6 @@
 
     <plurals name="active_widgets">
         <item quantity="one">%d gadget actif</item>
->>>>>>> 53b7da03
         <item quantity="other">%d gadgets actifs</item>
     </plurals>
 
@@ -1009,11 +939,7 @@
     <string name="avatar">Avatar</string>
 
     <plurals name="membership_changes">
-<<<<<<< HEAD
-        <item quantity="one">Un changement de statut</item>
-=======
         <item quantity="one">%d changement de statut</item>
->>>>>>> 53b7da03
         <item quantity="other">%d changements de statut</item>
     </plurals>
 
@@ -1033,17 +959,10 @@
     <string name="settings_notification_privacy_nosecure_message_content">• Les notifications contiennent <b>des métadonnées et des messages</b></string>
     <string name="settings_notification_privacy_message_content_not_shown">• Les notifications <b>n\'afficheront pas le contenu des messages</b></string>
 
-<<<<<<< HEAD
     <string name="startup_notification_privacy_title">Gestion de la batterie</string>
     <string name="startup_notification_privacy_message">Pour une meilleure gestion de vos notifications, Tchap reste actif en arriere plan, et utilise donc un peu votre batterie.\nSi ce fonctionnement vous convient, <b>répondez oui lorsque le système vous demande l\'autorisation de laisser Tchap en arriere-plan.</b>\nDans le cas inverse, vous pouvez choisir une option de fonctionnement moins consommatrice.</string>
     <string name="startup_notification_privacy_button_grant">Ce fonctionnement me convient</string>
     <string name="startup_notification_privacy_button_other">Je choisis une autre option</string>
-=======
-    <string name="startup_notification_privacy_title">Confidentialité des notifications</string>
-    <string name="startup_notification_privacy_message">Riot peut fonctionner en arrière-plan pour gérer vos notifications de façon sécurisée et confidentielle. Cela peut affecter l\'utilisation de la batterie.</string>
-    <string name="startup_notification_privacy_button_grant">Donner la permission</string>
-    <string name="startup_notification_privacy_button_other">Choisir une autre option</string>
->>>>>>> 53b7da03
 
     <string name="notice_avatar">Avatar d’avertissement</string>
     <string name="title_activity_choose_sticker">Envoyer un sticker</string>
@@ -1131,21 +1050,6 @@
 
     <string name="missing_permissions_error">En raison de permissions manquantes, cette action n\'est pas possible.</string>
     <plurals name="format_time_s">
-<<<<<<< HEAD
-        <item quantity="one">1 s</item>
-        <item quantity="other">%d s</item>
-    </plurals>
-    <plurals name="format_time_m">
-        <item quantity="one">1 min</item>
-        <item quantity="other">%d min</item>
-    </plurals>
-    <plurals name="format_time_h">
-        <item quantity="one">1 h</item>
-        <item quantity="other">%d h</item>
-    </plurals>
-    <plurals name="format_time_d">
-        <item quantity="one">1 j</item>
-=======
         <item quantity="one">%d s</item>
         <item quantity="other">%d s</item>
     </plurals>
@@ -1159,7 +1063,6 @@
     </plurals>
     <plurals name="format_time_d">
         <item quantity="one">%d j</item>
->>>>>>> 53b7da03
         <item quantity="other">%d j</item>
     </plurals>
 
@@ -1171,19 +1074,6 @@
     <string name="room_participants_invite_join_names_combined">%1$s %2$s</string>
 
     <plurals name="room_details_selected">
-<<<<<<< HEAD
-        <item quantity="one">1 sélectionné</item>
-        <item quantity="other">%d sélectionnés</item>
-    </plurals>
-    <plurals name="group_members">
-        <item quantity="one">1 membre</item>
-        <item quantity="other">%d membres</item>
-    </plurals>
-
-    <plurals name="group_rooms">
-        <item quantity="one">1 conversation</item>
-        <item quantity="other">%d conversations</item>
-=======
         <item quantity="one">%d sélectionné</item>
         <item quantity="other">%d sélectionnés</item>
     </plurals>
@@ -1195,7 +1085,6 @@
     <plurals name="group_rooms">
         <item quantity="one">%d salon</item>
         <item quantity="other">%d salons</item>
->>>>>>> 53b7da03
     </plurals>
     <string name="system_alerts_header">Alertes système</string>
 
@@ -1221,46 +1110,14 @@
 
     <string name="unknown_error">Désolé, une erreur est survenue</string>
 
-<<<<<<< HEAD
-    <!-- Expand/Collapse room member changes -->
-    <string name="merged_events_expand">afficher</string>
-    <string name="merged_events_collapse">masquer</string>
-
-    // Overrided sdk's strings
-    <string name="notice_room_name_changed">%1$s a changé le nom du salon en : %2$s</string>
-    <string name="notice_made_future_room_visibility">%1$s a rendu l\'historique futur de la conversation visible pour %2$s</string>
-    <string name="notice_room_visibility_invited">tous les membres du salon, depuis qu\'ils ont été invités.</string>
-    <string name="notice_room_visibility_joined">tous les membres du salon, depuis qu\'ils l\'ont rejoint.</string>
-    <string name="notice_room_visibility_shared">tous les membres du salon.</string>
-    <string name="notice_room_name_removed">%1$s a supprimé le nom du salon</string>
-    <string name="notice_room_topic_removed">%1$s a supprimé le sujet du salon</string>
-    <string name="notice_room_third_party_invite">%1$s a envoyé une invitation à %2$s pour rejoindre la conversation</string>
-    <string name="room_error_join_failed_empty_room">Il est impossible pour le moment de revenir dans une conversation vide.</string>
-
-    <string name="tab_rooms_title">CONVERSATIONS</string>
-    <string name="tab_contacts_title">CONTACTS</string>
-
-    <!-- accessibility -->
-    <string name="security_dialog_title">Sécurité</string>
-    <string name="detect_accessibility_service">Détecter si un service d\'accessibilité est actif.</string>
-    <string name="accessibility_security_dialog_message">Un service d\'accessibilité est actif. Il observe le clavier et les fenêtres.</string>
-    <string name="security_dialog_start">Démarrer quand même.</string>
-    <string name="security_dialog_start_an_stop_detecting">Ne plus me prévenir.</string>
-    <string name="security_dialog_stop">Sortir.</string>
-    <string name="detect_notification_listener">Détecter si un écouteur de notification est actif.</string>
-    <string name="notification_security_dialog_message">Un écouteur de notification lit le contenu des notifications de message. Les écouteurs suivant sont activés :</string>
-    <string name="security_dialog_continue">Continuer.</string>
-    <string name="accessibility_change_security_dialog_message">Un service d\'accessibilité a été activé. Il observe le clavier et les fenêtres.</string>
-    <string name="notification_change_security_dialog_message">Un écouteur de notification lit le contenu des notifications de message. Les écouteurs suivant ont été activés :</string>
-=======
     <string name="status_theme">Thème Status.im</string>
 
     <string name="room_sliding_menu_version_x">Version %s</string>
     <string name="encryption_export_notice">Veuillez créer une phrase secrète pour chiffrer les clés exportées. Vous devrez saisir cette même phrase secrète afin de pouvoir importer les clés.</string>
     <string name="encryption_export_create_passphrase">Créer la phrase secrète</string>
     <string name="encryption_export_passphrase_dont_match">Les phrases secrètes doivent concorder</string>
-    <string name="merged_events_expand">développer</string>
-    <string name="merged_events_collapse">réduire</string>
+    <string name="merged_events_expand">afficher</string>
+    <string name="merged_events_collapse">masquer</string>
 
     <string name="settings_info_area_show">Afficher la zone d\'information</string>
     <string name="show_info_area_always">Toujours</string>
@@ -1275,8 +1132,8 @@
     <string name="call_anyway">Appeler quand même</string>
     <string name="room_participants_action_kick">Expulser</string>
     <plurals name="room_participants_kick_prompt_msg">
-        <item quantity="one" tools:ignore="ImpliedQuantity">Voulez-vous vraiment expulser cet utilisateur de cette discussion ?</item>
-        <item quantity="other">Voulez-vous vraiment expulser ces utilisateurs de cette discussion ?</item>
+        <item quantity="one" tools:ignore="ImpliedQuantity">Voulez-vous vraiment expulser cet utilisateur de cette conversation ?</item>
+        <item quantity="other">Voulez-vous vraiment expulser ces utilisateurs de cette conversation ?</item>
     </plurals>
     <string name="reason_hint">Motif</string>
 
@@ -1298,6 +1155,33 @@
     <string name="command_problem_with_parameters">La commande « %s » nécessite plus de paramètres, ou certains paramètres ne sont pas corrects.</string>
     <string name="markdown_has_been_enabled">Le Markdown a été activé.</string>
     <string name="markdown_has_been_disabled">Le Markdown a été désactivé.</string>
->>>>>>> 53b7da03
+
+
+    // Overrided sdk's strings
+    <string name="notice_room_name_changed">%1$s a changé le nom du salon en : %2$s</string>
+    <string name="notice_made_future_room_visibility">%1$s a rendu l\'historique futur de la conversation visible pour %2$s</string>
+    <string name="notice_room_visibility_invited">tous les membres du salon, depuis qu\'ils ont été invités.</string>
+    <string name="notice_room_visibility_joined">tous les membres du salon, depuis qu\'ils l\'ont rejoint.</string>
+    <string name="notice_room_visibility_shared">tous les membres du salon.</string>
+    <string name="notice_room_name_removed">%1$s a supprimé le nom du salon</string>
+    <string name="notice_room_topic_removed">%1$s a supprimé le sujet du salon</string>
+    <string name="notice_room_third_party_invite">%1$s a envoyé une invitation à %2$s pour rejoindre la conversation</string>
+    <string name="room_error_join_failed_empty_room">Il est impossible pour le moment de revenir dans une conversation vide.</string>
+
+    <string name="tab_rooms_title">CONVERSATIONS</string>
+    <string name="tab_contacts_title">CONTACTS</string>
+
+    <!-- accessibility -->
+    <string name="security_dialog_title">Sécurité</string>
+    <string name="detect_accessibility_service">Détecter si un service d\'accessibilité est actif.</string>
+    <string name="accessibility_security_dialog_message">Un service d\'accessibilité est actif. Il observe le clavier et les fenêtres.</string>
+    <string name="security_dialog_start">Démarrer quand même.</string>
+    <string name="security_dialog_start_an_stop_detecting">Ne plus me prévenir.</string>
+    <string name="security_dialog_stop">Sortir.</string>
+    <string name="detect_notification_listener">Détecter si un écouteur de notification est actif.</string>
+    <string name="notification_security_dialog_message">Un écouteur de notification lit le contenu des notifications de message. Les écouteurs suivant sont activés :</string>
+    <string name="security_dialog_continue">Continuer.</string>
+    <string name="accessibility_change_security_dialog_message">Un service d\'accessibilité a été activé. Il observe le clavier et les fenêtres.</string>
+    <string name="notification_change_security_dialog_message">Un écouteur de notification lit le contenu des notifications de message. Les écouteurs suivant ont été activés :</string>
 
 </resources>
/*
 * Copyright 2015 OpenMarket Ltd
 *
 * Licensed under the Apache License, Version 2.0 (the "License");
 * you may not use this file except in compliance with the License.
 * You may obtain a copy of the License at
 *
 *     http://www.apache.org/licenses/LICENSE-2.0
 *
 * Unless required by applicable law or agreed to in writing, software
 * distributed under the License is distributed on an "AS IS" BASIS,
 * WITHOUT WARRANTIES OR CONDITIONS OF ANY KIND, either express or implied.
 * See the License for the specific language governing permissions and
 * limitations under the License.
 */

package im.vector.activity;

import android.annotation.SuppressLint;
import android.app.Activity;
import android.app.AlarmManager;
import android.app.AlertDialog;
import android.app.DownloadManager;
import android.app.PendingIntent;
import android.content.ActivityNotFoundException;
import android.content.Context;
import android.content.DialogInterface;
import android.content.Intent;
import android.content.SharedPreferences;
import android.net.Uri;
import android.os.Build;
import android.os.Environment;
import android.os.Parcelable;
import android.preference.PreferenceManager;
import android.support.design.widget.Snackbar;
import android.support.v4.app.FragmentActivity;
import android.support.v4.app.FragmentManager;
import android.text.TextUtils;
import android.util.Log;
import android.view.View;
import android.widget.ArrayAdapter;
import android.widget.EditText;
import android.widget.Toast;

import org.matrix.androidsdk.MXDataHandler;
import org.matrix.androidsdk.MXSession;
import org.matrix.androidsdk.data.Room;
import org.matrix.androidsdk.data.RoomState;
import org.matrix.androidsdk.data.RoomSummary;
import org.matrix.androidsdk.db.MXMediasCache;
import org.matrix.androidsdk.rest.callback.ApiCallback;
import org.matrix.androidsdk.rest.callback.SimpleApiCallback;
import org.matrix.androidsdk.rest.model.MatrixError;
import org.matrix.androidsdk.rest.model.PowerLevels;
import org.matrix.androidsdk.rest.model.RoomMember;
import im.vector.VectorApp;
import im.vector.Matrix;
import im.vector.MyPresenceManager;
import im.vector.R;
import im.vector.adapters.VectorPublicRoomsAdapter;
import im.vector.adapters.VectorRoomsSelectionAdapter;
import im.vector.contacts.ContactsManager;
import im.vector.contacts.PIDsRetriever;
import im.vector.fragments.AccountsSelectionDialogFragment;
import im.vector.services.EventStreamService;
import im.vector.util.RageShake;

import java.io.File;
import java.io.FileInputStream;
import java.io.FileOutputStream;
import java.io.Serializable;
import java.util.ArrayList;
import java.util.Collection;
import java.util.Collections;
import java.util.Comparator;
import java.util.HashMap;
import java.util.Map;

import im.vector.util.VectorUtils;
import me.leolin.shortcutbadger.ShortcutBadger;

/**
 * Contains useful functions which are called in multiple activities.
 */
public class CommonActivityUtils {
    private static final String LOG_TAG = "CommonActivityUtils";

    /** Mime types **/
    public static final  String MIME_TYPE_IMAGE_ALL = "image/*";
    public static final  String MIME_TYPE_ALL_CONTENT = "*/*";

    // global helper constants:
    /** The view is visible **/
    public static final float UTILS_OPACITY_NONE = 1f;
    /** The view is half dimmed **/
    public static final float UTILS_OPACITY_HALF = 0.5f;
    /** The view is hidden **/
    public static final float UTILS_OPACITY_FULL = 0f;

    public static final boolean UTILS_DISPLAY_PROGRESS_BAR = true;
    public static final boolean UTILS_HIDE_PROGRESS_BAR = false;

    // room details members:
    public static final String KEY_GROUPS_EXPANDED_STATE = "KEY_GROUPS_EXPANDED_STATE";
    public static final String KEY_SEARCH_PATTERN = "KEY_SEARCH_PATTERN";
    public static final Boolean GROUP_IS_EXPANDED = Boolean.valueOf(true);
    public static final Boolean GROUP_IS_COLLAPSED = Boolean.valueOf(false);

    // power levels
    public static final float UTILS_POWER_LEVEL_ADMIN = 100;
    public static final float UTILS_POWER_LEVEL_MODERATOR = 50;

    public static void logout(Activity activity, MXSession session, Boolean clearCredentials) {
        if (session.isAlive()) {
            // stop the service
            EventStreamService eventStreamService = EventStreamService.getInstance();
            ArrayList<String> matrixIds = new ArrayList<String>();
            matrixIds.add(session.getMyUserId());
            eventStreamService.stopAccounts(matrixIds);

            // Publish to the server that we're now offline
            MyPresenceManager.getInstance(activity, session).advertiseOffline();
            MyPresenceManager.remove(session);

            // clear notification
            EventStreamService.removeNotification();

            // unregister from the GCM.
            Matrix.getInstance(activity).getSharedGcmRegistrationManager().unregisterSession(session, null);

            // clear credentials
            Matrix.getInstance(activity).clearSession(activity, session, clearCredentials);
        }
    }

    public static Boolean shouldRestartApp() {
        EventStreamService eventStreamService = EventStreamService.getInstance();
        return !Matrix.hasValidSessions() || (null == eventStreamService);
    }

    /**
     * Restart the application after 100ms
     * @param activity activity
     */
    public static void restartApp(Context activity) {
        PendingIntent mPendingIntent = PendingIntent.getActivity(activity, 314159, new Intent(activity, LoginActivity.class), PendingIntent.FLAG_CANCEL_CURRENT);

        // so restart the application after 100ms
        AlarmManager mgr = (AlarmManager) activity.getSystemService(Context.ALARM_SERVICE);
        mgr.set(AlarmManager.RTC, System.currentTimeMillis() + 50, mPendingIntent);
        System.exit(0);
    }

    /**
     * Logout the current user.
     * @param activity the caller activity
     */
    public static void logout(Activity activity) {
        stopEventStream(activity);

        try {
            ShortcutBadger.setBadge(activity, 0);
        } catch (Exception e) {
        }

        // warn that the user logs out
        Collection<MXSession> sessions = Matrix.getMXSessions(activity);
        for(MXSession session : sessions) {
            // Publish to the server that we're now offline
            MyPresenceManager.getInstance(activity, session).advertiseOffline();
            MyPresenceManager.remove(session);
        }

        // clear the preferences
        SharedPreferences preferences = PreferenceManager.getDefaultSharedPreferences(activity);
        String loginVal = preferences.getString(LoginActivity.LOGIN_PREF, "");
        String passwordVal = preferences.getString(LoginActivity.PASSWORD_PREF, "");

        SharedPreferences.Editor editor = preferences.edit();
        editor.clear();
        editor.putString(LoginActivity.PASSWORD_PREF, passwordVal);
        editor.putString(LoginActivity.LOGIN_PREF, loginVal);
        editor.commit();

        // reset the GCM
        Matrix.getInstance(activity).getSharedGcmRegistrationManager().reset();

        // clear credentials
        Matrix.getInstance(activity).clearSessions(activity, true);

        // ensure that corrupted values are cleared
        Matrix.getInstance(activity).getLoginStorage().clear();

        // reset the contacts
        PIDsRetriever.getIntance().reset();
        ContactsManager.reset();

        MXMediasCache.clearThumbnailsCache(activity);

        // go to login page
        activity.startActivity(new Intent(activity, LoginActivity.class));
        activity.finish();
    }

    public static void disconnect(Activity activity) {
        stopEventStream(activity);
        activity.finish();
        Matrix.getInstance(activity).mHasBeenDisconnected = true;
    }

    private static void sendEventStreamAction(Context context, EventStreamService.StreamAction action) {
        Context appContext = context.getApplicationContext();

        // kill active connections
        Intent killStreamService = new Intent(appContext, EventStreamService.class);
        killStreamService.putExtra(EventStreamService.EXTRA_STREAM_ACTION, action.ordinal());
        appContext.startService(killStreamService);
    }

    public static void stopEventStream(Context context) {
        Log.d(LOG_TAG, "stopEventStream");
        sendEventStreamAction(context, EventStreamService.StreamAction.STOP);
    }

    public static void pauseEventStream(Context context) {
        Log.d(LOG_TAG, "pauseEventStream");
        sendEventStreamAction(context, EventStreamService.StreamAction.PAUSE);
    }

    public static void resumeEventStream(Context context) {
        Log.d(LOG_TAG, "resumeEventStream");
        sendEventStreamAction(context, EventStreamService.StreamAction.RESUME);
    }

    public static void catchupEventStream(Context context) {
        if (VectorApp.isAppInBackground()) {
            Log.d(LOG_TAG, "catchupEventStream");
            sendEventStreamAction(context, EventStreamService.StreamAction.CATCHUP);
        }
    }

    public static void onGcmUpdate(Context context) {
        Log.d(LOG_TAG, "onGcmUpdate");
        sendEventStreamAction(context, EventStreamService.StreamAction.GCM_STATUS_UPDATE);
    }

    public static void startEventStreamService(Context context) {
        // the events stream service is launched
        // either the application has never be launched
        // or the service has been killed on low memory
        if (EventStreamService.getInstance() == null) {
            ArrayList<String> matrixIds = new ArrayList<String>();
            Collection<MXSession> sessions = Matrix.getInstance(context.getApplicationContext()).getSessions();

            if ((null != sessions) && (sessions.size() > 0)) {
                Log.d(LOG_TAG, "restart EventStreamService");

                for (MXSession session : sessions) {
                    Boolean isSessionReady = session.getDataHandler().getStore().isReady();

                    if (!isSessionReady) {
                        session.getDataHandler().getStore().open();
                    }

                    // session to activate
                    matrixIds.add(session.getCredentials().userId);
                }

                Intent intent = new Intent(context, EventStreamService.class);
                intent.putExtra(EventStreamService.EXTRA_MATRIX_IDS, matrixIds.toArray(new String[matrixIds.size()]));
                intent.putExtra(EventStreamService.EXTRA_STREAM_ACTION, EventStreamService.StreamAction.START.ordinal());
                context.startService(intent);
            }
        }
    }

    public interface OnSubmitListener {
        void onSubmit(String text);

        void onCancelled();
    }

    public static AlertDialog createEditTextAlert(Activity context, String title, String hint, String initialText, final OnSubmitListener listener) {
        final AlertDialog.Builder alert = new AlertDialog.Builder(context);
        final EditText input = new EditText(context);
        if (hint != null) {
            input.setHint(hint);
        }

        if (initialText != null) {
            input.setText(initialText);
        }
        alert.setTitle(title);
        alert.setView(input);
        alert.setPositiveButton(R.string.ok, new DialogInterface.OnClickListener() {
            public void onClick(DialogInterface dialog, int whichButton) {
                String value = input.getText().toString().trim();
                listener.onSubmit(value);
            }
        });

        alert.setNegativeButton(R.string.cancel, new DialogInterface.OnClickListener() {
                    public void onClick(DialogInterface dialog, int whichButton) {
                        dialog.cancel();
                    }
                }
        );

        alert.setOnCancelListener(new DialogInterface.OnCancelListener() {
            @Override
            public void onCancel(DialogInterface dialog) {
                listener.onCancelled();
            }
        });

        AlertDialog dialog = alert.create();
        // add the dialog to be rendered in the screenshot
        RageShake.getInstance().registerDialog(dialog);

        return dialog;
    }

    public static void goToRoomPage(final Activity fromActivity, final Map<String, Object> params) {
        goToRoomPage(fromActivity, null, params);
    }

    public static void goToRoomPage(final Activity fromActivity, final MXSession session, final Map<String, Object> params) {
        final MXSession finalSession = (session == null) ? Matrix.getMXSession(fromActivity, (String)params.get(VectorRoomActivity.EXTRA_MATRIX_ID)) : session;

        // sanity check
        if ((null == finalSession) || !finalSession.isAlive()) {
            return;
        }

        String roomId = (String)params.get(VectorRoomActivity.EXTRA_ROOM_ID);

        Room room = finalSession.getDataHandler().getRoom(roomId);

        // do not open a leaving room.
        // it does not make.
        if ((null != room) && (room.isLeaving())) {
            return;
        }

        fromActivity.runOnUiThread(new Runnable() {
                                       @Override
                                       public void run() {
                                           // if the activity is not the home activity
                                           if (!(fromActivity instanceof VectorHomeActivity)) {
                                               // pop to the home activity
                                               Intent intent = new Intent(fromActivity, VectorHomeActivity.class);
                                               intent.setFlags(android.content.Intent.FLAG_ACTIVITY_CLEAR_TOP | android.content.Intent.FLAG_ACTIVITY_SINGLE_TOP);

                                               intent.putExtra(VectorHomeActivity.EXTRA_JUMP_TO_ROOM_PARAMS, (Serializable) params);
                                               fromActivity.startActivity(intent);
                                           } else {
                                               // already to the home activity
                                               // so just need to open the room activity
                                               Intent intent = new Intent(fromActivity, VectorRoomActivity.class);

                                               for (String key : params.keySet()) {
                                                   Object value = params.get(key);

                                                   if (value instanceof String) {
                                                       intent.putExtra(key, (String) value);
                                                   } else {
                                                       intent.putExtra(key, (Parcelable) value);
                                                   }
                                               }

                                               // try to find a displayed room name
                                               if (null == params.get(VectorRoomActivity.EXTRA_DEFAULT_NAME)) {

<<<<<<< HEAD
                                                   Room room = aSession.getDataHandler().getRoom((String)params.get(VectorRoomActivity.EXTRA_ROOM_ID));

                                                   if ((null != room) && room.isInvited()) {
                                                       String displayname = VectorUtils.getRoomDisplayname(fromActivity, aSession, room);
=======
                                                   Room room = finalSession.getDataHandler().getRoom((String)params.get(VectorRoomActivity.EXTRA_ROOM_ID));

                                                   if ((null != room) && room.isInvited()) {
                                                       String displayname = VectorUtils.getRoomDisplayname(fromActivity, finalSession, room);
>>>>>>> 8e144472

                                                       if (null != displayname) {
                                                           intent.putExtra(VectorRoomActivity.EXTRA_DEFAULT_NAME, displayname);
                                                       }
                                                   }
                                               }

                                               fromActivity.startActivity(intent);
                                           }
                                       }
                                   }
        );
    }

    public static void goToOneToOneRoom(final String matrixId, final String otherUserId, final Activity fromActivity, final ApiCallback<Void> callback) {
        goToOneToOneRoom(Matrix.getMXSession(fromActivity, matrixId), otherUserId, fromActivity, callback);
    }

    public static Room findOneToOneRoom(final MXSession aSession, final String otherUserId) {
        Collection<Room> rooms = aSession.getDataHandler().getStore().getRooms();

        for (Room room : rooms) {
            Collection<RoomMember> members = room.getMembers();

            if (members.size() == 2) {
                for (RoomMember member : members) {
                    if (member.getUserId().equals(otherUserId)) {
                        return room;
                    }
                }
            }
        }

        return null;
    }

    public static void goToOneToOneRoom(final MXSession aSession, final String otherUserId, final Activity fromActivity, final ApiCallback<Void> callback) {
        // sanity check
        if (null == otherUserId) {
            return;
        }

        // check first if the 1:1 room already exists
        MXSession session = (aSession == null) ? Matrix.getMXSession(fromActivity, null) : aSession;

        // no session is provided
        if (null == session) {
            // get the default one.
            session = Matrix.getInstance(fromActivity.getApplicationContext()).getDefaultSession();
        }

        // sanity check
        if ((null == session) || !session.isAlive()) {
            return;
        }

        final MXSession fSession = session;
        Room room = findOneToOneRoom(session, otherUserId);

        // the room already exists -> switch to it
        if (null != room) {
            HashMap<String, Object> params = new HashMap<String, Object>();

            params.put(VectorRoomActivity.EXTRA_MATRIX_ID, session.getMyUserId());
            params.put(VectorRoomActivity.EXTRA_ROOM_ID, room.getRoomId());

            CommonActivityUtils.goToRoomPage(fromActivity, session, params);

            // everything is ok
            if (null != callback) {
                callback.onSuccess(null);
            }
        } else {
            session.createRoom(null, null, RoomState.VISIBILITY_PRIVATE, null, new SimpleApiCallback<String>(fromActivity) {

                @Override
                public void onSuccess(String roomId) {
                    final Room room = fSession.getDataHandler().getRoom(roomId);

                    room.invite(otherUserId, new SimpleApiCallback<Void>(this) {
                        @Override
                        public void onSuccess(Void info) {
                            HashMap<String, Object> params = new HashMap<String, Object>();
                            params.put(VectorRoomActivity.EXTRA_MATRIX_ID, fSession.getMyUserId());
                            params.put(VectorRoomActivity.EXTRA_ROOM_ID, room.getRoomId());

                            CommonActivityUtils.goToRoomPage(fromActivity, fSession, params);

                            callback.onSuccess(null);
                        }

                        @Override
                        public void onMatrixError(MatrixError e) {
                            if (null != callback) {
                                callback.onMatrixError(e);
                            }
                        }

                        @Override
                        public void onNetworkError(Exception e) {
                            if (null != callback) {
                                callback.onNetworkError(e);
                            }
                        }

                        @Override
                        public void onUnexpectedError(Exception e) {
                            if (null != callback) {
                                callback.onUnexpectedError(e);
                            }
                        }

                    });
                }

                @Override
                public void onMatrixError(MatrixError e) {
                    if (null != callback) {
                        callback.onMatrixError(e);
                    }
                }

                @Override
                public void onNetworkError(Exception e) {
                    if (null != callback) {
                        callback.onNetworkError(e);
                    }
                }

                @Override
                public void onUnexpectedError(Exception e) {
                    if (null != callback) {
                        callback.onUnexpectedError(e);
                    }
                }
            });
        }
    }

    /**
     * Offer to send some dedicated intent data to an existing room
     * @param fromActivity the caller activity
     * @param intent the intent param
     */
    public static void sendFilesTo(final Activity fromActivity, final Intent intent) {
        if (Matrix.getMXSessions(fromActivity).size() == 1) {
            sendFilesTo(fromActivity, intent,Matrix.getMXSession(fromActivity, null));
        } else if (fromActivity instanceof FragmentActivity){
            FragmentManager fm = ((FragmentActivity)fromActivity).getSupportFragmentManager();

            AccountsSelectionDialogFragment fragment = (AccountsSelectionDialogFragment) fm.findFragmentByTag(MXCActionBarActivity.TAG_FRAGMENT_ACCOUNT_SELECTION_DIALOG);
            if (fragment != null) {
                fragment.dismissAllowingStateLoss();
            }

            fragment = AccountsSelectionDialogFragment.newInstance(Matrix.getMXSessions(fromActivity));

            fragment.setListener(new AccountsSelectionDialogFragment.AccountsListener() {
                @Override
                public void onSelected(final MXSession session) {
                    fromActivity.runOnUiThread(new Runnable() {
                        @Override
                        public void run() {
                            sendFilesTo(fromActivity, intent, session);
                        }
                    });
                }
            });

            fragment.show(fm, MXCActionBarActivity.TAG_FRAGMENT_ACCOUNT_SELECTION_DIALOG);
        }
    }

    /**
     * Offer to send some dedicated intent data to an existing room
     * @param fromActivity the caller activity
     * @param intent the intent param
     * @param session the session/
     */
    public static void sendFilesTo(final Activity fromActivity, final Intent intent, final MXSession session) {
        // sanity check
        if ((null == session) || !session.isAlive()) {
            return;
        }

        ArrayList<RoomSummary> mergedSummaries = new ArrayList<RoomSummary>(session.getDataHandler().getStore().getSummaries());

        // keep only the joined room
        for(int index = 0; index < mergedSummaries.size(); index++) {
            RoomSummary summary =  mergedSummaries.get(index);
            Room room = session.getDataHandler().getRoom(summary.getRoomId());

            if ((null == room) || room.isInvited()) {
                mergedSummaries.remove(index);
                index--;
            }
        }

        Collections.sort(mergedSummaries, new Comparator<RoomSummary>() {
            @Override
            public int compare(RoomSummary lhs, RoomSummary rhs) {
                if (lhs == null || lhs.getLatestEvent() == null) {
                    return 1;
                } else if (rhs == null || rhs.getLatestEvent() == null) {
                    return -1;
                }

                if (lhs.getLatestEvent().getOriginServerTs() > rhs.getLatestEvent().getOriginServerTs()) {
                    return -1;
                } else if (lhs.getLatestEvent().getOriginServerTs() < rhs.getLatestEvent().getOriginServerTs()) {
                    return 1;
                }
                return 0;
            }
        });

        AlertDialog.Builder builderSingle = new AlertDialog.Builder(fromActivity);
        builderSingle.setTitle(fromActivity.getText(R.string.send_files_in));

        VectorRoomsSelectionAdapter adapter = new VectorRoomsSelectionAdapter(fromActivity, R.layout.adapter_item_vector_recent_room, session);
        adapter.addAll(mergedSummaries);

        builderSingle.setNegativeButton(fromActivity.getText(R.string.cancel),
                new DialogInterface.OnClickListener() {
                    @Override
                    public void onClick(DialogInterface dialog, int which) {
                        dialog.dismiss();
                    }
                });

        final  ArrayList<RoomSummary> fMergedSummaries = mergedSummaries;

        builderSingle.setAdapter(adapter,
                new DialogInterface.OnClickListener() {

                    @Override
                    public void onClick(DialogInterface dialog, final int which) {
                        dialog.dismiss();
                        fromActivity.runOnUiThread( new Runnable() {
                            @Override
                            public void run() {
                                RoomSummary summary = fMergedSummaries.get(which);

                                HashMap<String, Object> params = new HashMap<String, Object>();
                                params.put(VectorRoomActivity.EXTRA_MATRIX_ID, session.getMyUserId());
                                params.put(VectorRoomActivity.EXTRA_ROOM_ID, summary.getRoomId());
                                params.put(VectorRoomActivity.EXTRA_ROOM_INTENT, intent);

                                CommonActivityUtils.goToRoomPage(fromActivity, session,  params);
                            }
                        });
                    }
                });
        builderSingle.show();
    }

    /**
     * Check if the userId format is valid with the matrix standard.
     * It should start with a @ and ends with the home server suffix.
     *
     * @param userId           the userID to check
     * @param homeServerSuffix the home server suffix
     * @return the checked user ID
     */
    public static String checkUserId(String userId, String homeServerSuffix) {
        String res = userId;

        if (res.length() > 0) {
            res = res.trim();
            if (!res.startsWith("@")) {
                res = "@" + res;
            }

            if (res.indexOf(":") < 0) {
                res += homeServerSuffix;
            }
        }

        return res;
    }

    /**
     * Parse an userIDS text into a list.
     *
     * @param userIDsText      the userIDs text.
     * @param homeServerSuffix the home server suffix
     * @return the userIDs list.
     */
    public static ArrayList<String> parseUserIDsList(String userIDsText, String homeServerSuffix) {
        ArrayList<String> userIDsList = new ArrayList<String>();

        if (!TextUtils.isEmpty(userIDsText)) {
            userIDsText = userIDsText.trim();

            if (!TextUtils.isEmpty(userIDsText)) {
                // they are separated by a ;
                String[] splitItems = userIDsText.split(";");

                for (int i = 0; i < splitItems.length; i++) {
                    String item = splitItems[i];

                    // avoid null name
                    if (item.length() > 0) {
                        // add missing @ or home suffix
                        String checkedItem = CommonActivityUtils.checkUserId(item, homeServerSuffix);

                        // not yet added ? -> add it
                        if (userIDsList.indexOf(checkedItem) < 0) {
                            checkedItem.trim();
                            userIDsList.add(checkedItem);
                        }
                    }
                }
            }
        }

        return userIDsList;
    }

    /**
     * @param context the context
     * @param filename the filename
     * @return true if a file named "filename" is stored in the downloads directory
     */
    public static Boolean doesFileExistInDownloads(Context context, String filename) {
        File dstDir = Environment.getExternalStoragePublicDirectory(Environment.DIRECTORY_DOWNLOADS);

        if (dstDir != null) {
            dstDir.mkdirs();
        }

        File dstFile = new File(dstDir, filename);
        return dstFile.exists();
    }

    /**
     * Save a media in the downloads directory and offer to open it with a third party application.
     * @param activity the activity
     * @param savedMediaPath the media path
     * @param mimeType the media mime type.
     */
    public static void openMedia(final Activity activity, final String savedMediaPath, final String mimeType) {
        if ((null != activity) && (null != savedMediaPath)) {
            activity.runOnUiThread(new Runnable() {
                @Override
                public void run() {
                    try {
                        File file = new File(savedMediaPath);
                        Intent intent = new Intent();
                        intent.setAction(android.content.Intent.ACTION_VIEW);
                        intent.setDataAndType(Uri.fromFile(file), mimeType);
                        activity.startActivity(intent);
                    } catch (ActivityNotFoundException e) {
                        Toast.makeText(activity, e.getLocalizedMessage(), Toast.LENGTH_LONG).show();
                    } catch (Exception e) {
                    }
                }
            });
        }
    }

    /**
     * Copy a file into a dstPath directory.
     * The output filename can be provided.
     * The output file is not overriden if it is already exist.
     * @param context the context
     * @param sourceFile the file source path
     * @param dstDirPath the dst path
     * @param outputFilename optional the output filename
     * @return the downloads file path if the file exists or has been properly saved
     */
    public static String saveFileInto(Context context, File sourceFile, String dstDirPath, String outputFilename) {
        // sanity check
        if ((null == sourceFile) || (null == dstDirPath)) {
            return null;
        }

        // defines another name for the external media
        String dstFileName;

        // build a filename is not provided
        if (null == outputFilename) {
            // extract the file extension from the uri
            int dotPos = sourceFile.getName().lastIndexOf(".");

            String fileExt = "";
            if (dotPos > 0) {
                fileExt = sourceFile.getName().substring(dotPos);
            }

            dstFileName = "vector_" + System.currentTimeMillis() + fileExt;
        } else {
            dstFileName = outputFilename;
        }

        File dstDir = Environment.getExternalStoragePublicDirectory(dstDirPath);
        if (dstDir != null) {
            dstDir.mkdirs();
        }

        File dstFile = new File(dstDir, dstFileName);

        // Copy source file to destination
        FileInputStream inputStream = null;
        FileOutputStream outputStream = null;
        try {
            // create only the
            if (!dstFile.exists()) {
                dstFile.createNewFile();

                inputStream = new FileInputStream(sourceFile);
                outputStream = new FileOutputStream(dstFile);

                byte[] buffer = new byte[1024 * 10];
                int len;
                while ((len = inputStream.read(buffer)) != -1) {
                    outputStream.write(buffer, 0, len);
                }
            }
        } catch (Exception e) {
            dstFile = null;
        } finally {
            // Close resources
            try {
                if (inputStream != null) inputStream.close();
                if (outputStream != null) outputStream.close();
            } catch (Exception e) {
            }
        }

        if (null != dstFile) {
            return dstFile.getAbsolutePath();
        } else {
            return null;
        }
    }

    /**
     * Save a media URI into the download directory
     * @param context the context
     * @param srcFile the source file.
     * @param filename the filename (optional)
     * @return the downloads file path
     */
    @SuppressLint("NewApi")
    public static String saveMediaIntoDownloads(Context context, File srcFile, String filename, String mimeType) {
        String fullFilePath = saveFileInto(context, srcFile, Environment.DIRECTORY_DOWNLOADS, filename);

        if (android.os.Build.VERSION.SDK_INT >= Build.VERSION_CODES.HONEYCOMB) {
            if (null != fullFilePath) {
                DownloadManager downloadManager = (DownloadManager) context.getSystemService(Context.DOWNLOAD_SERVICE);

                try {
                    File file = new File(fullFilePath);
                    downloadManager.addCompletedDownload(file.getName(), file.getName(), true, mimeType, file.getAbsolutePath(), file.length(), true);
                } catch (Exception e) {
                }
            }
        }

        return fullFilePath;
    }

    /**
     * Save an image URI into the gallery
     * @param context the context.
     * @param sourceFile the image path to save.
     */
    public static String saveImageIntoGallery(Context context, File sourceFile) {
        String filePath = saveFileInto(context, sourceFile, Environment.DIRECTORY_PICTURES, null);

        if (null != filePath) {
            // This broadcasts that there's been a change in the media directory
            context.sendBroadcast(new Intent(Intent.ACTION_MEDIA_SCANNER_SCAN_FILE, Uri.fromFile(new File(filePath))));
        }

        return filePath;
    }

    /**
     * Save an image URI into the Movies
     * @param context the context.
     * @param sourceFile the video path to save.
     */
    public static String saveIntoMovies(Context context, File sourceFile) {
        String filePath = saveFileInto(context, sourceFile, Environment.DIRECTORY_MOVIES, null);

        if (null != filePath) {
            // This broadcasts that there's been a change in the media directory
            context.sendBroadcast(new Intent(Intent.ACTION_MEDIA_SCANNER_SCAN_FILE, Uri.fromFile(new File(filePath))));
        }

        return filePath;
    }

    public static void displayNotImplementedToast(Context aContext){
        displayToast(aContext, (CharSequence) "Not implemented");
    }

    public static void displayNotImplementedSnack(View aTargetView){
        displaySnack(aTargetView, (CharSequence) "Not implemented");
    }

    public static void displayToast(Context aContext, CharSequence aTextToDisplay){
        Toast.makeText(aContext, aTextToDisplay, Toast.LENGTH_SHORT).show();
    }

    public static void displaySnack(View aTargetView, CharSequence aTextToDisplay){
        Snackbar.make(aTargetView, aTextToDisplay, Snackbar.LENGTH_SHORT).show();
    }

    /**
     * Helper method to retrieve the max power level contained in the room.
     * This value is used to indicate what is the power level value required
     * to be admin of the room.
     * @return max power level of the current room
     */
    public static int getRoomMaxPowerLevel(Room aRoom) {
        int maxPowerLevel = 0;

        if (null != aRoom){
            int tempPowerLevel = 0;
            PowerLevels powerLevels = aRoom.getLiveState().getPowerLevels();

            if(null != powerLevels) {
                // find out the room member
                Collection<RoomMember> members = aRoom.getMembers();
                for (RoomMember member : members) {
                    tempPowerLevel = powerLevels.getUserPowerLevel(member.getUserId());
                    if (tempPowerLevel > maxPowerLevel) {
                        maxPowerLevel = tempPowerLevel;
                    }
                }
            }
        }
        return maxPowerLevel;
    }

    //==============================================================================================================
    // Application badge (displayed in the launcher)
    //==============================================================================================================

    private static int mBadgeValue = 0;

    /**
     * Update the application badge value.
     * @param context the context
     * @param badgeValue the new badge value
     */
    public static void updateBadgeCount(Context context, int badgeValue) {
        try {
            mBadgeValue = badgeValue;
            ShortcutBadger.setBadge(context, badgeValue);
        } catch (Exception e) {
        }
    }

    /**
     * @return the bagde value
     */
    public static int getBadgeCount() {
        return mBadgeValue;
    }
}<|MERGE_RESOLUTION|>--- conflicted
+++ resolved
@@ -371,17 +371,10 @@
                                                // try to find a displayed room name
                                                if (null == params.get(VectorRoomActivity.EXTRA_DEFAULT_NAME)) {
 
-<<<<<<< HEAD
-                                                   Room room = aSession.getDataHandler().getRoom((String)params.get(VectorRoomActivity.EXTRA_ROOM_ID));
-
-                                                   if ((null != room) && room.isInvited()) {
-                                                       String displayname = VectorUtils.getRoomDisplayname(fromActivity, aSession, room);
-=======
                                                    Room room = finalSession.getDataHandler().getRoom((String)params.get(VectorRoomActivity.EXTRA_ROOM_ID));
 
                                                    if ((null != room) && room.isInvited()) {
                                                        String displayname = VectorUtils.getRoomDisplayname(fromActivity, finalSession, room);
->>>>>>> 8e144472
 
                                                        if (null != displayname) {
                                                            intent.putExtra(VectorRoomActivity.EXTRA_DEFAULT_NAME, displayname);

/*
 * Copyright 2014 OpenMarket Ltd
 * Copyright 2017 Vector Creations Ltd
 * Copyright 2018 New Vector Ltd
 * Copyright 2018 DINSIC
 *
 * Licensed under the Apache License, Version 2.0 (the "License");
 * you may not use this file except in compliance with the License.
 * You may obtain a copy of the License at
 *
 *     http://www.apache.org/licenses/LICENSE-2.0
 *
 * Unless required by applicable law or agreed to in writing, software
 * distributed under the License is distributed on an "AS IS" BASIS,
 * WITHOUT WARRANTIES OR CONDITIONS OF ANY KIND, either express or implied.
 * See the License for the specific language governing permissions and
 * limitations under the License.
 */

package im.vector.activity;

import android.annotation.SuppressLint;
import android.app.AlertDialog;
import android.app.SearchManager;
import android.content.BroadcastReceiver;
import android.content.Context;
import android.content.DialogInterface;
import android.content.Intent;
import android.content.IntentFilter;
import android.content.SharedPreferences;
import android.content.res.ColorStateList;
import android.graphics.Typeface;
import android.net.Uri;
import android.os.Build;
import android.os.Bundle;
import android.os.Handler;
import android.os.Looper;
import android.preference.PreferenceManager;
import android.support.annotation.NonNull;
import android.support.design.widget.FloatingActionButton;
import android.support.design.widget.NavigationView;
import android.support.design.widget.TabLayout;
import android.support.design.widget.TextInputEditText;
import android.support.v4.app.Fragment;
import android.support.v4.app.FragmentManager;
import android.support.v4.content.ContextCompat;
import android.support.v4.view.GravityCompat;
import android.support.v4.widget.DrawerLayout;
import android.support.v7.app.ActionBarDrawerToggle;
import android.support.v7.widget.SearchView;
import android.support.v7.widget.Toolbar;
import android.text.Editable;
import android.text.TextUtils;
import android.text.TextWatcher;
import android.util.TypedValue;
import android.view.Menu;
import android.view.MenuItem;
import android.view.View;
import android.view.ViewGroup;
import android.view.inputmethod.InputMethodManager;
import android.view.LayoutInflater;
import android.widget.Button;
import android.widget.EditText;
import android.widget.FrameLayout;
import android.widget.ImageView;
import android.widget.LinearLayout;
import android.widget.ProgressBar;
import android.widget.TextView;
import android.widget.Toast;

import org.matrix.androidsdk.MXDataHandler;
import org.matrix.androidsdk.MXSession;
import org.matrix.androidsdk.call.IMXCall;
import org.matrix.androidsdk.crypto.data.MXDeviceInfo;
import org.matrix.androidsdk.crypto.data.MXUsersDevicesMap;
import org.matrix.androidsdk.data.MyUser;
import org.matrix.androidsdk.data.Room;
import org.matrix.androidsdk.data.RoomPreviewData;
import org.matrix.androidsdk.data.RoomState;
import org.matrix.androidsdk.data.RoomSummary;
import org.matrix.androidsdk.data.RoomTag;
import org.matrix.androidsdk.data.store.IMXStore;
import org.matrix.androidsdk.listeners.MXEventListener;
import org.matrix.androidsdk.rest.callback.ApiCallback;
import org.matrix.androidsdk.rest.callback.SimpleApiCallback;
import org.matrix.androidsdk.rest.model.Event;
import org.matrix.androidsdk.rest.model.MatrixError;
import org.matrix.androidsdk.util.BingRulesManager;
import org.matrix.androidsdk.util.Log;

import java.util.ArrayList;
import java.util.Collection;
import java.util.Collections;
import java.util.Comparator;
import java.util.HashMap;
import java.util.HashSet;
import java.util.List;
import java.util.Map;
import java.util.Set;
import java.util.Timer;
import java.util.TimerTask;

import butterknife.BindView;
import fr.gouv.tchap.activity.TchapLoginActivity;
import fr.gouv.tchap.activity.TchapRoomCreationActivity;
import fr.gouv.tchap.activity.TchapPublicRoomSelectionActivity;
import im.vector.Matrix;
import im.vector.MyPresenceManager;
import im.vector.PublicRoomsManager;
import im.vector.R;
import im.vector.VectorApp;
import im.vector.fragments.AbsHomeFragment;
import fr.gouv.tchap.fragments.ContactFragment;
import im.vector.fragments.RoomsFragment;
import im.vector.gcm.GcmRegistrationManager;
import im.vector.receiver.VectorUniversalLinkReceiver;
import im.vector.services.EventStreamService;
import im.vector.util.BugReporter;
import im.vector.util.CallsManager;
import fr.gouv.tchap.util.DinsicUtils;
import im.vector.util.PreferencesManager;
import im.vector.util.RoomUtils;
import im.vector.util.ThemeUtils;
import im.vector.util.VectorUtils;
import im.vector.view.UnreadCounterBadgeView;
import im.vector.view.VectorPendingCallView;
import fr.gouv.tchap.fragments.TchapRoomsFragment;

/**
 * Displays the main screen of the app, with rooms the user has joined and the ability to create
 * new rooms.
 */
public class VectorHomeActivity extends RiotAppCompatActivity implements SearchView.OnQueryTextListener {

    private static final String LOG_TAG = VectorHomeActivity.class.getSimpleName();

    // shared instance
    // only one instance of VectorHomeActivity should be used.
    private static VectorHomeActivity sharedInstance = null;

    public static final String EXTRA_JUMP_TO_ROOM_PARAMS = "VectorHomeActivity.EXTRA_JUMP_TO_ROOM_PARAMS";

    // jump to a member details sheet
    public static final String EXTRA_MEMBER_ID = "VectorHomeActivity.EXTRA_MEMBER_ID";

    // jump to a group details sheet
    public static final String EXTRA_GROUP_ID = "VectorHomeActivity.EXTRA_GROUP_ID";

    // there are two ways to open an external link
    // 1- EXTRA_UNIVERSAL_LINK_URI : the link is opened as soon there is an event check processed (application is launched when clicking on the URI link)
    // 2- EXTRA_JUMP_TO_UNIVERSAL_LINK : do not wait that an event chunk is processed.
    public static final String EXTRA_JUMP_TO_UNIVERSAL_LINK = "VectorHomeActivity.EXTRA_JUMP_TO_UNIVERSAL_LINK";
    public static final String EXTRA_WAITING_VIEW_STATUS = "VectorHomeActivity.EXTRA_WAITING_VIEW_STATUS";

    // call management
    // the home activity is launched to start a call.
    public static final String EXTRA_CALL_SESSION_ID = "VectorHomeActivity.EXTRA_CALL_SESSION_ID";
    public static final String EXTRA_CALL_ID = "VectorHomeActivity.EXTRA_CALL_ID";
    public static final String EXTRA_CALL_UNKNOWN_DEVICES = "VectorHomeActivity.EXTRA_CALL_UNKNOWN_DEVICES";

    // the home activity is launched in shared files mode
    // i.e the user tries to send several files with VECTOR
    public static final String EXTRA_SHARED_INTENT_PARAMS = "VectorHomeActivity.EXTRA_SHARED_INTENT_PARAMS";

    private static final boolean WAITING_VIEW_STOP = false;
    public static final boolean WAITING_VIEW_START = true;

    public static final String BROADCAST_ACTION_STOP_WAITING_VIEW = "im.vector.activity.ACTION_STOP_WAITING_VIEW";

    private static final String TAG_FRAGMENT_HOME = "TAG_FRAGMENT_HOME";
    private static final String TAG_FRAGMENT_FAVOURITES = "TAG_FRAGMENT_FAVOURITES";
    private static final String TAG_FRAGMENT_PEOPLE = "TAG_FRAGMENT_PEOPLE";
    private static final String TAG_FRAGMENT_ROOMS = "TAG_FRAGMENT_ROOMS";
    private static final String TAG_FRAGMENT_GROUPS = "TAG_FRAGMENT_GROUPS";

    // Key used to restore the proper fragment after orientation change
    private static final String CURRENT_MENU_ID = "CURRENT_MENU_ID";

    private static final int TAB_POSITION_CONVERSATION=0;
    private static final int TAB_POSITION_CONTACT=1;


    // switch to a room activity
    private Map<String, Object> mAutomaticallyOpenedRoomParams = null;

    private Uri mUniversalLinkToOpen = null;

    private String mMemberIdToOpen = null;

    private String mGroupIdToOpen = null;

    @BindView(R.id.listView_spinner_views)
    View waitingView;

    @BindView(R.id.floating_action_button)
    FloatingActionButton mFloatingActionButton;

    // mFloatingActionButton is hidden for 1s when there is scroll
    private Timer mFloatingActionButtonTimer;

    private MXEventListener mEventsListener;

    // sliding menu management
    private int mSlidingMenuIndex = -1;

    private MXSession mSession;

    @BindView(R.id.home_toolbar)
    Toolbar mToolbar;
    @BindView(R.id.drawer_layout)
    DrawerLayout mDrawerLayout;

    @BindView(R.id.tab_layout)
    TabLayout mTopNavigationView;

    // calls
    @BindView(R.id.listView_pending_callview)
    VectorPendingCallView mVectorPendingCallView;

    @BindView(R.id.home_recents_sync_in_progress)
    ProgressBar mSyncInProgressView;

    @BindView(R.id.search_view)
    SearchView mSearchView;

    @BindView(R.id.ly_invite_contacts_to_tchap)
    View mInviteContactLayout;

    private boolean mStorePermissionCheck = false;

    // a shared files intent is waiting the store init
    private Intent mSharedFilesIntent = null;

    private final BroadcastReceiver mBrdRcvStopWaitingView = new BroadcastReceiver() {
        @Override
        public void onReceive(Context context, Intent intent) {
            hideWaitingView();
        }
    };

    private FragmentManager mFragmentManager;

    // The current item selected (top navigation)
    private int mCurrentMenuId=-1;

    // the current displayed fragment
    private String mCurrentFragmentTag;

    private List<Room> mDirectChatInvitations;
    private List<Room> mRoomInvitations;

    // floating action button dialog
    private AlertDialog mFabDialog;

    /*
     * *********************************************************************************************
     * Static methods
     * *********************************************************************************************
     */

    /**
     * @return the current instance
     */
    public static VectorHomeActivity getInstance() {
        return sharedInstance;
    }

    /*
     * *********************************************************************************************
     * Activity lifecycle
     * *********************************************************************************************
     */

    @Override
    public int getLayoutRes() {
        return R.layout.activity_home;
    }

    @Override
    public void initUiAndData() {
        mFragmentManager = getSupportFragmentManager();

        if (CommonActivityUtils.shouldRestartApp(this)) {
            Log.e(LOG_TAG, "Restart the application.");
            CommonActivityUtils.restartApp(this);
            return;
        }

        if (CommonActivityUtils.isGoingToSplash(this)) {
            Log.d(LOG_TAG, "onCreate : Going to splash screen");
            return;
        }

        sharedInstance = this;

        setupNavigation();

        mSession = Matrix.getInstance(this).getDefaultSession();

        // track if the application update
        SharedPreferences preferences = PreferenceManager.getDefaultSharedPreferences(this);
        int version = preferences.getInt("VERSION_BUILD", 0);

        if (version != VectorApp.VERSION_BUILD) {
            Log.d(LOG_TAG, "The application has been updated from version " + version + " to version " + VectorApp.VERSION_BUILD);

            // TODO add some dedicated actions here

            SharedPreferences.Editor editor = preferences.edit();
            editor.putInt("VERSION_BUILD", VectorApp.VERSION_BUILD);
            editor.commit();
        }

        // Remove Analytics tracking until Tchap defines its own instance
        // Check whether the user has agreed to the use of analytics tracking
        /*if (!PreferencesManager.didAskToUseAnalytics(this)) {
            promptForAnalyticsTracking();
        }*/

        // process intent parameters
        final Intent intent = getIntent();

        if (!isFirstCreation()) {
            // fix issue #1276
            // if there is a saved instance, it means that onSaveInstanceState has been called.
            // theses parameters must only be used once.
            // The activity might have been created after being killed by android while the application is in background
            intent.removeExtra(EXTRA_SHARED_INTENT_PARAMS);
            intent.removeExtra(EXTRA_CALL_SESSION_ID);
            intent.removeExtra(EXTRA_CALL_ID);
            intent.removeExtra(EXTRA_CALL_UNKNOWN_DEVICES);
            intent.removeExtra(EXTRA_WAITING_VIEW_STATUS);
            intent.removeExtra(EXTRA_JUMP_TO_UNIVERSAL_LINK);
            intent.removeExtra(EXTRA_JUMP_TO_ROOM_PARAMS);
            intent.removeExtra(EXTRA_MEMBER_ID);
            intent.removeExtra(EXTRA_GROUP_ID);
            intent.removeExtra(VectorUniversalLinkReceiver.EXTRA_UNIVERSAL_LINK_URI);
        } else {

            if (intent.hasExtra(EXTRA_CALL_SESSION_ID) && intent.hasExtra(EXTRA_CALL_ID)) {
                startCall(intent.getStringExtra(EXTRA_CALL_SESSION_ID), intent.getStringExtra(EXTRA_CALL_ID), (MXUsersDevicesMap<MXDeviceInfo>) intent.getSerializableExtra(EXTRA_CALL_UNKNOWN_DEVICES));
                intent.removeExtra(EXTRA_CALL_SESSION_ID);
                intent.removeExtra(EXTRA_CALL_ID);
                intent.removeExtra(EXTRA_CALL_UNKNOWN_DEVICES);
            }

            // the activity could be started with a spinner
            // because there is a pending action (like universalLink processing)
            if (intent.getBooleanExtra(EXTRA_WAITING_VIEW_STATUS, WAITING_VIEW_STOP)) {
                showWaitingView();
            } else {
                hideWaitingView();
            }
            intent.removeExtra(EXTRA_WAITING_VIEW_STATUS);

            mAutomaticallyOpenedRoomParams = (Map<String, Object>) intent.getSerializableExtra(EXTRA_JUMP_TO_ROOM_PARAMS);
            intent.removeExtra(EXTRA_JUMP_TO_ROOM_PARAMS);

            mUniversalLinkToOpen = intent.getParcelableExtra(EXTRA_JUMP_TO_UNIVERSAL_LINK);
            intent.removeExtra(EXTRA_JUMP_TO_UNIVERSAL_LINK);

            mMemberIdToOpen = intent.getStringExtra(EXTRA_MEMBER_ID);
            intent.removeExtra(EXTRA_MEMBER_ID);

            mGroupIdToOpen = intent.getStringExtra(EXTRA_GROUP_ID);
            intent.removeExtra(EXTRA_GROUP_ID);

            // the home activity has been launched with an universal link
            if (intent.hasExtra(VectorUniversalLinkReceiver.EXTRA_UNIVERSAL_LINK_URI)) {
                Log.d(LOG_TAG, "Has an universal link");

                final Uri uri = intent.getParcelableExtra(VectorUniversalLinkReceiver.EXTRA_UNIVERSAL_LINK_URI);
                intent.removeExtra(VectorUniversalLinkReceiver.EXTRA_UNIVERSAL_LINK_URI);

                // detect the room could be opened without waiting the next sync
                HashMap<String, String> params = VectorUniversalLinkReceiver.parseUniversalLink(uri);

                if ((null != params) && params.containsKey(VectorUniversalLinkReceiver.ULINK_ROOM_ID_OR_ALIAS_KEY)) {
                    Log.d(LOG_TAG, "Has a valid universal link");

                    final String roomIdOrAlias = params.get(VectorUniversalLinkReceiver.ULINK_ROOM_ID_OR_ALIAS_KEY);

                    // it is a room ID ?
                    if (MXSession.isRoomId(roomIdOrAlias)) {
                        Log.d(LOG_TAG, "Has a valid universal link to the room ID " + roomIdOrAlias);
                        Room room = mSession.getDataHandler().getRoom(roomIdOrAlias, false);

                        if (null != room) {
                            Log.d(LOG_TAG, "Has a valid universal link to a known room");
                            // open the room asap
                            mUniversalLinkToOpen = uri;
                        } else {
                            Log.d(LOG_TAG, "Has a valid universal link but the room is not yet known");
                            // wait the next sync
                            intent.putExtra(VectorUniversalLinkReceiver.EXTRA_UNIVERSAL_LINK_URI, uri);
                        }
                    } else if (MXSession.isRoomAlias(roomIdOrAlias)) {
                        Log.d(LOG_TAG, "Has a valid universal link of the room Alias " + roomIdOrAlias);

                        showWaitingView();

                        // it is a room alias
                        // convert the room alias to room Id
                        mSession.getDataHandler().roomIdByAlias(roomIdOrAlias, new SimpleApiCallback<String>() {
                            @Override
                            public void onSuccess(String roomId) {
                                Log.d(LOG_TAG, "Retrieve the room ID " + roomId);

                                getIntent().putExtra(VectorUniversalLinkReceiver.EXTRA_UNIVERSAL_LINK_URI, uri);

                                // the room exists, opens it
                                if (null != mSession.getDataHandler().getRoom(roomId, false)) {
                                    Log.d(LOG_TAG, "Find the room from room ID : process it");
                                    processIntentUniversalLink();
                                } else {
                                    Log.d(LOG_TAG, "Don't know the room");
                                }
                            }
                        });
                    }
                }
            } else {
                Log.d(LOG_TAG, "create with no universal link");
            }

            if (intent.hasExtra(EXTRA_SHARED_INTENT_PARAMS)) {
                final Intent sharedFilesIntent = intent.getParcelableExtra(EXTRA_SHARED_INTENT_PARAMS);
                Log.d(LOG_TAG, "Has shared intent");

                if (mSession.getDataHandler().getStore().isReady()) {
                    this.runOnUiThread(new Runnable() {
                        @Override
                        public void run() {
                            Log.d(LOG_TAG, "shared intent : The store is ready -> display sendFilesTo");
                            CommonActivityUtils.sendFilesTo(VectorHomeActivity.this, sharedFilesIntent);
                        }
                    });
                } else {
                    Log.d(LOG_TAG, "shared intent : Wait that the store is ready");
                    mSharedFilesIntent = sharedFilesIntent;
                }

                // ensure that it should be called once
                intent.removeExtra(EXTRA_SHARED_INTENT_PARAMS);
            }
        }

        // check if  there is some valid session
        // the home activity could be relaunched after an application crash
        // so, reload the sessions before displaying the history
        Collection<MXSession> sessions = Matrix.getMXSessions(VectorHomeActivity.this);
        if (sessions.size() == 0) {
            Log.e(LOG_TAG, "Weird : onCreate : no session");

            if (null != Matrix.getInstance(this).getDefaultSession()) {
                Log.e(LOG_TAG, "No loaded session : reload them");
                // start splash activity and stop here
                startActivity(new Intent(VectorHomeActivity.this, SplashActivity.class));
                VectorHomeActivity.this.finish();
                return;
            }
        }

        final TabLayout.Tab myTab;
        int myPosition = TAB_POSITION_CONVERSATION;
        if (!isFirstCreation()) {
            if (getSavedInstanceState().getInt(CURRENT_MENU_ID, TAB_POSITION_CONVERSATION)!= TAB_POSITION_CONVERSATION) {
                myPosition = TAB_POSITION_CONTACT;
            }
        }
        myTab = mTopNavigationView.getTabAt(myPosition);
        if (myTab != null) {
            updateSelectedFragment(myTab);
        }

        // initialize the public rooms list
        PublicRoomsManager.getInstance().setSession(mSession);
        //PublicRoomsManager.getInstance().refreshPublicRoomsCount(null);

        initViews();
    }

    /**
     * Display the TAB if it is required
     */
    private void showFloatingActionButton() {
        mFloatingActionButton.show();

    }

    @Override
    protected void onResume() {
        super.onResume();
        MyPresenceManager.createPresenceManager(this, Matrix.getInstance(this).getSessions());
        MyPresenceManager.advertiseAllOnline();

        // Broadcast receiver to stop waiting screen
        registerReceiver(mBrdRcvStopWaitingView, new IntentFilter(BROADCAST_ACTION_STOP_WAITING_VIEW));

        Intent intent = getIntent();

        if (null != mAutomaticallyOpenedRoomParams) {
            runOnUiThread(new Runnable() {
                @Override
                public void run() {
                    CommonActivityUtils.goToRoomPage(VectorHomeActivity.this, mAutomaticallyOpenedRoomParams);
                    mAutomaticallyOpenedRoomParams = null;
                }
            });
        }

        // jump to an external link
        if (null != mUniversalLinkToOpen) {
            intent.putExtra(VectorUniversalLinkReceiver.EXTRA_UNIVERSAL_LINK_URI, mUniversalLinkToOpen);

            new Handler(getMainLooper()).postDelayed(new Runnable() {
                @Override
                public void run() {
                    processIntentUniversalLink();
                    mUniversalLinkToOpen = null;
                }
            }, 100);
        }

        if (mSession.isAlive()) {
            addEventsListener();
        }

        showFloatingActionButton();

        this.runOnUiThread(new Runnable() {
            @Override
            public void run() {
                refreshSlidingMenu();
            }
        });

        mVectorPendingCallView.checkPendingCall();

        if ((null != VectorApp.getInstance()) && VectorApp.getInstance().didAppCrash()) {
            // crash reported by a rage shake
            try {
                final AlertDialog.Builder appCrashedAlert = new AlertDialog.Builder(this);
                appCrashedAlert.setMessage(getApplicationContext().getString(R.string.send_bug_report_app_crashed)).setPositiveButton(getString(R.string.yes), new DialogInterface.OnClickListener() {
                    @Override
                    public void onClick(DialogInterface dialog, int which) {
                        BugReporter.sendBugReport();
                    }
                }).setNegativeButton(getString(R.string.no), new DialogInterface.OnClickListener() {
                    @Override
                    public void onClick(DialogInterface dialog, int which) {
                        BugReporter.deleteCrashFile(VectorHomeActivity.this);
                    }
                }).show();

                VectorApp.getInstance().clearAppCrashStatus();
            } catch (Exception e) {
                Log.e(LOG_TAG, "## onResume() : appCrashedAlert failed " + e.getMessage());
            }
        }

        if (!mStorePermissionCheck) {
            mStorePermissionCheck = true;
            CommonActivityUtils.checkPermissions(CommonActivityUtils.REQUEST_CODE_PERMISSION_HOME_ACTIVITY, this);
        }

        if (null != mMemberIdToOpen) {
            Intent startRoomInfoIntent = new Intent(VectorHomeActivity.this, VectorMemberDetailsActivity.class);
            startRoomInfoIntent.putExtra(VectorMemberDetailsActivity.EXTRA_MEMBER_ID, mMemberIdToOpen);
            startRoomInfoIntent.putExtra(VectorMemberDetailsActivity.EXTRA_MATRIX_ID, mSession.getCredentials().userId);
            startActivity(startRoomInfoIntent);
            mMemberIdToOpen = null;
        }

        if (null != mGroupIdToOpen) {
            Intent groupIntent = new Intent(VectorHomeActivity.this, VectorGroupDetailsActivity.class);
            groupIntent.putExtra(VectorGroupDetailsActivity.EXTRA_GROUP_ID, mGroupIdToOpen);
            groupIntent.putExtra(VectorGroupDetailsActivity.EXTRA_MATRIX_ID, mSession.getCredentials().userId);
            startActivity(groupIntent);
            mGroupIdToOpen = null;
        }

        // https://github.com/vector-im/vector-android/issues/323
        // the tool bar color is not restored on some devices.
        TypedValue vectorActionBarColor = new TypedValue();
        this.getTheme().resolveAttribute(R.attr.riot_primary_background_color, vectorActionBarColor, true);
        mToolbar.setBackgroundResource(vectorActionBarColor.resourceId);

        checkDeviceId();

        mSyncInProgressView.setVisibility(VectorApp.isSessionSyncing(mSession) ? View.VISIBLE : View.GONE);

        displayCryptoCorruption();

        addBadgeEventsListener();

        checkNotificationPrivacySetting();

        setSelectedTabStyle();
    }

    /**
     * Manage bold typeface on tab items
     */
    private void setSelectedTabStyle() {
        for (int menuIndex = 0; menuIndex < mTopNavigationView.getTabCount(); menuIndex++) {
            LinearLayout customTab = (LinearLayout) mTopNavigationView.getTabAt(menuIndex).getCustomView();
            TextView myText = (TextView)customTab.getChildAt(0);
            if (null != myText) {
                if (menuIndex == mTopNavigationView.getSelectedTabPosition()) {
                    myText.setTypeface(null, Typeface.BOLD);
                }
                else {
                    myText.setTypeface(null, Typeface.NORMAL);
                }
            }
        }

    }


    /**
     * Ask the user to choose a notification privacy policy.
     */
    private void checkNotificationPrivacySetting() {

        if (Build.VERSION.SDK_INT < Build.VERSION_CODES.M) {
            // The "Run in background" permission exists from android 6
            return;
        }

        final GcmRegistrationManager gcmMgr = Matrix.getInstance(VectorHomeActivity.this).getSharedGCMRegistrationManager();

        if (!gcmMgr.useGCM()) {
            // f-droid does not need the permission.
            // It is still using the technique of sticky "Listen for events" notification
            return;
        }

        // ask user what notification privacy they want. Ask it once
        if (!PreferencesManager.didAskUserToIgnoreBatteryOptimizations(this)) {
            PreferencesManager.setDidAskUserToIgnoreBatteryOptimizations(this, true);

            // by default, use GCM and low detail notifications
            gcmMgr.setNotificationPrivacy(GcmRegistrationManager.NotificationPrivacy.LOW_DETAIL);

            AlertDialog.Builder builder = new AlertDialog.Builder(this);
            builder.setTitle(R.string.startup_notification_privacy_title);
            builder.setMessage(R.string.startup_notification_privacy_message);

            builder.setPositiveButton(R.string.startup_notification_privacy_button_grant, new DialogInterface.OnClickListener() {
                @Override
                public void onClick(DialogInterface dialog, int which) {

                    Log.d(LOG_TAG, "checkNotificationPrivacySetting: user wants to grant the IgnoreBatteryOptimizations permission");

                    // use NotificationPrivacyActivity in case we need to display the IgnoreBatteryOptimizations
                    // grant permission dialog
                    NotificationPrivacyActivity.setNotificationPrivacy(VectorHomeActivity.this,
                            GcmRegistrationManager.NotificationPrivacy.NORMAL);
                }
            });

            builder.setNegativeButton(R.string.startup_notification_privacy_button_other, new DialogInterface.OnClickListener() {
                @Override
                public void onClick(DialogInterface dialog, int which) {

                    Log.d(LOG_TAG, "checkNotificationPrivacySetting: user opens notification policy setting screen");

                    // open the notification policy setting screen
                    startActivity(NotificationPrivacyActivity.getIntent(VectorHomeActivity.this));
                }
            });

            AlertDialog dialog = builder.create();
            dialog.show();
        }
    }

    /**
     * Display a dialog to let the user chooses if he would like to use analytics tracking
     */
    private void promptForAnalyticsTracking() {
        AlertDialog.Builder builder = new AlertDialog.Builder(this);
        builder.setMessage(R.string.settings_opt_in_of_analytics_prompt);
        builder.setPositiveButton(R.string.settings_opt_in_of_analytics_ok, new DialogInterface.OnClickListener() {
            @Override
            public void onClick(DialogInterface dialog, int which) {
                setAnalyticsAuthorization(true);
            }
        })
                .setNegativeButton(R.string.no, new DialogInterface.OnClickListener() {
                    @Override
                    public void onClick(DialogInterface dialog, int which) {
                        setAnalyticsAuthorization(false);
                    }
                })
                .show();
    }

    private void setAnalyticsAuthorization(boolean useAnalytics) {
        PreferencesManager.setUseAnalytics(this, useAnalytics);
        PreferencesManager.setDidAskToUseAnalytics(this);
    }

    @Override
    public boolean onCreateOptionsMenu(Menu menu) {
        // the application is in a weird state
        if (CommonActivityUtils.shouldRestartApp(this)) {
            return false;
        }

        // Inflate the menu; this adds items to the action bar if it is present.
        getMenuInflater().inflate(R.menu.vector_home, menu);
        CommonActivityUtils.tintMenuIcons(menu, ThemeUtils.getColor(this, R.attr.icon_tint_on_dark_action_bar_color));
        return true;
    }

    @Override
    public boolean onOptionsItemSelected(MenuItem item) {
        boolean retCode = true;

        switch (item.getItemId()) {
            // search in rooms content
            case R.id.ic_action_global_search:
                final Intent searchIntent = new Intent(this, VectorUnifiedSearchActivity.class);

                if (TAB_POSITION_CONTACT == mCurrentMenuId) {
                    searchIntent.putExtra(VectorUnifiedSearchActivity.EXTRA_TAB_INDEX, VectorUnifiedSearchActivity.SEARCH_PEOPLE_TAB_POSITION);
                }

                startActivity(searchIntent);
                break;

            // search in rooms content
            case R.id.ic_action_historical:
                startActivity(new Intent(this, HistoricalRoomsActivity.class));
                break;
            case R.id.ic_action_mark_all_as_read:
                // Will be handle by fragments
                retCode = false;
                break;
            default:
                // not handled item, return the super class implementation value
                retCode = super.onOptionsItemSelected(item);
                break;
        }
        return retCode;
    }

    @Override
    public void onBackPressed() {
        if (mDrawerLayout.isDrawerVisible(GravityCompat.START)) {
            mDrawerLayout.closeDrawer(GravityCompat.START);
            return;
        }

        if (!TextUtils.isEmpty(mSearchView.getQuery().toString())) {
            mSearchView.setQuery("", true);
            return;
        }

        // Clear backstack
        mFragmentManager.popBackStack(null, FragmentManager.POP_BACK_STACK_INCLUSIVE);

        super.onBackPressed();
    }

    @Override
    protected void onSaveInstanceState(Bundle outState) {
        super.onSaveInstanceState(outState);
        outState.putInt(CURRENT_MENU_ID, mCurrentMenuId);
    }

    @Override
    protected void onPause() {
        super.onPause();

        // Unregister Broadcast receiver
        hideWaitingView();
        try {
            unregisterReceiver(mBrdRcvStopWaitingView);
        } catch (Exception e) {
            Log.e(LOG_TAG, "## onPause() : unregisterReceiver fails " + e.getMessage());
        }

        if (mSession.isAlive()) {
            removeEventsListener();
        }

        synchronized (this) {
            if (null != mFloatingActionButtonTimer) {
                mFloatingActionButtonTimer.cancel();
                mFloatingActionButtonTimer = null;
            }
        }

        if (mFabDialog != null) {
            // Prevent leak after orientation changed
            mFabDialog.dismiss();
            mFabDialog = null;
        }

        removeBadgeEventsListener();
    }

    @Override
    public void onDestroy() {
        super.onDestroy();

        // release the static instance if it is the current implementation
        if (sharedInstance == this) {
            sharedInstance = null;
        }
    }

    @Override
    public void onLowMemory() {
        super.onLowMemory();
        CommonActivityUtils.onLowMemory(this);
    }

    @Override
    public void onTrimMemory(int level) {
        super.onTrimMemory(level);
        CommonActivityUtils.onTrimMemory(this, level);
    }

    @Override
    protected void onNewIntent(Intent intent) {
        super.onNewIntent(intent);

        mAutomaticallyOpenedRoomParams = (Map<String, Object>) intent.getSerializableExtra(EXTRA_JUMP_TO_ROOM_PARAMS);
        intent.removeExtra(EXTRA_JUMP_TO_ROOM_PARAMS);

        mUniversalLinkToOpen = intent.getParcelableExtra(EXTRA_JUMP_TO_UNIVERSAL_LINK);
        intent.removeExtra(EXTRA_JUMP_TO_UNIVERSAL_LINK);

        mMemberIdToOpen = intent.getStringExtra(EXTRA_MEMBER_ID);
        intent.removeExtra(EXTRA_MEMBER_ID);

        mGroupIdToOpen = intent.getStringExtra(EXTRA_GROUP_ID);
        intent.removeExtra(EXTRA_GROUP_ID);

        // start waiting view
        if (intent.getBooleanExtra(EXTRA_WAITING_VIEW_STATUS, VectorHomeActivity.WAITING_VIEW_STOP)) {
            showWaitingView();
        } else {
            hideWaitingView();
        }
        intent.removeExtra(EXTRA_WAITING_VIEW_STATUS);

    }

    @Override
    public void onRequestPermissionsResult(int aRequestCode, @NonNull String[] aPermissions, @NonNull int[] aGrantResults) {
        super.onRequestPermissionsResult(aRequestCode, aPermissions, aGrantResults);
        if (0 == aPermissions.length) {
            Log.e(LOG_TAG, "## onRequestPermissionsResult(): cancelled " + aRequestCode);
        } else if (aRequestCode == CommonActivityUtils.REQUEST_CODE_PERMISSION_HOME_ACTIVITY) {
            Log.w(LOG_TAG, "## onRequestPermissionsResult(): REQUEST_CODE_PERMISSION_HOME_ACTIVITY");
        } else {
            Log.e(LOG_TAG, "## onRequestPermissionsResult(): unknown RequestCode = " + aRequestCode);
        }
    }

    /*
     * *********************************************************************************************
     * UI management
     * *********************************************************************************************
     */

    /**
     * Setup navigation components of the screen (toolbar, etc.)
     */
    private void setupNavigation() {
        // Toolbar
        setSupportActionBar(mToolbar);

        //load tab items of tab layout
        LinearLayout headerView = (LinearLayout) LayoutInflater.from(this).inflate(R.layout.tab_icon, null);
        LinearLayout customTabConversations = headerView.findViewById(R.id.tab_icon_conversations);
        LinearLayout customTabContacts = headerView.findViewById(R.id.tab_icon_contacts);
        mTopNavigationView.getTabAt(TAB_POSITION_CONVERSATION).setCustomView(customTabConversations);
        mTopNavigationView.getTabAt(TAB_POSITION_CONTACT).setCustomView(customTabContacts);


        mTopNavigationView.addOnTabSelectedListener(new TabLayout.OnTabSelectedListener() {
            @Override
            public void onTabSelected(TabLayout.Tab tab) {
                //make tab selected bold
                setSelectedTabStyle();
                updateSelectedFragment(tab);
            }

            @Override
            public void onTabUnselected(TabLayout.Tab tab) {
            }

            @Override
            public void onTabReselected(TabLayout.Tab tab) {
            }
        });
    }

    /**
     * Update the displayed fragment according to the selected menu
     *
     * @param item menu item selected by the user
     */
    private void updateSelectedFragment(final TabLayout.Tab item) {
        int position = item.getPosition();
        if (mCurrentMenuId == position) {
            return;
        }

        Fragment fragment = null;

        switch (position) {
            //no more home nor favourite
            /*
            case R.id.bottom_action_home:
                Log.d(LOG_TAG, "onNavigationItemSelected HOME");
                fragment = mFragmentManager.findFragmentByTag(TAG_FRAGMENT_HOME);
                if (fragment == null) {
                    fragment = HomeFragment.newInstance();
                }
                mCurrentFragmentTag = TAG_FRAGMENT_HOME;
                mSearchView.setQueryHint(getString(R.string.home_filter_placeholder_home));
                break;
            case R.id.bottom_action_favourites:
                Log.d(LOG_TAG, "onNavigationItemSelected FAVOURITES");
                fragment = mFragmentManager.findFragmentByTag(TAG_FRAGMENT_FAVOURITES);
                if (fragment == null) {
                    fragment = FavouritesFragment.newInstance();
                }
                mCurrentFragmentTag = TAG_FRAGMENT_FAVOURITES;
                mSearchView.setQueryHint(getString(R.string.home_filter_placeholder_favorites));
                break;
                */
            case TAB_POSITION_CONTACT:
                Log.d(LOG_TAG, "onNavigationItemSelected PEOPLE");
                fragment = mFragmentManager.findFragmentByTag(TAG_FRAGMENT_PEOPLE);
                if (fragment == null) {
                    fragment = ContactFragment.newInstance();
                }
                mCurrentFragmentTag = TAG_FRAGMENT_PEOPLE;
                mSearchView.setQueryHint(getString(R.string.home_filter_placeholder_people));

                mInviteContactLayout.setVisibility(View.VISIBLE);

                mInviteContactLayout.setOnClickListener(new View.OnClickListener() {
                    @Override
                    public void onClick(View v) {
                        // We launch a VectorRoomCreationActivity activity to invite
                        // some non-tchap contacts by using their email
                        createNewChat(VectorRoomCreationActivity.RoomCreationModes.INVITE);
                    }
                });
                break;
            case TAB_POSITION_CONVERSATION:
                Log.d(LOG_TAG, "onNavigationItemSelected ROOMS");
                fragment = mFragmentManager.findFragmentByTag(TAG_FRAGMENT_ROOMS);
                if (fragment == null) {
                    fragment = TchapRoomsFragment.newInstance();
                }
                mCurrentFragmentTag = TAG_FRAGMENT_ROOMS;
                mSearchView.setQueryHint(getString(R.string.home_filter_placeholder_rooms));
                mInviteContactLayout.setVisibility(View.GONE);
                break;
            /*case R.id.bottom_action_groups:
                Log.d(LOG_TAG, "onNavigationItemSelected GROUPS");
                fragment = mFragmentManager.findFragmentByTag(TAG_FRAGMENT_GROUPS);
                if (fragment == null) {
                    fragment = GroupsFragment.newInstance();
                }
                mCurrentFragmentTag = TAG_FRAGMENT_GROUPS;
                mSearchView.setQueryHint(getString(R.string.home_filter_placeholder_groups));
                break;*/
        }

        synchronized (this) {
            if (null != mFloatingActionButtonTimer) {
                mFloatingActionButtonTimer.cancel();
                mFloatingActionButtonTimer = null;
            }
        }

        // hide waiting view
        hideWaitingView();

        mCurrentMenuId = position;

        showFloatingActionButton();

        if (fragment != null) {
            resetFilter();
            try {
                mFragmentManager.beginTransaction()
                        .replace(R.id.fragment_container, fragment, mCurrentFragmentTag)
                        .addToBackStack(mCurrentFragmentTag)
                        .commit();
            } catch (Exception e) {
                Log.e(LOG_TAG, "## updateSelectedFragment() failed : " + e.getMessage());
            }
        }
    }

    /**
     * Update UI colors to match the selected tab
     *
     * @param primaryColor
     * @param secondaryColor
     */
    public void updateTabStyle(final int primaryColor, final int secondaryColor) {
        mToolbar.setBackgroundColor(primaryColor);
        mFloatingActionButton.setBackgroundTintList(ColorStateList.valueOf(primaryColor));
        mVectorPendingCallView.updateBackgroundColor(primaryColor);
        mSyncInProgressView.setBackgroundColor(primaryColor);
        if (Build.VERSION.SDK_INT >= Build.VERSION_CODES.LOLLIPOP) {
            mSyncInProgressView.setIndeterminateTintList(ColorStateList.valueOf(secondaryColor));
        } else {
            mSyncInProgressView.getIndeterminateDrawable().setColorFilter(
                    secondaryColor, android.graphics.PorterDuff.Mode.SRC_IN);
        }
        mFloatingActionButton.setRippleColor(secondaryColor);
        //keep the default staus bar color
        /*if (Build.VERSION.SDK_INT >= Build.VERSION_CODES.LOLLIPOP) {
            getWindow().setStatusBarColor(secondaryColor);
        }
        */
        // Set color of toolbar search view
        EditText edit = mSearchView.findViewById(android.support.v7.appcompat.R.id.search_src_text);
        edit.setTextColor(ThemeUtils.getColor(this, R.attr.primary_text_color));
        edit.setHintTextColor(ThemeUtils.getColor(this, R.attr.primary_hint_text_color));
        edit.setTextSize(15);
    }

    /**
     * Init views
     */
    private void initViews() {
        mVectorPendingCallView.setOnClickListener(new View.OnClickListener() {
            @Override
            public void onClick(View v) {
                IMXCall call = CallsManager.getSharedInstance().getActiveCall();
                if (null != call) {
                    final Intent intent = new Intent(VectorHomeActivity.this, VectorCallViewActivity.class);
                    intent.putExtra(VectorCallViewActivity.EXTRA_MATRIX_ID, call.getSession().getCredentials().userId);
                    intent.putExtra(VectorCallViewActivity.EXTRA_CALL_ID, call.getCallId());

                    VectorHomeActivity.this.runOnUiThread(new Runnable() {
                        @Override
                        public void run() {
                            VectorHomeActivity.this.startActivity(intent);
                        }
                    });
                }
            }
        });

        addUnreadBadges();

        // init the search view
        SearchManager searchManager = (SearchManager) getSystemService(Context.SEARCH_SERVICE);
        // Remove unwanted left margin
        LinearLayout searchEditFrame = mSearchView.findViewById(R.id.search_edit_frame);
        if (searchEditFrame != null) {
            ViewGroup.MarginLayoutParams searchEditFrameParams = (ViewGroup.MarginLayoutParams) searchEditFrame.getLayoutParams();
            searchEditFrameParams.leftMargin = 0;
            searchEditFrame.setLayoutParams(searchEditFrameParams);
        }
        ImageView searchIcon = mSearchView.findViewById(R.id.search_mag_icon);
        if (searchIcon != null) {
            ViewGroup.MarginLayoutParams searchIconParams = (ViewGroup.MarginLayoutParams) searchIcon.getLayoutParams();
            searchIconParams.leftMargin = 0;
            searchIcon.setLayoutParams(searchIconParams);
        }
        mToolbar.setContentInsetStartWithNavigation(0);

        mSearchView.setMaxWidth(Integer.MAX_VALUE);
        mSearchView.setSubmitButtonEnabled(false);
        mSearchView.setSearchableInfo(searchManager.getSearchableInfo(getComponentName()));
        mSearchView.setIconifiedByDefault(false);
        mSearchView.setOnQueryTextListener(this);

        if (null != mFloatingActionButton) {
            mFloatingActionButton.setOnClickListener(new View.OnClickListener() {
                @Override
                public void onClick(View v) {
                    Fragment fragment = getSelectedFragment();

                    if (!(fragment instanceof AbsHomeFragment) || !((AbsHomeFragment) fragment).onFabClick()) {
                        onFloatingButtonClick();
                    }
                }
            });
        }
    }

    /**
     * Reset the filter
     */
    private void resetFilter() {
        mSearchView.setQuery("", false);
        mSearchView.clearFocus();
        hideKeyboard();
    }

    /**
     * Hide the keyboard
     */
    private void hideKeyboard() {
        final View view = getCurrentFocus();
        if (view != null) {
            final InputMethodManager inputMethodManager = (InputMethodManager) getSystemService(Context.INPUT_METHOD_SERVICE);
            inputMethodManager.hideSoftInputFromWindow(view.getWindowToken(), 0);
        }
    }

    /*
     * *********************************************************************************************
     * User action management
     * *********************************************************************************************
     */
    @Override
    public boolean onQueryTextChange(String newText) {
        // compute an unique pattern
        final String filter = newText + "-" + mCurrentMenuId;

        // wait before really triggering the search
        // else a search is triggered for each new character
        // eg "matt" triggers
        // 1 - search for m
        // 2 - search for ma
        // 3 - search for mat
        // 4 - search for matt
        // whereas only one search should have been triggered
        // else it might trigger some lags evenif the search is done in a background thread
        new Handler(Looper.getMainLooper()).postDelayed(new Runnable() {
            @Override
            public void run() {
                String queryText = mSearchView.getQuery().toString();
                String currentFilter = queryText + "-" + mCurrentMenuId;

                // display if the pattern matched
                if (TextUtils.equals(currentFilter, filter)) {
                    applyFilter(queryText);
                }
            }
        }, 500);
        return true;
    }

    @Override
    public boolean onQueryTextSubmit(String query) {
        return true;
    }

    /**
     * Provides the selected fragment.
     *
     * @return the displayed fragment
     */
    private Fragment getSelectedFragment() {
        Fragment fragment = null;
        switch (mCurrentMenuId) {
            //no more home nor favourite
            /*
            case R.id.bottom_action_home:
                fragment = mFragmentManager.findFragmentByTag(TAG_FRAGMENT_HOME);
                break;
            case R.id.bottom_action_favourites:
                fragment = mFragmentManager.findFragmentByTag(TAG_FRAGMENT_FAVOURITES);
                break;
                */
            case TAB_POSITION_CONTACT:
                fragment = mFragmentManager.findFragmentByTag(TAG_FRAGMENT_PEOPLE);
                break;
            case TAB_POSITION_CONVERSATION:
                fragment = mFragmentManager.findFragmentByTag(TAG_FRAGMENT_ROOMS);
                break;
            /*case R.id.bottom_action_groups:
                fragment = mFragmentManager.findFragmentByTag(TAG_FRAGMENT_GROUPS);
                break;*/

        }

        return fragment;
    }

    /**
     * Communicate the search pattern to the currently displayed fragment
     * Note: fragments will handle the search using @{@link android.widget.Filter} which means
     * asynchronous filtering operations
     *
     * @param pattern
     */
    private void applyFilter(final String pattern) {
        Fragment fragment = getSelectedFragment();

        if (fragment instanceof AbsHomeFragment) {
            ((AbsHomeFragment) fragment).applyFilter(pattern.trim());
        }

        //TODO add listener to know when filtering is done and dismiss the keyboard
    }

    /**
     * Display an alert to warn the user that some crypto data is corrupted.
     */
    private void displayCryptoCorruption() {
        if ((null != mSession) && (null != mSession.getCrypto()) && mSession.getCrypto().isCorrupted()) {
            final String isFirstCryptoAlertKey = "isFirstCryptoAlertKey";

            SharedPreferences preferences = PreferenceManager.getDefaultSharedPreferences(this);

            if (preferences.getBoolean(isFirstCryptoAlertKey, true)) {
                SharedPreferences.Editor editor = preferences.edit();
                editor.putBoolean(isFirstCryptoAlertKey, false);
                editor.commit();

                AlertDialog.Builder alertDialogBuilder = new AlertDialog.Builder(this);
                alertDialogBuilder.setMessage(getString(R.string.e2e_need_log_in_again));

                // set dialog message
                alertDialogBuilder
                        .setCancelable(true)
                        .setNegativeButton(R.string.cancel, new DialogInterface.OnClickListener() {
                            @Override
                            public void onClick(DialogInterface dialog, int which) {
                            }
                        })
                        .setPositiveButton(R.string.ok,
                                new DialogInterface.OnClickListener() {
                                    public void onClick(DialogInterface dialog, int id) {
                                        CommonActivityUtils.logout(VectorApp.getCurrentActivity());
                                    }
                                });
                // create alert dialog
                AlertDialog alertDialog = alertDialogBuilder.create();
                // show it
                alertDialog.show();
            }
        }
    }

    /**
     * Process the content of the current intent to detect universal link data.
     * If data present, it means that the app was started through an URL link, but due
     * to the App was not initialized properly, it has been required to re start the App.
     * <p>
     * To indicate the App has finished its Login/Splash/Home flow, a resume action
     * is sent to the receiver.
     */
    private void processIntentUniversalLink() {
        Intent intent;
        Uri uri;

        if (null != (intent = getIntent())) {
            if (intent.hasExtra(VectorUniversalLinkReceiver.EXTRA_UNIVERSAL_LINK_URI)) {
                Log.d(LOG_TAG, "## processIntentUniversalLink(): EXTRA_UNIVERSAL_LINK_URI present1");
                uri = intent.getParcelableExtra(VectorUniversalLinkReceiver.EXTRA_UNIVERSAL_LINK_URI);

                if (null != uri) {
                    // since android O
                    // set the class to avoid having "Background execution not allowed"
                    Intent myBroadcastIntent = new Intent(VectorApp.getInstance(), VectorUniversalLinkReceiver.class);
                    myBroadcastIntent.setAction(VectorUniversalLinkReceiver.BROADCAST_ACTION_UNIVERSAL_LINK_RESUME);
                    myBroadcastIntent.putExtras(getIntent().getExtras());
                    myBroadcastIntent.putExtra(VectorUniversalLinkReceiver.EXTRA_UNIVERSAL_LINK_SENDER_ID, VectorUniversalLinkReceiver.HOME_SENDER_ID);
                    sendBroadcast(myBroadcastIntent);

                    showWaitingView();

                    // use only once, remove since it has been used
                    intent.removeExtra(VectorUniversalLinkReceiver.EXTRA_UNIVERSAL_LINK_URI);
                    Log.d(LOG_TAG, "## processIntentUniversalLink(): Broadcast BROADCAST_ACTION_UNIVERSAL_LINK_RESUME sent");
                }
            }
        }
    }

    /*
     * *********************************************************************************************
     * Floating button management
     * *********************************************************************************************
     */

    private void onFloatingButtonClick() {
        // ignore any action if there is a pending one
        if (!isWaitingViewVisible()) {
            if (!TchapLoginActivity.isUserExternal(mSession)) {
<<<<<<< HEAD
                CharSequence items[] = new CharSequence[]{getString(R.string.start_new_chat), getString(R.string.room_creation_title), getString(R.string.room_creation_invite_members),getString(R.string.room_join_public_room_title)};
                    mFabDialog = new AlertDialog.Builder(this)
=======
                CharSequence items[] = new CharSequence[]{getString(R.string.start_new_chat), getString(R.string.room_creation_title)};
                mFabDialog = new AlertDialog.Builder(this)
>>>>>>> 97d55564
                        .setSingleChoiceItems(items, 0, new DialogInterface.OnClickListener() {
                            @Override
                            public void onClick(DialogInterface d, int n) {
                                d.cancel();
                                if (0 == n) {
                                    // Create a new direct chat
                                    // We can add only one people to the chat
                                    // In this case, the click on the contact send the invitation
                                    // Multiselection mode isn't required
                                    createNewChat(VectorRoomCreationActivity.RoomCreationModes.DIRECT_CHAT);
                                } else if (1 == n) {
                                    // Launch the new screen to create an empty room
                                    final Intent intent = new Intent(VectorHomeActivity.this, TchapRoomCreationActivity.class);
                                    VectorHomeActivity.this.startActivity(intent);
<<<<<<< HEAD
                                } else if (2 == n){
                                    // Create a new discussion
                                    // Invite one or more users
                                    // If only one contact is selected, it will be a direct chat
                                    // Multiselection mode is required
                                    // TODO sp3-11 invite only non Tchap users
                                    //DinsicUtils.alertSimpleMsg(VectorHomeActivity.this, getString(R.string.action_not_available_yet));
                                    createNewChat(VectorRoomCreationActivity.RoomCreationModes.INVITE);
                                } else {
                                    final Intent intent = new Intent(VectorHomeActivity.this, TchapPublicRoomSelectionActivity.class);
                                    VectorHomeActivity.this.startActivity(intent);

=======
>>>>>>> 97d55564
                                }
                            }
                        })
                        .setNegativeButton(R.string.cancel, null)
                        .show();
            } else {
                // the FAB action is temporarily blocked for external users to prevent them from
                // creating a new direct chat, a new discussion or invite people to Tchap
                DinsicUtils.alertSimpleMsg(VectorHomeActivity.this, getString(R.string.action_forbidden));
            }
        }
    }

    /**
     * Hide the floating action button for 1 second
     *
     * @param fragmentTag the calling fragment tag
     */
    public void hideFloatingActionButton(String fragmentTag) {
        synchronized (this) {
            // check if the calling fragment is the current one
            // during the fragment switch, the unplugged one might call this method
            // before the new one is plugged.
            // for example, if the switch is performed while the current list is scrolling.
            if (TextUtils.equals(mCurrentFragmentTag, fragmentTag)) {
                if (null != mFloatingActionButtonTimer) {
                    mFloatingActionButtonTimer.cancel();
                }

                if (null != mFloatingActionButton) {
                    mFloatingActionButton.hide();

                    try {
                        mFloatingActionButtonTimer = new Timer();
                        mFloatingActionButtonTimer.schedule(new TimerTask() {
                            @Override
                            public void run() {
                                synchronized (this) {
                                    if (null != mFloatingActionButtonTimer) {
                                        mFloatingActionButtonTimer.cancel();
                                        mFloatingActionButtonTimer = null;
                                    }
                                }
                                VectorHomeActivity.this.runOnUiThread(new Runnable() {
                                    @Override
                                    public void run() {
                                        showFloatingActionButton();
                                    }
                                });
                            }
                        }, 1000);
                    } catch (Throwable throwable) {
                        Log.e(LOG_TAG, "failed to init mFloatingActionButtonTimer " + throwable.getMessage());

                        if (null != mFloatingActionButtonTimer) {
                            mFloatingActionButtonTimer.cancel();
                            mFloatingActionButtonTimer = null;
                        }

                        VectorHomeActivity.this.runOnUiThread(new Runnable() {
                            @Override
                            public void run() {
                                showFloatingActionButton();
                            }
                        });

                    }
                }
            }
        }
    }

    /**
     * Getter for the floating action button
     *
     * @return fab view
     */
    public FloatingActionButton getFloatingActionButton() {
        return mFloatingActionButton;
    }

    /**
     * Open the room creation with inviting people.
     */
    private void createNewChat(VectorRoomCreationActivity.RoomCreationModes mode) {
        final Intent settingsIntent = new Intent(VectorHomeActivity.this, VectorRoomCreationActivity.class);
        settingsIntent.putExtra(MXCActionBarActivity.EXTRA_MATRIX_ID, mSession.getMyUserId());
        settingsIntent.putExtra(VectorRoomCreationActivity.EXTRA_ROOM_CREATION_ACTIVITY_MODE, mode);
        startActivity(settingsIntent);
    }

    /*
     * *********************************************************************************************
     * Room invitation management
     * *********************************************************************************************
     */

    public List<Room> getRoomInvitations() {
        if (mRoomInvitations == null) {
            mRoomInvitations = new ArrayList<>();
        } else {
            mRoomInvitations.clear();
        }
        if (mDirectChatInvitations == null) {
            mDirectChatInvitations = new ArrayList<>();
        } else {
            mDirectChatInvitations.clear();
        }

        if (null == mSession.getDataHandler().getStore()) {
            Log.e(LOG_TAG, "## getRoomInvitations() : null store");
            return new ArrayList<>();
        }

        Collection<RoomSummary> roomSummaries = mSession.getDataHandler().getStore().getSummaries();
        for (RoomSummary roomSummary : roomSummaries) {
            // reported by rageshake
            // i don't see how it is possible to have a null roomSummary
            if (null != roomSummary) {
                String roomSummaryId = roomSummary.getRoomId();
                Room room = mSession.getDataHandler().getStore().getRoom(roomSummaryId);

                // check if the room exists
                // the user conference rooms are not displayed.
                if (room != null && !room.isConferenceUserRoom() && room.isInvited()) {
                    if (room.isDirectChatInvitation() || room.isDirect()) {
                        mDirectChatInvitations.add(room);
                    } else {
                        mRoomInvitations.add(room);
                    }
                }
            }
        }

        // the invitations are sorted from the oldest to the more recent one
        Comparator<Room> invitationComparator = RoomUtils.getRoomsDateComparator(mSession, true);
        Collections.sort(mDirectChatInvitations, invitationComparator);
        Collections.sort(mRoomInvitations, invitationComparator);

        List<Room> roomInvites = new ArrayList<>();
        switch (mCurrentMenuId) {
            case TAB_POSITION_CONTACT:
                roomInvites.addAll(mDirectChatInvitations);
                break;
            case TAB_POSITION_CONVERSATION:
                roomInvites.addAll(mRoomInvitations);
                break;
            default:
                roomInvites.addAll(mDirectChatInvitations);
                roomInvites.addAll(mRoomInvitations);
                Collections.sort(roomInvites, invitationComparator);
                break;
        }

        return roomInvites;
    }

    // Tchap: The room preview is disabled, this option is replaced by "join the room".
    public void onJoinRoom(MXSession session, String roomId) {
        String roomAlias = null;

        Room room = session.getDataHandler().getRoom(roomId);
        if ((null != room) && (null != room.getLiveState())) {
            roomAlias = room.getLiveState().getAlias();
        }

        final RoomPreviewData roomPreviewData = new RoomPreviewData(mSession, roomId, null, roomAlias, null);
        showWaitingView();
        DinsicUtils.joinRoom(roomPreviewData, new ApiCallback<Void>() {
            @Override
            public void onSuccess(Void info) {
                hideWaitingView();
                DinsicUtils.onNewJoinedRoom(VectorHomeActivity.this, roomPreviewData);
            }

            private void onError(String errorMessage) {
                hideWaitingView();
                CommonActivityUtils.displayToast(VectorHomeActivity.this, errorMessage);
            }

            @Override
            public void onNetworkError(Exception e) {
                onError(e.getLocalizedMessage());
            }

            @Override
            public void onMatrixError(MatrixError e) {
                onError(e.getLocalizedMessage());
            }

            @Override
            public void onUnexpectedError(Exception e) {
                onError(e.getLocalizedMessage());
            }
        });
    }

    /**
     * Create the room forget / leave callback
     *
     * @param roomId            the room id
     * @param onSuccessCallback the success callback
     * @return the asynchronous callback
     */
    private ApiCallback<Void> getForgetLeaveCallback(final String roomId, final SimpleApiCallback<Void> onSuccessCallback) {
        return new ApiCallback<Void>() {
            @Override
            public void onSuccess(Void info) {
                runOnUiThread(new Runnable() {
                    @Override
                    public void run() {
                        // clear any pending notification for this room
                        EventStreamService.cancelNotificationsForRoomId(mSession.getMyUserId(), roomId);
                        hideWaitingView();

                        if (null != onSuccessCallback) {
                            onSuccessCallback.onSuccess(null);
                        }
                    }
                });
            }

            private void onError(final String message) {
                runOnUiThread(new Runnable() {
                    @Override
                    public void run() {
                        hideWaitingView();
                        Toast.makeText(VectorHomeActivity.this, message, Toast.LENGTH_LONG).show();
                    }
                });
            }

            @Override
            public void onNetworkError(Exception e) {
                onError(e.getLocalizedMessage());
            }

            @Override
            public void onMatrixError(MatrixError e) {
                onError(e.getLocalizedMessage());
            }

            @Override
            public void onUnexpectedError(Exception e) {
                onError(e.getLocalizedMessage());
            }
        };
    }

    /**
     * Trigger the room forget
     *
     * @param roomId            the room id
     * @param onSuccessCallback the success asynchronous callback
     */
    public void onForgetRoom(final String roomId, final SimpleApiCallback<Void> onSuccessCallback) {
        Room room = mSession.getDataHandler().getRoom(roomId);

        if (null != room) {
            showWaitingView();
            room.forget(getForgetLeaveCallback(roomId, onSuccessCallback));
        }
    }

    /**
     * Trigger the room leave / invitation reject.
     *
     * @param roomId            the room id
     * @param onSuccessCallback the success asynchronous callback
     */
    public void onRejectInvitation(final String roomId, final SimpleApiCallback<Void> onSuccessCallback) {
        Room room = mSession.getDataHandler().getRoom(roomId);

        if (null != room) {
            showWaitingView();
            room.leave(getForgetLeaveCallback(roomId, onSuccessCallback));
        }
    }

    /*
     * *********************************************************************************************
     * Sliding menu management
     * *********************************************************************************************
     */

    /**
     * Manage the e2e keys export.
     */
    private void exportKeysAndSignOut() {
        View dialogLayout = getLayoutInflater().inflate(R.layout.dialog_export_e2e_keys, null);
        AlertDialog.Builder dialog = new AlertDialog.Builder(this);
        dialog.setTitle(R.string.encryption_export_room_keys);
        dialog.setView(dialogLayout);

        final TextInputEditText passPhrase1EditText = dialogLayout.findViewById(R.id.dialog_e2e_keys_passphrase_edit_text);
        final TextInputEditText passPhrase2EditText = dialogLayout.findViewById(R.id.dialog_e2e_keys_confirm_passphrase_edit_text);
        final Button exportButton = dialogLayout.findViewById(R.id.dialog_e2e_keys_export_button);
        final TextWatcher textWatcher = new TextWatcher() {
            @Override
            public void beforeTextChanged(CharSequence s, int start, int count, int after) {

            }

            @Override
            public void onTextChanged(CharSequence s, int start, int before, int count) {
                exportButton.setEnabled(!TextUtils.isEmpty(passPhrase1EditText.getText()) && TextUtils.equals(passPhrase1EditText.getText(), passPhrase2EditText.getText()));
            }

            @Override
            public void afterTextChanged(Editable s) {

            }
        };

        passPhrase1EditText.addTextChangedListener(textWatcher);
        passPhrase2EditText.addTextChangedListener(textWatcher);

        exportButton.setEnabled(false);

        final AlertDialog exportDialog = dialog.show();

        exportButton.setOnClickListener(new View.OnClickListener() {
            @Override
            public void onClick(View v) {
                showWaitingView();

                CommonActivityUtils.exportKeys(mSession, passPhrase1EditText.getText().toString(), new ApiCallback<String>() {
                    private void onDone(String message) {
                        hideWaitingView();
                        AlertDialog.Builder alertDialogBuilder = new AlertDialog.Builder(VectorHomeActivity.this);
                        alertDialogBuilder.setMessage(message);

                        // set dialog message
                        alertDialogBuilder
                                .setCancelable(false)
                                .setPositiveButton(R.string.action_sign_out,
                                        new DialogInterface.OnClickListener() {
                                            public void onClick(DialogInterface dialog, int id) {
                                                VectorHomeActivity.this.showWaitingView();
                                                CommonActivityUtils.logout(VectorHomeActivity.this);
                                            }
                                        })
                                .setNegativeButton(R.string.cancel,
                                        new DialogInterface.OnClickListener() {
                                            public void onClick(DialogInterface dialog, int id) {
                                                dialog.cancel();
                                            }
                                        });

                        // create alert dialog
                        AlertDialog alertDialog = alertDialogBuilder.create();

                        // A crash has been reported by GA
                        try {
                            // show it
                            alertDialog.show();
                        } catch (Exception e) {
                            Log.e(LOG_TAG, "## exportKeysAndSignOut() failed " + e.getMessage());
                        }
                    }

                    @Override
                    public void onSuccess(String filename) {
                        onDone(VectorHomeActivity.this.getString(R.string.encryption_export_saved_as, filename));
                    }

                    @Override
                    public void onNetworkError(Exception e) {
                        onDone(e.getLocalizedMessage());
                    }

                    @Override
                    public void onMatrixError(MatrixError e) {
                        onDone(e.getLocalizedMessage());
                    }

                    @Override
                    public void onUnexpectedError(Exception e) {
                        onDone(e.getLocalizedMessage());
                    }
                });

                exportDialog.dismiss();
            }
        });
    }

    private void refreshSlidingMenu() {
        // use a dedicated view
        NavigationView navigationView = findViewById(R.id.navigation_view);

        ActionBarDrawerToggle drawerToggle = new ActionBarDrawerToggle(
                this,                  /* host Activity */
                mDrawerLayout,         /* DrawerLayout object */
                mToolbar,
                R.string.action_open,  /* "open drawer" description */
                R.string.action_close  /* "close drawer" description */
        ) {

            public void onDrawerClosed(View view) {
                switch (VectorHomeActivity.this.mSlidingMenuIndex) {
                    case R.id.sliding_menu_settings: {
                        // launch the settings activity
                        final Intent settingsIntent = new Intent(VectorHomeActivity.this, VectorSettingsActivity.class);
                        settingsIntent.putExtra(MXCActionBarActivity.EXTRA_MATRIX_ID, mSession.getMyUserId());
                        VectorHomeActivity.this.startActivity(settingsIntent);
                        break;
                    }

                    case R.id.sliding_menu_send_bug_report: {
                        BugReporter.sendBugReport();
                        break;
                    }

                    case R.id.sliding_menu_exit: {
                        if (null != EventStreamService.getInstance()) {
                            EventStreamService.getInstance().stopNow();
                        }
                        VectorHomeActivity.this.runOnUiThread(new Runnable() {
                            @Override
                            public void run() {
                                VectorHomeActivity.this.finish();
                                System.exit(0);
                            }
                        });

                        break;
                    }

                    case R.id.sliding_menu_sign_out: {
                        AlertDialog.Builder alertDialogBuilder = new AlertDialog.Builder(VectorHomeActivity.this);
                        alertDialogBuilder.setMessage(getString(R.string.action_sign_out_confirmation));

                        // set dialog message
                        alertDialogBuilder
                                .setCancelable(false)
                                .setPositiveButton(R.string.action_sign_out,
                                        new DialogInterface.OnClickListener() {
                                            public void onClick(DialogInterface dialog, int id) {
                                                VectorHomeActivity.this.showWaitingView();
                                                CommonActivityUtils.logout(VectorHomeActivity.this);
                                            }
                                        })
                                .setNeutralButton(R.string.encryption_export_export, new DialogInterface.OnClickListener() {
                                    @Override
                                    public void onClick(DialogInterface dialog, int which) {
                                        dialog.cancel();

                                        VectorHomeActivity.this.runOnUiThread(new Runnable() {
                                            @Override
                                            public void run() {
                                                exportKeysAndSignOut();
                                            }
                                        });
                                    }
                                })
                                .setNegativeButton(R.string.cancel,
                                        new DialogInterface.OnClickListener() {
                                            public void onClick(DialogInterface dialog, int id) {
                                                dialog.cancel();
                                            }
                                        });

                        // create alert dialog
                        AlertDialog alertDialog = alertDialogBuilder.create();
                        // show it
                        alertDialog.show();

                        break;
                    }

                    case R.id.sliding_copyright_terms: {
                        VectorUtils.displayAppCopyright();
                        break;
                    }

                    case R.id.sliding_menu_app_tac: {
                        VectorUtils.displayAppTac();
                        break;
                    }

                    case R.id.sliding_menu_privacy_policy: {
                        VectorUtils.displayAppPrivacyPolicy();
                        break;
                    }

                    case R.id.sliding_menu_third_party_notices: {
                        VectorUtils.displayThirdPartyLicenses();
                        break;
                    }
                }

                VectorHomeActivity.this.mSlidingMenuIndex = -1;
            }

            public void onDrawerOpened(View drawerView) {
            }
        };

        NavigationView.OnNavigationItemSelectedListener listener = new NavigationView.OnNavigationItemSelectedListener() {
            @Override
            public boolean onNavigationItemSelected(MenuItem menuItem) {
                mDrawerLayout.closeDrawers();
                VectorHomeActivity.this.mSlidingMenuIndex = menuItem.getItemId();
                return true;
            }
        };

        navigationView.setNavigationItemSelectedListener(listener);
        mDrawerLayout.setDrawerListener(drawerToggle);

        // display the home and title button
        if (null != getSupportActionBar()) {
            getSupportActionBar().setDisplayHomeAsUpEnabled(true);
            getSupportActionBar().setHomeButtonEnabled(true);
            getSupportActionBar().setHomeAsUpIndicator(CommonActivityUtils.tintDrawable(this, ContextCompat.getDrawable(this, R.drawable.ic_material_menu_white), R.attr.primary_control_color));
        }

        Menu menuNav = navigationView.getMenu();
        MenuItem aboutMenuItem = menuNav.findItem(R.id.sliding_menu_version);

        if (null != aboutMenuItem) {
            String version = this.getString(R.string.room_sliding_menu_version) + " " + VectorUtils.getApplicationVersion(this);
            aboutMenuItem.setTitle(version);
        }

        // init the main menu
        TextView displayNameTextView = navigationView.findViewById(R.id.home_menu_main_displayname);

        if (null != displayNameTextView) {
            displayNameTextView.setText(mSession.getMyUser().displayname);
        }

        TextView userIdTextView = navigationView.findViewById(R.id.home_menu_main_matrix_id);
        if (null != userIdTextView) {
            userIdTextView.setText(mSession.getMyUserId());
        }

        ImageView mainAvatarView = navigationView.findViewById(R.id.home_menu_main_avatar);

        if (null != mainAvatarView) {
            VectorUtils.loadUserAvatar(this, mSession, mainAvatarView, mSession.getMyUser());
        } else {
            // on Android M, the mNavigationView is not loaded at launch
            // so launch asap it is rendered.
            navigationView.post(new Runnable() {
                @Override
                public void run() {
                    refreshSlidingMenu();
                }
            });
        }
    }

    //==============================================================================================================
    // VOIP call management
    //==============================================================================================================

    /**
     * Start a call with a session Id and a call Id
     *
     * @param sessionId      the session Id
     * @param callId         the call Id
     * @param unknownDevices the unknown e2e devices
     */
    public void startCall(String sessionId, String callId, MXUsersDevicesMap<MXDeviceInfo> unknownDevices) {
        // sanity checks
        if ((null != sessionId) && (null != callId)) {
            final Intent intent = new Intent(VectorHomeActivity.this, VectorCallViewActivity.class);

            intent.putExtra(VectorCallViewActivity.EXTRA_MATRIX_ID, sessionId);
            intent.putExtra(VectorCallViewActivity.EXTRA_CALL_ID, callId);

            if (null != unknownDevices) {
                intent.putExtra(VectorCallViewActivity.EXTRA_UNKNOWN_DEVICES, unknownDevices);
            }

            runOnUiThread(new Runnable() {
                @Override
                public void run() {
                    VectorHomeActivity.this.startActivity(intent);
                }
            });
        }
    }

    //==============================================================================================================
    // Unread counter badges
    //==============================================================================================================

    // Badge view <-> menu entry id
    private final Map<Integer, UnreadCounterBadgeView> mBadgeViewByIndex = new HashMap<>();

    // events listener to track required refresh
    private final MXEventListener mBadgeEventsListener = new MXEventListener() {
        private boolean mRefreshBadgeOnChunkEnd = false;

        @Override
        public void onLiveEventsChunkProcessed(String fromToken, String toToken) {
            if (mRefreshBadgeOnChunkEnd) {
                refreshUnreadBadges();
                mRefreshBadgeOnChunkEnd = false;
            }
        }

        @Override
        public void onLiveEvent(final Event event, final RoomState roomState) {
            String eventType = event.getType();

            // refresh the UI at the end of the next events chunk
            mRefreshBadgeOnChunkEnd |= ((event.roomId != null) && RoomSummary.isSupportedEvent(event)) ||
                    Event.EVENT_TYPE_STATE_ROOM_MEMBER.equals(eventType) ||
                    Event.EVENT_TYPE_REDACTION.equals(eventType) ||
                    Event.EVENT_TYPE_TAGS.equals(eventType) ||
                    Event.EVENT_TYPE_STATE_ROOM_THIRD_PARTY_INVITE.equals(eventType);

        }

        @Override
        public void onReceiptEvent(String roomId, List<String> senderIds) {
            // refresh only if the current user read some messages (to update the unread messages counters)
            mRefreshBadgeOnChunkEnd |= (senderIds.indexOf(mSession.getCredentials().userId) >= 0);
        }

        @Override
        public void onLeaveRoom(final String roomId) {
            mRefreshBadgeOnChunkEnd = true;
        }

        @Override
        public void onNewRoom(String roomId) {
            mRefreshBadgeOnChunkEnd = true;
        }

        @Override
        public void onJoinRoom(String roomId) {
            mRefreshBadgeOnChunkEnd = true;
        }

        @Override
        public void onDirectMessageChatRoomsListUpdate() {
            mRefreshBadgeOnChunkEnd = true;
        }

        @Override
        public void onRoomTagEvent(String roomId) {
            mRefreshBadgeOnChunkEnd = true;
        }
    };

    /**
     * Add the badge events listener
     */
    private void addBadgeEventsListener() {
        mSession.getDataHandler().addListener(mBadgeEventsListener);
        refreshUnreadBadges();
    }

    /**
     * Remove the badge events listener
     */
    private void removeBadgeEventsListener() {
        mSession.getDataHandler().removeListener(mBadgeEventsListener);
    }


    /**
     * Add the unread messages badges.
     */
    @SuppressLint("RestrictedApi")
    private void addUnreadBadges() {
        final float scale = getResources().getDisplayMetrics().density;
        int badgeOffsetY = (int) (7 * scale + 0.5f);


        for (int menuIndex = 0; menuIndex < mTopNavigationView.getTabCount(); menuIndex++) {
            try {
                LinearLayout customTab = (LinearLayout) mTopNavigationView.getTabAt(menuIndex).getCustomView();

                UnreadCounterBadgeView badgeView = new UnreadCounterBadgeView(customTab.getContext());
                FrameLayout.LayoutParams badgeLayoutParams = new FrameLayout.LayoutParams(FrameLayout.LayoutParams.WRAP_CONTENT, FrameLayout.LayoutParams.WRAP_CONTENT);
                badgeLayoutParams.setMargins(0, -badgeOffsetY, 0, 0);//, iconViewLayoutParams.rightMargin, iconViewLayoutParams.bottomMargin);
                customTab.addView(badgeView,badgeLayoutParams);
                mBadgeViewByIndex.put(menuIndex, badgeView);

            } catch (Exception e) {
                Log.e(LOG_TAG, "## addUnreadBadges failed " + e.getMessage());
            }
        }

        refreshUnreadBadges();
    }

    /**
     * Refresh the badges
     */
    public void refreshUnreadBadges() {
        MXDataHandler dataHandler = mSession.getDataHandler();
        // fix a crash reported by GA
        if (null == dataHandler) {
            return;
        }

        IMXStore store = dataHandler.getStore();
        // fix a crash reported by GA
        if (null == store) {
            return;
        }

        BingRulesManager bingRulesManager = dataHandler.getBingRulesManager();
        Collection<RoomSummary> summaries2 = store.getSummaries();
        HashMap<Room, RoomSummary> roomSummaryByRoom = new HashMap<>();
        HashSet<String> directChatInvitations = new HashSet<>();

        for (RoomSummary summary : summaries2) {
            Room room = store.getRoom(summary.getRoomId());

            if (null != room) {
                roomSummaryByRoom.put(room, summary);

                if (!room.isConferenceUserRoom() && room.isInvited() && room.isDirectChatInvitation()) {
                    directChatInvitations.add(room.getRoomId());
                }
            }
        }

        Set<Integer> menuIndexes = new HashSet<>(mBadgeViewByIndex.keySet());

        // the badges are not anymore displayed on the home tab
        //no more home
        //menuIndexes.remove(R.id.bottom_action_home);

        for (Integer id : menuIndexes) {
            // use a map because contains is faster
            HashSet<String> filteredRoomIdsSet = new HashSet<>();
            //no more favourite
            /*
            if (id == R.id.bottom_action_favourites) {
                List<Room> favRooms = mSession.roomsWithTag(RoomTag.ROOM_TAG_FAVOURITE);

                for (Room room : favRooms) {
                    filteredRoomIdsSet.add(room.getRoomId());
                }
            } else */
            if (id == TAB_POSITION_CONTACT) {
                //badge in bottom_people only for invitation

                // Add direct chat invitations
                for (Room room : roomSummaryByRoom.keySet()) {
                    if (room.isDirectChatInvitation() && !room.isConferenceUserRoom()) {
                        filteredRoomIdsSet.add(room.getRoomId());
                    }
                }

                // remove the low priority rooms
                List<Room> lowPriorRooms = mSession.roomsWithTag(RoomTag.ROOM_TAG_LOW_PRIORITY);
                for (Room room : lowPriorRooms) {
                    filteredRoomIdsSet.remove(room.getRoomId());
                }

            } else if (id == TAB_POSITION_CONVERSATION) {
                HashSet<String> lowPriorityRoomIds = new HashSet<>(mSession.roomIdsWithTag(RoomTag.ROOM_TAG_LOW_PRIORITY));

                for (Room room : roomSummaryByRoom.keySet()) {
                    if (!room.isConferenceUserRoom() && // not a VOIP conference room
                            !directChatInvitations.contains(room.getRoomId()) && // not a direct chat invitation
                            !lowPriorityRoomIds.contains(room.getRoomId())) {
                        filteredRoomIdsSet.add(room.getRoomId());
                    }
                }
            }

            // compute the badge value and its displays
            int highlightCount = 0;
            int roomCount = 0;

            for (String roomId : filteredRoomIdsSet) {
                Room room = store.getRoom(roomId);

                if (null != room) {
                    highlightCount += room.getHighlightCount();

                    if (room.isInvited()) {
                        roomCount++;
                    } else {
                        int notificationCount = room.getNotificationCount();

                        if (bingRulesManager.isRoomMentionOnly(roomId)) {
                            notificationCount = room.getHighlightCount();
                        }

                        if (notificationCount > 0) {
                            roomCount++;
                        }
                    }
                }
            }
            //always highligted
            int status = UnreadCounterBadgeView.HIGHLIGHTED;
//            int status = (0 != highlightCount) ? UnreadCounterBadgeView.HIGHLIGHTED :
//                    ((0 != roomCount) ? UnreadCounterBadgeView.NOTIFIED : UnreadCounterBadgeView.DEFAULT);
            //no more favourite
            /*
            if (id == R.id.bottom_action_favourites) {
                mBadgeViewByIndex.get(id).updateText((roomCount > 0) ? "\u2022" : "", status);
            } else {*/
            mBadgeViewByIndex.get(id).updateCounter(roomCount, status);
            //}
        }
    }

    //==============================================================================================================
    // encryption
    //==============================================================================================================

    private static final String NO_DEVICE_ID_WARNING_KEY = "NO_DEVICE_ID_WARNING_KEY";

    /**
     * In case of the app update for the e2e encryption, the app starts with no device id provided by the homeserver.
     * Ask the user to login again in order to enable e2e. Ask it once
     */
    private void checkDeviceId() {
        final SharedPreferences preferences = PreferenceManager.getDefaultSharedPreferences(this);

        if (preferences.getBoolean(NO_DEVICE_ID_WARNING_KEY, true)) {
            SharedPreferences.Editor editor = preferences.edit();
            editor.putBoolean(NO_DEVICE_ID_WARNING_KEY, false);
            editor.commit();

            if (TextUtils.isEmpty(mSession.getCredentials().deviceId)) {
                new AlertDialog.Builder(VectorHomeActivity.this)
                        .setMessage(R.string.e2e_enabling_on_app_update)
                        .setPositiveButton(R.string.ok, new DialogInterface.OnClickListener() {
                            @Override
                            public void onClick(DialogInterface dialog, int which) {
                                dialog.dismiss();
                                CommonActivityUtils.logout(VectorHomeActivity.this);
                            }
                        })
                        .setNegativeButton(R.string.later, new DialogInterface.OnClickListener() {
                            @Override
                            public void onClick(DialogInterface dialog, int which) {
                                dialog.dismiss();
                            }
                        })
                        .create()
                        .show();
            }
        }
    }

    //==============================================================================================================
    // Events listener
    //==============================================================================================================

    /**
     * Warn the displayed fragment about summary updates.
     */
    public void dispatchOnSummariesUpdate() {
        Fragment fragment = getSelectedFragment();

        if ((null != fragment) && (fragment instanceof AbsHomeFragment)) {
            ((AbsHomeFragment) fragment).onSummariesUpdate();
        }
    }

    /**
     * Add a MXEventListener to the session listeners.
     */
    private void addEventsListener() {
        mEventsListener = new MXEventListener() {
            // set to true when a refresh must be triggered
            private boolean mRefreshOnChunkEnd = false;

            private void onForceRefresh() {
                if (View.VISIBLE != mSyncInProgressView.getVisibility()) {
                    dispatchOnSummariesUpdate();
                }
            }

            @Override
            public void onAccountInfoUpdate(MyUser myUser) {
                refreshSlidingMenu();
            }

            @Override
            public void onInitialSyncComplete(String toToken) {
                Log.d(LOG_TAG, "## onInitialSyncComplete()");
                dispatchOnSummariesUpdate();
            }

            @Override
            public void onLiveEventsChunkProcessed(String fromToken, String toToken) {
                if ((VectorApp.getCurrentActivity() == VectorHomeActivity.this) && mRefreshOnChunkEnd) {
                    dispatchOnSummariesUpdate();
                }

                mRefreshOnChunkEnd = false;
                mSyncInProgressView.setVisibility(View.GONE);

                // treat any pending URL link workflow, that was started previously
                processIntentUniversalLink();
            }

            @Override
            public void onLiveEvent(final Event event, final RoomState roomState) {
                String eventType = event.getType();

                // refresh the UI at the end of the next events chunk
                mRefreshOnChunkEnd |= ((event.roomId != null) && RoomSummary.isSupportedEvent(event)) ||
                        Event.EVENT_TYPE_STATE_ROOM_MEMBER.equals(eventType) ||
                        Event.EVENT_TYPE_TAGS.equals(eventType) ||
                        Event.EVENT_TYPE_REDACTION.equals(eventType) ||
                        Event.EVENT_TYPE_RECEIPT.equals(eventType) ||
                        Event.EVENT_TYPE_STATE_ROOM_AVATAR.equals(eventType) ||
                        Event.EVENT_TYPE_STATE_ROOM_THIRD_PARTY_INVITE.equals(eventType);
            }

            @Override
            public void onReceiptEvent(String roomId, List<String> senderIds) {
                // refresh only if the current user read some messages (to update the unread messages counters)
                mRefreshOnChunkEnd |= (senderIds.indexOf(mSession.getCredentials().userId) >= 0);
            }

            @Override
            public void onRoomTagEvent(String roomId) {
                mRefreshOnChunkEnd = true;
            }

            @Override
            public void onStoreReady() {
                onForceRefresh();

                if (null != mSharedFilesIntent) {
                    Log.d(LOG_TAG, "shared intent : the store is now ready, display sendFilesTo");
                    CommonActivityUtils.sendFilesTo(VectorHomeActivity.this, mSharedFilesIntent);
                    mSharedFilesIntent = null;
                }
            }

            @Override
            public void onLeaveRoom(final String roomId) {
                // clear any pending notification for this room
                EventStreamService.cancelNotificationsForRoomId(mSession.getMyUserId(), roomId);
                onForceRefresh();
            }

            @Override
            public void onNewRoom(String roomId) {
                onForceRefresh();
            }

            @Override
            public void onJoinRoom(String roomId) {
                onForceRefresh();
            }

            @Override
            public void onDirectMessageChatRoomsListUpdate() {
                mRefreshOnChunkEnd = true;
            }

            @Override
            public void onEventDecrypted(Event event) {
                RoomSummary summary = mSession.getDataHandler().getStore().getSummary(event.roomId);

                if (null != summary) {
                    // test if the latest event is refreshed
                    Event latestReceivedEvent = summary.getLatestReceivedEvent();
                    if ((null != latestReceivedEvent) && TextUtils.equals(latestReceivedEvent.eventId, event.eventId)) {
                        dispatchOnSummariesUpdate();
                    }
                }
            }
        };

        mSession.getDataHandler().addListener(mEventsListener);
    }

    /**
     * Remove the MXEventListener to the session listeners.
     */
    private void removeEventsListener() {
        if (mSession.isAlive()) {
            mSession.getDataHandler().removeListener(mEventsListener);
        }
    }
}<|MERGE_RESOLUTION|>--- conflicted
+++ resolved
@@ -1291,13 +1291,8 @@
         // ignore any action if there is a pending one
         if (!isWaitingViewVisible()) {
             if (!TchapLoginActivity.isUserExternal(mSession)) {
-<<<<<<< HEAD
                 CharSequence items[] = new CharSequence[]{getString(R.string.start_new_chat), getString(R.string.room_creation_title), getString(R.string.room_creation_invite_members),getString(R.string.room_join_public_room_title)};
                     mFabDialog = new AlertDialog.Builder(this)
-=======
-                CharSequence items[] = new CharSequence[]{getString(R.string.start_new_chat), getString(R.string.room_creation_title)};
-                mFabDialog = new AlertDialog.Builder(this)
->>>>>>> 97d55564
                         .setSingleChoiceItems(items, 0, new DialogInterface.OnClickListener() {
                             @Override
                             public void onClick(DialogInterface d, int n) {
@@ -1312,7 +1307,6 @@
                                     // Launch the new screen to create an empty room
                                     final Intent intent = new Intent(VectorHomeActivity.this, TchapRoomCreationActivity.class);
                                     VectorHomeActivity.this.startActivity(intent);
-<<<<<<< HEAD
                                 } else if (2 == n){
                                     // Create a new discussion
                                     // Invite one or more users
@@ -1325,8 +1319,6 @@
                                     final Intent intent = new Intent(VectorHomeActivity.this, TchapPublicRoomSelectionActivity.class);
                                     VectorHomeActivity.this.startActivity(intent);
 
-=======
->>>>>>> 97d55564
                                 }
                             }
                         })

--- conflicted
+++ resolved
@@ -39,7 +39,6 @@
 import android.text.TextUtils;
 import android.text.TextWatcher;
 import android.util.Log;
-import android.view.DragEvent;
 import android.view.KeyEvent;
 import android.view.Menu;
 import android.view.MenuItem;
@@ -56,8 +55,6 @@
 import android.widget.RelativeLayout;
 import android.widget.TextView;
 import android.widget.Toast;
-
-import com.squareup.okhttp.internal.Util;
 
 import org.matrix.androidsdk.MXSession;
 import org.matrix.androidsdk.call.IMXCall;
@@ -172,12 +169,9 @@
     private TextView mActionBarHeaderActiveMembers;
     private TextView mActionBarHeaderRoomTopic;
     private ImageView mActionBarHeaderRoomAvatar;
-<<<<<<< HEAD
     private boolean mIsKeyboardDisplayed;
     // keyboard listener to detect when the keyboard is displayed
     private ViewTreeObserver.OnGlobalLayoutListener mKeyboardListener;
-=======
->>>>>>> 32553469
 
     private View mTypingArea;
     private TextView mTypingMessageTextView;
@@ -303,7 +297,6 @@
         mActionBarHeaderRoomName = (TextView)findViewById(R.id.action_bar_header_room_title);
         mActionBarHeaderActiveMembers = (TextView)findViewById(R.id.action_bar_header_room_members);
         mActionBarHeaderRoomAvatar = (ImageView) mRoomHeaderView.findViewById(R.id.avatar_img);
-<<<<<<< HEAD
         // hide the header room as soon as the bootom layout (text edit zone) is touched
         findViewById(R.id.room_bottom_layout).setOnTouchListener(new View.OnTouchListener() {
             @Override
@@ -312,10 +305,6 @@
                 return false;
             }
         });
-=======
-        //mRoomHeaderView.setVisibility(View.GONE);
-
->>>>>>> 32553469
 
         // set the default custom action bar layout,
         // that will be displayed from the custom action bar layout
@@ -1521,7 +1510,6 @@
         mAttachmentsButton.setVisibility(!hasText ? View.VISIBLE : View.GONE);
     }
 
-<<<<<<< HEAD
     /**
      * Set the topic value contained in the Room object.
      */
@@ -1547,41 +1535,17 @@
                 mActionBarCustomTopic.setVisibility(View.GONE);
             else
                 mActionBarCustomTopic.setVisibility(View.VISIBLE);
-=======
-    private void setTopic(String topic) {
-        if(null != mActionBarCustomTopic) {
-            if(TextUtils.isEmpty(topic)) {
-                mActionBarCustomTopic.setVisibility(View.GONE);
-            } else {
-                // update custom action bar layout
-                mActionBarCustomTopic.setVisibility(View.VISIBLE);
-                mActionBarCustomTopic.setText(topic);
-            }
-        } else {
-            if (null != this.getSupportActionBar()) {
-                this.getSupportActionBar().setSubtitle(topic);
-            }
->>>>>>> 32553469
         }
     }
 
     private void refreshSelfAvatar() {
         // sanity check
         if (null != mAvatarImageView) {
-<<<<<<< HEAD
-
-            VectorUtils.loadUserAvatar(this, mSession, mAvatarImageView, mSession.getMyUser());
+ 			VectorUtils.loadUserAvatar(this, mSession, mAvatarImageView, mSession.getMyUser());
         }
     }
 
     private void updateRoomHeaderAvatar() {
-=======
- 			VectorUtils.loadUserAvatar(this, mSession, mAvatarImageView, mSession.getMyUser());
-        }
-    }
-
-    private void refreshRoomHeaderAvatar() {
->>>>>>> 32553469
         VectorUtils.loadRoomAvatar(this, mSession, mActionBarHeaderRoomAvatar, mRoom);
     }
 
@@ -1759,7 +1723,6 @@
         return isIRCCmd;
     }
 
-<<<<<<< HEAD
     /**
      * Create a custom action bar layout to process the room header view.
      *
@@ -1775,10 +1738,6 @@
             return;
         }
 
-=======
-    private void setActionBarDefaultCustomLayout(){
-        android.support.v7.app.ActionBar actionBar = getSupportActionBar();
->>>>>>> 32553469
         actionBar.setDisplayShowCustomEnabled(true);
         actionBar.setDisplayOptions(android.support.v7.app.ActionBar.DISPLAY_SHOW_CUSTOM | android.support.v7.app.ActionBar.DISPLAY_SHOW_HOME | android.support.v7.app.ActionBar.DISPLAY_HOME_AS_UP);
 
@@ -1791,21 +1750,9 @@
         mActionBarCustomTitle = (TextView)findViewById(R.id.room_action_bar_title);
         mActionBarCustomTopic = (TextView)findViewById(R.id.room_action_bar_topic);
         mActionBarCustomArrowImageView = (ImageView)findViewById(R.id.open_chat_header_arrow);
-<<<<<<< HEAD
         mIsKeyboardDisplayed = false;
 
         // add click listener on custom action bar to display/hide the header view
-=======
-
-
-        // set the title with the room display name
-        if((null != mRoom) && (null != mSession)) {
-            setTitle(VectorUtils.getRoomDisplayname(this, mSession, mRoom));
-            setTopic(mRoom.getTopic());
-        }
-
-        // add a click listener and the whole layout to toggle the header view display
->>>>>>> 32553469
         customLayout.setOnClickListener(new View.OnClickListener() {
             @Override
             public void onClick(View view) {
@@ -1824,19 +1771,12 @@
             }
         });
 
-<<<<<<< HEAD
         // add touch listener on the header view itself
-=======
->>>>>>> 32553469
         if (null != mRoomHeaderView) {
             mRoomHeaderView.setOnTouchListener(new View.OnTouchListener() {
                 @Override
                 public boolean onTouch(View view, MotionEvent motionEvent) {
                     // return value:  true if the listener has consumed the event, false otherwise.
-<<<<<<< HEAD
-=======
-                    Log.w("VectorRoomActivity", "## setOnTouchListener() caught!");
->>>>>>> 32553469
                     enableActionBarHeader(HIDE_ACTION_BAR_HEADER);
                     return true;
                 }
@@ -1846,7 +1786,6 @@
     }
 
     /**
-<<<<<<< HEAD
      * Set the title value in the action bar and in the
      * room header layout
      */
@@ -1863,17 +1802,6 @@
             // set title in the room header (no matter if not displayed)
             if (null != mActionBarHeaderRoomName)
                 mActionBarHeaderRoomName.setText(titleToApply);
-=======
-     * Wrapper around the custom action bar title.
-     * @param aNewTitle title to set
-     */
-    @Override
-    public void setTitle(CharSequence aNewTitle){
-        if(null != mActionBarCustomTitle) {
-            mActionBarCustomTitle.setText(aNewTitle);
-        } else {
-            super.setTitle(aNewTitle);
->>>>>>> 32553469
         }
     }
 
@@ -1881,7 +1809,6 @@
      * Update the UI content of the action bar header view
      */
     private void updateActionBarHeaderView() {
-<<<<<<< HEAD
         // update room avatar content
         updateRoomHeaderAvatar();
 
@@ -1916,29 +1843,6 @@
             value = getString(R.string.room_header_active_members, activeMembers, members);
             mActionBarHeaderActiveMembers.setText(value);
         }
-=======
-        if((null == mRoom) || (null == mSession)) {
-            return;
-        }
-
-        // update room avatar content
-        refreshRoomHeaderAvatar();
-        // update the room name and its topic
-        mActionBarHeaderRoomName.setText(VectorUtils.getRoomDisplayname(this, mSession, mRoom));
-        String value = mRoom.getTopic();
-        if(TextUtils.isEmpty(mActionBarCustomTopic.getText())) {
-            mActionBarHeaderRoomTopic.setVisibility(View.GONE);
-        } else {
-            mActionBarHeaderRoomTopic.setVisibility(View.VISIBLE);
-            mActionBarHeaderRoomTopic.setText(value);
-        }
-
-        // update the members status: "active members"/"members"
-        int members = mRoom.getMembers().size();
-        int activeMembers = mRoom.getActiveMembers().size();
-        value = this.getString(R.string.room_header_active_members, activeMembers, members);
-        mActionBarHeaderActiveMembers.setText(value);
->>>>>>> 32553469
     }
 
     /**
@@ -1946,17 +1850,12 @@
      * @param aIsHeaderViewDisplayed true to show the header view, false to hide
      */
     private void enableActionBarHeader(boolean aIsHeaderViewDisplayed){
-<<<<<<< HEAD
 
         if(SHOW_ACTION_BAR_HEADER == aIsHeaderViewDisplayed){
             if(true == mIsKeyboardDisplayed) {
                 Log.i(LOG_TAG, "## enableActionBarHeader(): action bar header canceled (keyboard is displayed)");
                 return;
             }
-=======
-        if(SHOW_ACTION_BAR_HEADER == aIsHeaderViewDisplayed) {
-            //mConsoleMessageListFragment.getView().setEnabled(false);
->>>>>>> 32553469
 
             // hide the name and the topic in the action bar.
             // these items are hidden when the header view is opened
@@ -1971,7 +1870,6 @@
             mRoomHeaderView.setVisibility(View.VISIBLE);
 
         } else {
-<<<<<<< HEAD
             // hide the room header only if it is displayed
             if(View.VISIBLE== mRoomHeaderView.getVisibility()) {
                 // show the name and the topic in the action bar.
@@ -2013,19 +1911,6 @@
             vectorActivityRoomView.getViewTreeObserver().addOnGlobalLayoutListener(mKeyboardListener);
         else
             vectorActivityRoomView.getViewTreeObserver().removeOnGlobalLayoutListener(mKeyboardListener);
-=======
-            // show the name and the topic in the action bar.
-            mActionBarCustomTitle.setVisibility(View.VISIBLE);
-            // if the topic is empty, do not enable it
-            if(!TextUtils.isEmpty(mActionBarCustomTopic.getText())) {
-                mActionBarCustomTopic.setVisibility(View.VISIBLE);
-            }
-
-            // hide the action bar header view and reset the arrow image (arrow reset to down)
-            mActionBarCustomArrowImageView.setImageResource(R.drawable.ic_arrow_drop_down_white);
-            mRoomHeaderView.setVisibility(View.GONE);
-        }
->>>>>>> 32553469
     }
 }
 

--- conflicted
+++ resolved
@@ -2574,11 +2574,7 @@
 
         menu.findItem(R.id.ic_action_view_source).setVisible(true);
         menu.findItem(R.id.ic_action_view_decrypted_source).setVisible(event.isEncrypted() && (null != event.getClearEvent()));
-<<<<<<< HEAD
-        menu.findItem(R.id.ic_action_vector_permalink).setVisible(!isUncheckedOrUntrustedMediaEvent);
-=======
         menu.findItem(R.id.ic_action_vector_permalink).setVisible(false);// Tchap disable permalink
->>>>>>> 6939245b
 
         if (!TextUtils.isEmpty(textMsg) && !isUncheckedOrUntrustedMediaEvent) {
             menu.findItem(R.id.ic_action_vector_copy).setVisible(true);

--- conflicted
+++ resolved
@@ -102,12 +102,8 @@
 
                 // Video and images are displayed inside a medias slider.
                 if (Message.MSGTYPE_IMAGE.equals(message.msgtype) || (Message.MSGTYPE_VIDEO.equals(message.msgtype))) {
-<<<<<<< HEAD
                     // Retrieve the trusted slidable medias
-                    ArrayList<SlidableMediaInfo> mediaMessagesList = listSlidableMessages();
-=======
                     List<SlidableMediaInfo> mediaMessagesList = listSlidableMessages();
->>>>>>> 9a58eac6
                     int listPosition = getMediaMessagePosition(mediaMessagesList, message);
 
                     if (listPosition >= 0) {

--- conflicted
+++ resolved
@@ -91,11 +91,7 @@
 import im.vector.preference.VectorSwitchPreference;
 import im.vector.util.ThemeUtils;
 import im.vector.util.VectorUtils;
-<<<<<<< HEAD
 import fr.gouv.tchap.preference.TchapRoomAvatarPreference;
-import static android.preference.PreferenceManager.getDefaultSharedPreferences;
-=======
->>>>>>> 9a58eac6
 
 public class VectorRoomSettingsFragment extends PreferenceFragment implements SharedPreferences.OnSharedPreferenceChangeListener {
     // internal constants values
@@ -1496,15 +1492,12 @@
      * Refresh the flair list
      */
     private void refreshFlair() {
-<<<<<<< HEAD
         if (null == mFlairSettingsCategory) {
             return;
         }
 
-        final List<String> groups = mRoom.getLiveState().getRelatedGroups();
-=======
         final List<String> groups = mRoom.getState().getRelatedGroups();
->>>>>>> 9a58eac6
+
         Collections.sort(groups, String.CASE_INSENSITIVE_ORDER);
 
         mFlairSettingsCategory.removeAll();
@@ -2036,8 +2029,6 @@
                                 }
                             });
 
-<<<<<<< HEAD
-=======
                                         }
                                     })
                                     .setNegativeButton(R.string.no, new DialogInterface.OnClickListener() {
@@ -2048,7 +2039,6 @@
                                         }
                                     })
                                     .show();
->>>>>>> 9a58eac6
                         }
                         return true;
                     }

/*
 * Copyright 2017 Vector Creations Ltd
 *
 * Licensed under the Apache License, Version 2.0 (the "License");
 * you may not use this file except in compliance with the License.
 * You may obtain a copy of the License at
 *
 *     http://www.apache.org/licenses/LICENSE-2.0
 *
 * Unless required by applicable law or agreed to in writing, software
 * distributed under the License is distributed on an "AS IS" BASIS,
 * WITHOUT WARRANTIES OR CONDITIONS OF ANY KIND, either express or implied.
 * See the License for the specific language governing permissions and
 * limitations under the License.
 */

package im.vector.fragments;

import android.os.Bundle;
import android.support.v7.widget.DividerItemDecoration;
import android.support.v7.widget.LinearLayoutManager;
import android.support.v7.widget.RecyclerView;
import android.support.v7.widget.helper.ItemTouchHelper;
import android.text.TextUtils;
import android.util.Log;
import android.view.LayoutInflater;
import android.view.View;
import android.view.ViewGroup;
import android.widget.TextView;
import android.widget.Filter;
import android.widget.Toast;

import org.matrix.androidsdk.MXSession;
import org.matrix.androidsdk.data.Room;
import org.matrix.androidsdk.data.RoomAccountData;
import org.matrix.androidsdk.data.RoomSummary;
import org.matrix.androidsdk.data.RoomTag;
import org.matrix.androidsdk.data.store.IMXStore;
import org.matrix.androidsdk.listeners.MXEventListener;
import org.matrix.androidsdk.rest.callback.ApiCallback;
import org.matrix.androidsdk.rest.model.MatrixError;

import java.security.acl.LastOwnerException;
import java.util.ArrayList;
import java.util.Collections;
import java.util.Comparator;
import java.util.HashMap;
import java.util.List;

import butterknife.BindView;
import im.vector.R;
import im.vector.activity.CommonActivityUtils;
import im.vector.activity.VectorRoomActivity;
import im.vector.adapters.AbsListAdapter;
import im.vector.adapters.RoomAdapter;
import im.vector.view.SimpleDividerItemDecoration;

<<<<<<< HEAD
public class FavouritesFragment extends AbsHomeFragment implements AbsHomeFragment.OnRoomChangedListener {
=======
public class FavouritesFragment extends AbsHomeFragment {
    private static final String LOG_TAG = "FavouritesFragment";

    @BindView(R.id.favorites_recycler_view)
    RecyclerView mFavoritesRecyclerView;

    @BindView(R.id.favorites_placeholder)
    TextView mFavoritesPlaceHolder;

    @BindView(R.id.favorites_waiting)
    View mFavoritesWaitingView;

    // rooms management
    private RoomAdapter mFavoritesAdapter;

    // the searched pattern
    private String mSearchedPattern;

    // detect i
    private final MXEventListener mEventsListener = new MXEventListener() {
        @Override
        public void onRoomTagEvent(String roomId) {
            if (View.VISIBLE == mFavoritesWaitingView.getVisibility()) {
                onRoomTagUpdated(null);
            }
        }
    };
>>>>>>> d31131e6

    /*
     * *********************************************************************************************
     * Static methods
     * *********************************************************************************************
     */

    public static FavouritesFragment newInstance() {
        return new FavouritesFragment();
    }

    /*
     * *********************************************************************************************
     * Fragment lifecycle
     * *********************************************************************************************
     */

    @Override
    public View onCreateView(final LayoutInflater inflater, final ViewGroup container, final Bundle savedInstanceState) {
        return inflater.inflate(R.layout.fragment_favourites, container, false);
    }

    @Override
    public void onActivityCreated(final Bundle savedInstanceState) {
        super.onActivityCreated(savedInstanceState);

        initViews();

        if (savedInstanceState != null) {
            // Restore adapter items
        }
    }

    @Override
    public void onResume() {
        super.onResume();
        mSession.getDataHandler().addListener(mEventsListener);
        refreshFavorites();
    }

    @Override
    public void onPause() {
        super.onPause();
        mSession.getDataHandler().removeListener(mEventsListener);
    }

    /*
     * *********************************************************************************************
     * Abstract methods implementation
     * *********************************************************************************************
     */
    @Override
    protected void onFloatingButtonClick() {
    }

    @Override
    protected void onMarkAllAsRead() {

    }

    @Override
    protected void onFilter(String pattern, final OnFilterListener listener) {
        if (!TextUtils.equals(mSearchedPattern, pattern)) {
            mSearchedPattern = pattern;

            mFavoritesAdapter.getFilter().filter(pattern, new Filter.FilterListener() {
                @Override
                public void onFilterComplete(int count) {
                    updateRoomsDisplay(count);
                    listener.onFilterDone(count);
                }
            });
        }
    }

    @Override
    protected void onResetFilter() {
        mSearchedPattern = "";
        mFavoritesAdapter.getFilter().filter("");
        updateRoomsDisplay(mFavoritesAdapter.getItemCount());
    }

    /*
     * *********************************************************************************************
     * UI management
     * *********************************************************************************************
     */

    private void initViews() {
        int margin = (int) getResources().getDimension(R.dimen.item_decoration_left_margin);
        SimpleDividerItemDecoration dividerItemDecoration = new SimpleDividerItemDecoration(getActivity(), DividerItemDecoration.HORIZONTAL, margin);

        // favorites
        mFavoritesRecyclerView.setLayoutManager(new LinearLayoutManager(getActivity(), LinearLayoutManager.VERTICAL, false));
        mFavoritesRecyclerView.setHasFixedSize(true);
        mFavoritesRecyclerView.setNestedScrollingEnabled(false);

        mFavoritesAdapter = new RoomAdapter(getActivity(), new AbsListAdapter.OnSelectItemListener<Room>() {
            @Override
            public void onSelectItem(Room room, int position) {
                onFavoriteSelected(room, position);
            }
        });
        mFavoritesRecyclerView.addItemDecoration(dividerItemDecoration);
        mFavoritesRecyclerView.setAdapter(mFavoritesAdapter);
        initFavoritesDragDrop();
    }

    @Override
    public void onSummariesUpdate() {
        if (View.VISIBLE != mFavoritesWaitingView.getVisibility()) {
            refreshFavorites();
        }
    }

    /*
     * *********************************************************************************************
     * favorites rooms management
     * *********************************************************************************************
     */

    /**
     * Update the rooms display
     *
     * @param count the matched rooms count
     */
    private void updateRoomsDisplay(int count) {
        mFavoritesPlaceHolder.setVisibility((0 == count) && !TextUtils.isEmpty(mSearchedPattern) ? View.VISIBLE : View.GONE);
        mFavoritesRecyclerView.setVisibility((0 != count) ? View.VISIBLE : View.GONE);
    }

    /**
     * Init the rooms display
     */
    private void refreshFavorites() {
        final List<String> favouriteRoomIdList = mSession.roomIdsWithTag(RoomTag.ROOM_TAG_FAVOURITE);
        final List<Room> favRooms = new ArrayList<>(favouriteRoomIdList.size());

        if (0 != favouriteRoomIdList.size()) {
            IMXStore store = mSession.getDataHandler().getStore();
            List<RoomSummary> roomSummaries = new ArrayList<>(store.getSummaries());

            for (RoomSummary summary : roomSummaries) {
                if (favouriteRoomIdList.contains(summary.getRoomId())) {
                    Room room = store.getRoom(summary.getRoomId());

                    if (null != room) {
                        favRooms.add(room);
                    }
                }
            }

            Comparator<Room> favComparator = new Comparator<Room>() {
                public int compare(Room r1, Room r2) {
                    return favouriteRoomIdList.indexOf(r1.getRoomId()) - favouriteRoomIdList.indexOf(r2.getRoomId());
                }
            };

            Collections.sort(favRooms, favComparator);
        }

        mFavoritesAdapter.setItems(favRooms);
        updateRoomsDisplay(favRooms.size());
    }

    /**
     * Handle a room selection
     *
     * @param room     the room
     * @param position the room index in the list
     */
    private void onFavoriteSelected(Room room, int position) {
        final String roomId;
        // cannot join a leaving room
        if (room == null || room.isLeaving()) {
            roomId = null;
        } else {
            roomId = room.getRoomId();
        }

        if (roomId != null) {
            final RoomSummary roomSummary = mSession.getDataHandler().getStore().getSummary(roomId);

            if (null != roomSummary) {
                room.sendReadReceipt(null);

                // Reset the highlight
                if (roomSummary.setHighlighted(false)) {
                    mSession.getDataHandler().getStore().flushSummary(roomSummary);
                }
            }

            // Update badge unread count in case device is offline
            CommonActivityUtils.specificUpdateBadgeUnreadCount(mSession, getContext());

            // Launch corresponding room activity
            HashMap<String, Object> params = new HashMap<>();
            params.put(VectorRoomActivity.EXTRA_MATRIX_ID, mSession.getMyUserId());
            params.put(VectorRoomActivity.EXTRA_ROOM_ID, roomId);

            CommonActivityUtils.goToRoomPage(getActivity(), mSession, params);
        }

        // Refresh the adapter item
        mFavoritesAdapter.notifyItemChanged(position);
    }

    /**
     * Init the drag and drop management
     */
    private void initFavoritesDragDrop() {
        ItemTouchHelper.SimpleCallback simpleItemTouchCallback = new ItemTouchHelper.SimpleCallback(ItemTouchHelper.UP | ItemTouchHelper.DOWN, 0) {
            private int mFromPosition = -1;
            private String mRoomId;
            private int mToPosition = -1;

            @Override
            public int getMovementFlags(RecyclerView recyclerView, RecyclerView.ViewHolder viewHolder) {
                // do not allow the drag and drop if there is a pending search
                return makeMovementFlags(!TextUtils.isEmpty(mSearchedPattern) ? 0 : (ItemTouchHelper.UP | ItemTouchHelper.DOWN), 0);
            }

            @Override
            public boolean onMove(RecyclerView recyclerView, RecyclerView.ViewHolder viewHolder, RecyclerView.ViewHolder target) {
                int fromPosition = viewHolder.getAdapterPosition();

                if (-1 == mFromPosition) {
                    mFromPosition = fromPosition;
                    mRoomId = mFavoritesAdapter.getItem(mFromPosition).getRoomId();
                }

                mToPosition = target.getAdapterPosition();

                mFavoritesAdapter.notifyItemMoved(mFromPosition, mToPosition);
                return true;
            }

            @Override
            public void onSwiped(RecyclerView.ViewHolder viewHolder, int swipeDir) {
            }

            @Override
            public void clearView(RecyclerView recyclerView, RecyclerView.ViewHolder viewHolder) {
                super.clearView(recyclerView, viewHolder);

                if ((mFromPosition > 0) && (mToPosition > 0)) {
                    Log.d(LOG_TAG, "## initFavoritesDragDrop() : move room id " + mRoomId + " from " + mFromPosition + " to " + mToPosition);

                    // compute the new tag order
                    Double tagOrder = mSession.tagOrderToBeAtIndex(mToPosition, mFromPosition, RoomTag.ROOM_TAG_FAVOURITE);
                    updateRoomTag(mSession, mRoomId, tagOrder, RoomTag.ROOM_TAG_FAVOURITE);
                }

                mFromPosition = -1;
                mToPosition = -1;
            }
        };

        ItemTouchHelper itemTouchHelper = new ItemTouchHelper(simpleItemTouchCallback);
        itemTouchHelper.attachToRecyclerView(mFavoritesRecyclerView);
    }

    /**
     * A room tag has been updated
     *
     * @param errorMessage the error message if any.
     */
    private void onRoomTagUpdated(String errorMessage) {
        mFavoritesWaitingView.setVisibility(View.GONE);

        refreshFavorites();
        mFavoritesAdapter.notifyDataSetChanged();

        if (!TextUtils.isEmpty(errorMessage)) {
            Toast.makeText(getActivity(), errorMessage, Toast.LENGTH_LONG).show();
        }
    }

    /**
     * Update the room tag.
     *
     * @param session  the session
     * @param roomId   the room id.
     * @param tagOrder the tag order.
     * @param newtag   the new tag.
     */
    private void updateRoomTag(MXSession session, String roomId, Double tagOrder, String newtag) {
        Room room = session.getDataHandler().getRoom(roomId);

        if (null != room) {
            String oldTag = null;

            // retrieve the tag from the room info
            RoomAccountData accountData = room.getAccountData();

            if ((null != accountData) && accountData.hasTags()) {
                oldTag = accountData.getKeys().iterator().next();
            }

            // if the tag order is not provided, compute it
            if (null == tagOrder) {
                tagOrder = 0.0;

                if (null != newtag) {
                    tagOrder = session.tagOrderToBeAtIndex(0, Integer.MAX_VALUE, newtag);
                }
            }

            // show a spinner
            mFavoritesWaitingView.setVisibility(View.VISIBLE);

            // and work
            room.replaceTag(oldTag, newtag, tagOrder, new ApiCallback<Void>() {
                @Override
                public void onSuccess(Void info) {
                    // wait the room tag echo
                }

                @Override
                public void onNetworkError(Exception e) {
                    onRoomTagUpdated(e.getLocalizedMessage());
                }

                @Override
                public void onMatrixError(MatrixError e) {
                    onRoomTagUpdated(e.getLocalizedMessage());
                }

                @Override
                public void onUnexpectedError(Exception e) {
                    onRoomTagUpdated(e.getLocalizedMessage());
                }
            });
        }
    }

    /*
     * *********************************************************************************************
     * Listeners
     * *********************************************************************************************
     */

    @Override
    public void onToggleDirectChat(String roomId, boolean isDirectChat) {

    }

    @Override
    public void onRoomLeft(String roomId) {

    }
}<|MERGE_RESOLUTION|>--- conflicted
+++ resolved
@@ -40,7 +40,6 @@
 import org.matrix.androidsdk.rest.callback.ApiCallback;
 import org.matrix.androidsdk.rest.model.MatrixError;
 
-import java.security.acl.LastOwnerException;
 import java.util.ArrayList;
 import java.util.Collections;
 import java.util.Comparator;
@@ -50,14 +49,12 @@
 import butterknife.BindView;
 import im.vector.R;
 import im.vector.activity.CommonActivityUtils;
+import im.vector.activity.VectorHomeActivity;
 import im.vector.activity.VectorRoomActivity;
-import im.vector.adapters.AbsListAdapter;
-import im.vector.adapters.RoomAdapter;
+import im.vector.adapters.FavoriteAdapter;
+import im.vector.view.EmptyViewItemDecoration;
 import im.vector.view.SimpleDividerItemDecoration;
 
-<<<<<<< HEAD
-public class FavouritesFragment extends AbsHomeFragment implements AbsHomeFragment.OnRoomChangedListener {
-=======
 public class FavouritesFragment extends AbsHomeFragment {
     private static final String LOG_TAG = "FavouritesFragment";
 
@@ -67,25 +64,24 @@
     @BindView(R.id.favorites_placeholder)
     TextView mFavoritesPlaceHolder;
 
-    @BindView(R.id.favorites_waiting)
-    View mFavoritesWaitingView;
-
     // rooms management
-    private RoomAdapter mFavoritesAdapter;
+    private FavoriteAdapter mFavoritesAdapter;
 
     // the searched pattern
     private String mSearchedPattern;
+
+    // the activity
+    private VectorHomeActivity mActivity;
 
     // detect i
     private final MXEventListener mEventsListener = new MXEventListener() {
         @Override
         public void onRoomTagEvent(String roomId) {
-            if (View.VISIBLE == mFavoritesWaitingView.getVisibility()) {
+            if (mActivity.isWaitingViewVisible()) {
                 onRoomTagUpdated(null);
             }
         }
     };
->>>>>>> d31131e6
 
     /*
      * *********************************************************************************************
@@ -111,6 +107,8 @@
     @Override
     public void onActivityCreated(final Bundle savedInstanceState) {
         super.onActivityCreated(savedInstanceState);
+
+        mActivity = (VectorHomeActivity) getActivity();
 
         initViews();
 
@@ -176,27 +174,29 @@
 
     private void initViews() {
         int margin = (int) getResources().getDimension(R.dimen.item_decoration_left_margin);
-        SimpleDividerItemDecoration dividerItemDecoration = new SimpleDividerItemDecoration(getActivity(), DividerItemDecoration.HORIZONTAL, margin);
 
         // favorites
         mFavoritesRecyclerView.setLayoutManager(new LinearLayoutManager(getActivity(), LinearLayoutManager.VERTICAL, false));
         mFavoritesRecyclerView.setHasFixedSize(true);
         mFavoritesRecyclerView.setNestedScrollingEnabled(false);
 
-        mFavoritesAdapter = new RoomAdapter(getActivity(), new AbsListAdapter.OnSelectItemListener<Room>() {
+        mFavoritesAdapter = new FavoriteAdapter(getContext(), R.layout.adapter_item_room_view, new FavoriteAdapter.OnFavoritesListener() {
             @Override
-            public void onSelectItem(Room room, int position) {
+            public void onSelectFavorite(Room room, int position) {
                 onFavoriteSelected(room, position);
             }
-        });
-        mFavoritesRecyclerView.addItemDecoration(dividerItemDecoration);
+        }, this);
+
+        mFavoritesRecyclerView.addItemDecoration(new SimpleDividerItemDecoration(getActivity(), DividerItemDecoration.VERTICAL, margin));
+        mFavoritesRecyclerView.addItemDecoration(new EmptyViewItemDecoration(getActivity(), DividerItemDecoration.VERTICAL, 40, 16, 14));
+
         mFavoritesRecyclerView.setAdapter(mFavoritesAdapter);
         initFavoritesDragDrop();
     }
 
     @Override
     public void onSummariesUpdate() {
-        if (View.VISIBLE != mFavoritesWaitingView.getVisibility()) {
+        if (!mActivity.isWaitingViewVisible()) {
             refreshFavorites();
         }
     }
@@ -247,7 +247,7 @@
             Collections.sort(favRooms, favComparator);
         }
 
-        mFavoritesAdapter.setItems(favRooms);
+        mFavoritesAdapter.setRooms(favRooms);
         updateRoomsDisplay(favRooms.size());
     }
 
@@ -314,7 +314,7 @@
 
                 if (-1 == mFromPosition) {
                     mFromPosition = fromPosition;
-                    mRoomId = mFavoritesAdapter.getItem(mFromPosition).getRoomId();
+                    mRoomId = mFavoritesAdapter.getRoom(mFromPosition).getRoomId();
                 }
 
                 mToPosition = target.getAdapterPosition();
@@ -331,7 +331,7 @@
             public void clearView(RecyclerView recyclerView, RecyclerView.ViewHolder viewHolder) {
                 super.clearView(recyclerView, viewHolder);
 
-                if ((mFromPosition > 0) && (mToPosition > 0)) {
+                if ((mFromPosition >= 0) && (mToPosition >= 0)) {
                     Log.d(LOG_TAG, "## initFavoritesDragDrop() : move room id " + mRoomId + " from " + mFromPosition + " to " + mToPosition);
 
                     // compute the new tag order
@@ -354,7 +354,7 @@
      * @param errorMessage the error message if any.
      */
     private void onRoomTagUpdated(String errorMessage) {
-        mFavoritesWaitingView.setVisibility(View.GONE);
+        mActivity.stopWaitingView();
 
         refreshFavorites();
         mFavoritesAdapter.notifyDataSetChanged();
@@ -395,7 +395,7 @@
             }
 
             // show a spinner
-            mFavoritesWaitingView.setVisibility(View.VISIBLE);
+            mActivity.showWaitingView();
 
             // and work
             room.replaceTag(oldTag, newtag, tagOrder, new ApiCallback<Void>() {
@@ -421,20 +421,4 @@
             });
         }
     }
-
-    /*
-     * *********************************************************************************************
-     * Listeners
-     * *********************************************************************************************
-     */
-
-    @Override
-    public void onToggleDirectChat(String roomId, boolean isDirectChat) {
-
-    }
-
-    @Override
-    public void onRoomLeft(String roomId) {
-
-    }
 }
/*
 * Copyright 2016 OpenMarket Ltd
 * Copyright 2018 New Vector Ltd
 *
 * Licensed under the Apache License, Version 2.0 (the "License");
 * you may not use this file except in compliance with the License.
 * You may obtain a copy of the License at
 *
 *     http://www.apache.org/licenses/LICENSE-2.0
 *
 * Unless required by applicable law or agreed to in writing, software
 * distributed under the License is distributed on an "AS IS" BASIS,
 * WITHOUT WARRANTIES OR CONDITIONS OF ANY KIND, either express or implied.
 * See the License for the specific language governing permissions and
 * limitations under the License.
 */

package im.vector.fragments;

import android.annotation.SuppressLint;
import android.app.Activity;
import android.content.Context;
import android.content.DialogInterface;
import android.content.Intent;
import android.os.Bundle;
import android.os.Handler;
import android.os.Looper;
import android.support.v7.app.AlertDialog;
import android.support.v7.app.AppCompatActivity;
import android.text.TextUtils;
import android.text.TextWatcher;
import android.view.KeyEvent;
import android.view.LayoutInflater;
import android.view.Menu;
import android.view.MenuInflater;
import android.view.MenuItem;
import android.view.View;
import android.view.ViewGroup;
import android.view.inputmethod.EditorInfo;
import android.view.inputmethod.InputMethodManager;
import android.widget.AbsListView;
import android.widget.EditText;
import android.widget.ExpandableListView;
import android.widget.ImageView;
import android.widget.TextView;
import android.widget.Toast;

import org.matrix.androidsdk.MXSession;
import org.matrix.androidsdk.data.Room;
import org.matrix.androidsdk.data.RoomState;
import org.matrix.androidsdk.db.MXMediasCache;
import org.matrix.androidsdk.listeners.MXEventListener;
import org.matrix.androidsdk.rest.callback.ApiCallback;
import org.matrix.androidsdk.rest.callback.SimpleApiCallback;
import org.matrix.androidsdk.rest.model.Event;
import org.matrix.androidsdk.rest.model.MatrixError;
import org.matrix.androidsdk.rest.model.PowerLevels;
import org.matrix.androidsdk.rest.model.User;
import org.matrix.androidsdk.util.Log;

import java.util.ArrayList;
import java.util.Collections;
import java.util.HashMap;
import java.util.List;
import java.util.Map;
import java.util.Timer;
import java.util.TimerTask;

import im.vector.R;
import im.vector.activity.CommonActivityUtils;
import im.vector.activity.MXCActionBarActivity;
import im.vector.activity.VectorMemberDetailsActivity;
import im.vector.activity.VectorRoomInviteMembersActivity;
import im.vector.adapters.ParticipantAdapterItem;
import im.vector.adapters.VectorRoomDetailsMembersAdapter;
import im.vector.util.RoomUtils;
import im.vector.util.ThemeUtils;
import im.vector.util.VectorUtils;

public class VectorRoomDetailsMembersFragment extends VectorBaseFragment {
    private static final String LOG_TAG = VectorRoomDetailsMembersFragment.class.getSimpleName();

    // activity request codes
    private static final int GET_MENTION_REQUEST_CODE = 666;
    private static final int INVITE_USER_REQUEST_CODE = 777;

    private static final boolean REFRESH_FORCED = true;
    private static final boolean REFRESH_NOT_FORCED = false;

    // class members
    private MXSession mSession;
    private Room mRoom;

    // fragment items
    private View mProgressView;
    private VectorRoomDetailsMembersAdapter mAdapter;
    private ExpandableListView mParticipantsListView;
    private Map<Integer, Boolean> mIsListViewGroupExpandedMap;

    private boolean mIsMultiSelectionMode;
    private MenuItem mRemoveMembersMenuItem;
    private MenuItem mSwitchDeletionMenuItem;

    // the UI handler to refresh the
    private Handler mUIHandler;

    // the member presences trigger refresh only after a delay
    // to avoid lags
    private Timer mRefreshTimer;
    private TimerTask mRefreshTimerTask;

    // list the up to date presence to avoid refreshing it twice
    private final List<String> mUpdatedPresenceUserIds = new ArrayList<>();

    // avoid dismissing the loading wheel when some new members are added
    private boolean mIsInvitingNewMembers;

    // global events listener
    private final MXEventListener mEventListener = new MXEventListener() {
        @Override
        public void onLiveEvent(final Event event, RoomState roomState) {
            getActivity().runOnUiThread(new Runnable() {
                @Override
                public void run() {
                    String eventType = event.getType();

                    if (Event.EVENT_TYPE_STATE_ROOM_MEMBER.equals(eventType) ||
                            Event.EVENT_TYPE_STATE_ROOM_THIRD_PARTY_INVITE.equals(eventType) ||
                            Event.EVENT_TYPE_STATE_ROOM_POWER_LEVELS.equals(eventType)) {
                        refreshRoomMembersList(mPatternValue, REFRESH_FORCED);
                    }
                }
            });
        }

        @Override
        public void onRoomFlush(String roomId) {
            getActivity().runOnUiThread(new Runnable() {
                @Override
                public void run() {
                    refreshRoomMembersList(mPatternValue, REFRESH_FORCED);
                }
            });
        }

        @Override
        public void onPresenceUpdate(final Event event, final User user) {
            if (null != getActivity()) {
                getActivity().runOnUiThread(new Runnable() {
                    @Override
                    public void run() {
                        // test if the user is a member of the room
                        if (mAdapter.getUserIdsList().indexOf(user.user_id) >= 0) {
                            delayedUpdateRoomMembersDataModel();
                        }
                    }
                });
            }
        }
    };

    //  search result listener
    private final VectorRoomDetailsMembersAdapter.OnRoomMembersSearchListener mSearchListener
            = new VectorRoomDetailsMembersAdapter.OnRoomMembersSearchListener() {
        @Override
        public void onSearchEnd(final int aSearchCountResult, final boolean aIsSearchPerformed) {
            mParticipantsListView.post(new Runnable() {
                @Override
                public void run() {
                    // stop waiting wheel
                    if (!mIsInvitingNewMembers) {
                        mProgressView.setVisibility(View.GONE);
                    }

                    if (0 == aSearchCountResult) {
                        // no results found!
                        mSearchNoResultTextView.setVisibility(View.VISIBLE);
                    } else {
                        mSearchNoResultTextView.setVisibility(View.GONE);
                    }

                    if (TextUtils.isEmpty(mPatternValue)) {
                        // search result with no pattern filter
                        updateListExpandingState();
                    } else {
                        // search result
                        forceListInExpandingState();
                        mClearSearchImageView.setVisibility(View.VISIBLE); // restore state from inter switch tab
                    }

                    mParticipantsListView.post(new Runnable() {
                        @Override
                        public void run() {
                            // jump to the first item
                            mParticipantsListView.setSelection(0);
                        }
                    });
                }
            });
        }
    };

    // search text listener
    private final TextWatcher mTextWatcherListener = new TextWatcher() {
        @Override
        public void afterTextChanged(android.text.Editable s) {
            final String patternValue = mPatternToSearchEditText.getText().toString();

            if (TextUtils.isEmpty(patternValue)) {
                // search input is empty: restore a not filtered room members list
                mClearSearchImageView.setVisibility(View.INVISIBLE);
                mPatternValue = null;
                refreshRoomMembersList(mPatternValue, REFRESH_NOT_FORCED);
            } else {
                Timer timer = new Timer();
                // wait a little delay before refreshing the results.
                // it avoid UI lags when the user is typing.
                timer.schedule(new TimerTask() {
                    @Override
                    public void run() {
                        String text = null;

                        // reported by GA
                        try {
                            text = mPatternToSearchEditText.getText().toString();
                        } catch (Exception e) {
                            Log.e(LOG_TAG, "## afterTextChanged() failed " + e.getMessage(), e);
                        }

                        if (TextUtils.equals(text, patternValue) && (null != getActivity())) {
                            mPatternValue = text;

                            getActivity().runOnUiThread(new Runnable() {
                                @Override
                                public void run() {
                                    refreshRoomMembersList(mPatternValue, REFRESH_NOT_FORCED);
                                }
                            });
                        }
                    }
                }, 100);

                mClearSearchImageView.setVisibility(View.VISIBLE);
            }
        }

        @Override
        public void beforeTextChanged(CharSequence s, int start, int count, int after) {
        }

        @Override
        public void onTextChanged(CharSequence s, int start, int before, int count) {

        }
    };

    // matrix SDK actions callback
    private final ApiCallback<Void> mDefaultCallBack = new ApiCallback<Void>() {
        @Override
        public void onSuccess(Void info) {
            if (null != getActivity()) {
                getActivity().runOnUiThread(
                        new Runnable() {
                            @Override
                            public void run() {
                                mProgressView.setVisibility(View.GONE);
                            }
                        });
            }
        }

        public void onError(final String errorMessage) {
            if (null != getActivity()) {
                getActivity().runOnUiThread(
                        new Runnable() {
                            @Override
                            public void run() {
                                mProgressView.setVisibility(View.GONE);
                                Toast.makeText(getActivity(), errorMessage, Toast.LENGTH_SHORT).show();
                            }
                        }
                );
            }
        }

        @Override
        public void onNetworkError(Exception e) {
            onError(e.getLocalizedMessage());
        }

        @Override
        public void onMatrixError(final MatrixError e) {
            if (getRiotActivity() != null && MatrixError.M_CONSENT_NOT_GIVEN.equals(e.errcode)) {
                getRiotActivity().runOnUiThread(
                        new Runnable() {
                            @Override
                            public void run() {
                                mProgressView.setVisibility(View.GONE);

                                getRiotActivity().getConsentNotGivenHelper().displayDialog(e);
                            }
                        }
                );
            } else {
                onError(e.getLocalizedMessage());
            }
        }

        @Override
        public void onUnexpectedError(Exception e) {
            onError(e.getLocalizedMessage());
        }
    };


    // top view
    private View mViewHierarchy;
    private EditText mPatternToSearchEditText;
    private TextView mSearchNoResultTextView;
    private ImageView mClearSearchImageView;
    private String mPatternValue;
    private View mAddMembersButton;

    // create an instance of the fragment
    public static VectorRoomDetailsMembersFragment newInstance() {
        return new VectorRoomDetailsMembersFragment();
    }

    @SuppressLint("LongLogTag")
    @Override
    public void onPause() {
        super.onPause();
        Log.d("RoomDetailsMembersFragment", "## onPause()");

        if (null != mPatternToSearchEditText)
            mPatternToSearchEditText.removeTextChangedListener(mTextWatcherListener);

        // sanity check
        if (null != mRoom) {
            mRoom.removeEventListener(mEventListener);
        }

        if (mIsMultiSelectionMode) {
            toggleMultiSelectionMode();
        }

        if (null != mRefreshTimer) {
            mRefreshTimer.cancel();
            mRefreshTimer = null;
            mRefreshTimerTask = null;
        }
    }

    @Override
    public void onStop() {
        // sanity check, reported by GA
        if (null != getActivity()) {
            InputMethodManager inputMgr = (InputMethodManager) getActivity().getSystemService(Context.INPUT_METHOD_SERVICE);
            if ((null != inputMgr) && (null != mPatternToSearchEditText)) {
                inputMgr.hideSoftInputFromWindow(mPatternToSearchEditText.getApplicationWindowToken(), 0);
                mPatternToSearchEditText.clearFocus();
            }
        }

        super.onStop();
    }

    @SuppressLint("LongLogTag")
    @Override
    public void onResume() {
        super.onResume();
        Log.d("RoomDetailsMembersFragment", "## onResume()");

        // disable/enable search action according to search pattern
        if (null != mPatternToSearchEditText)
            mPatternToSearchEditText.addTextChangedListener(mTextWatcherListener);

        // sanity check
        if (null != mRoom) {
            mRoom.addEventListener(mEventListener);
        }

        // sanity check
        refreshRoomMembersList(mPatternValue, REFRESH_NOT_FORCED);

        // restore group expanding states
        updateListExpandingState();

        refreshMenuEntries();

        refreshMemberPresences();
    }

    @SuppressLint("LongLogTag")
    @Override
    public void onSaveInstanceState(Bundle aOutState) {
        super.onSaveInstanceState(aOutState);
        aOutState.putSerializable(CommonActivityUtils.KEY_GROUPS_EXPANDED_STATE, (HashMap) mIsListViewGroupExpandedMap);
        aOutState.putString(CommonActivityUtils.KEY_SEARCH_PATTERN, mPatternValue);
        Log.d("RoomDetailsMembersFragment", "## onSaveInstanceState()");
    }

    private void updateListExpandingState() {
        if (null != mParticipantsListView) {
            mParticipantsListView.post(new Runnable() {
                @Override
                public void run() {
                    int groupCount = mParticipantsListView.getExpandableListAdapter().getGroupCount();
                    Boolean isExpanded = CommonActivityUtils.GROUP_IS_EXPANDED;

                    for (int groupIndex = 0; groupIndex < groupCount; groupIndex++) {

                        if (null != mIsListViewGroupExpandedMap) {
                            isExpanded = mIsListViewGroupExpandedMap.get(groupIndex);
                        }

                        if ((null == isExpanded) || (CommonActivityUtils.GROUP_IS_EXPANDED == isExpanded)) {
                            mParticipantsListView.expandGroup(groupIndex);
                        } else {
                            mParticipantsListView.collapseGroup(groupIndex);
                        }
                    }
                }
            });
        }
    }

    /**
     * Expand all list groups.
     */
    private void forceListInExpandingState() {
        if (null != mParticipantsListView) {
            mParticipantsListView.post(new Runnable() {
                @Override
                public void run() {
                    int groupCount = mParticipantsListView.getExpandableListAdapter().getGroupCount();

                    for (int groupIndex = 0; groupIndex < groupCount; groupIndex++) {
                        mParticipantsListView.expandGroup(groupIndex);
                    }
                }
            });
        }
    }

    @SuppressLint("LongLogTag")
    @Override
    public View onCreateView(LayoutInflater inflater, ViewGroup container, Bundle savedInstanceState) {
        mViewHierarchy = inflater.inflate(R.layout.fragment_vector_add_participants, container, false);

        Activity activity = getActivity();

        if (activity instanceof MXCActionBarActivity) {
            MXCActionBarActivity anActivity = (MXCActionBarActivity) activity;
            mRoom = anActivity.getRoom();
            mSession = anActivity.getSession();

            // GA issue
            if ((null != mSession) && mSession.isAlive()) {
                finalizeInit();
            } else {
                Log.e(LOG_TAG, "## onCreateView : the session is null -> kill the activity");
                if (null != getActivity()) {
                    getActivity().finish();
                }
            }
        }

        // life cycle management
        if (null == savedInstanceState) {
            if (null == mIsListViewGroupExpandedMap) {
                // inter tab switch keeps instance values, since fragment is not destroyed
                mIsListViewGroupExpandedMap = new HashMap<>();
            }
        } else {
            mIsListViewGroupExpandedMap = (HashMap<Integer, Boolean>) savedInstanceState.getSerializable(CommonActivityUtils.KEY_GROUPS_EXPANDED_STATE);
            mPatternValue = savedInstanceState.getString(CommonActivityUtils.KEY_SEARCH_PATTERN, null);
        }

        setHasOptionsMenu(true);

        mUIHandler = new Handler(Looper.getMainLooper());

        return mViewHierarchy;
    }

    @Override
    public void onCreateOptionsMenu(Menu menu, MenuInflater inflater) {
        // the application is in a weird state
        if (CommonActivityUtils.shouldRestartApp(getActivity())) {
            return;
        }

        // Inflate the menu; this adds items to the action bar if it is present.
        getActivity().getMenuInflater().inflate(R.menu.vector_room_details_add_people, menu);
        ThemeUtils.INSTANCE.tintMenuIcons(menu, ThemeUtils.INSTANCE.getColor(getContext(), R.attr.icon_tint_on_dark_action_bar_color));

        mRemoveMembersMenuItem = menu.findItem(R.id.ic_action_room_details_delete);
        mSwitchDeletionMenuItem = menu.findItem(R.id.ic_action_room_details_edition_mode);

        // after data model was refreshed, update the edit icon
        processEditionMode();

        refreshMenuEntries();
    }

    /**
     * Trap the back key event.
     *
     * @return true if the back key event is trapped.
     */
    public boolean onBackPressed() {
        if (mIsMultiSelectionMode) {
            toggleMultiSelectionMode();
            return true;
        }

        return false;
    }

    /**
     * Compute if the current user is admin of the room.
     *
     * @return true if user is admin, false otherwise
     */
    private boolean isUserAdmin() {
        boolean isAdmin = false;

        if ((null != mRoom) && (null != mSession)) {
            PowerLevels powerLevels;

            if (null != (powerLevels = mRoom.getState().getPowerLevels())) {
                String userId = mSession.getMyUserId();
                isAdmin = (null != userId) && (powerLevels.getUserPowerLevel(userId) >= CommonActivityUtils.UTILS_POWER_LEVEL_ADMIN);
            }
        }
        return isAdmin;
    }

    /**
     * Determine if the edit icon must be displayed or not.
     * The edit icon must be hidden in the following cases:
     * <ul>
     * <li>the user is not admin </li>
     * <li>only one member is present in the room</li>
     * </ul>
     */
    private void processEditionMode() {
        boolean isEnabled;
/*
        if (null != mSwitchDeletionMenuItem) {
            if (!isUserAdmin()) {
                isEnabled = false;
            } else isEnabled = 1 != mAdapter.getItemsCount();

            mSwitchDeletionMenuItem.setVisible(isEnabled);
            mSwitchDeletionMenuItem.setEnabled(isEnabled);
        }
 */   }


    /**
     * Trigger an UI refresh but it is only triggered after a delay
     * to avoid lags.
     */
    private void delayedUpdateRoomMembersDataModel() {
        if (null != mRefreshTimer) {
            mRefreshTimer.cancel();
            mRefreshTimer = null;
            mRefreshTimerTask = null;
        }

        try {
            mRefreshTimer = new Timer();
            mRefreshTimerTask = new TimerTask() {
                public void run() {
                    mUIHandler.post(new Runnable() {
                        @Override
                        public void run() {
                            if (null != mRefreshTimer) {
                                mRefreshTimer.cancel();
                            }
                            mRefreshTimer = null;
                            mRefreshTimerTask = null;
                            mAdapter.updateRoomMembersDataModel(null);
                        }
                    });
                }
            };

            mRefreshTimer.schedule(mRefreshTimerTask, 1000);
        } catch (Throwable throwable) {
            Log.e(LOG_TAG, "## delayedUpdateRoomMembersDataModel() failed " + throwable.getMessage(), throwable);

            if (null != mRefreshTimer) {
                mRefreshTimer.cancel();
                mRefreshTimer = null;
            }

            mRefreshTimerTask = null;
            mAdapter.updateRoomMembersDataModel(null);
        }
    }

    /**
     * Refresh the member presences of the displayed members
     * if they are not yet known.
     * It might happen if the client did not receive any presence from this user
     * because they did not change since the application launch.
     */
    private void refreshMemberPresences() {
        int firstPos = mParticipantsListView.getFirstVisiblePosition();
        int lastPos = mParticipantsListView.getLastVisiblePosition() + 20; // add a margin to refresh more
        int count = mParticipantsListView.getCount();

        for (int i = firstPos; (i <= lastPos) && (i < count); i++) {
            Object item = mParticipantsListView.getItemAtPosition(i);

            if (item instanceof ParticipantAdapterItem) {
                ParticipantAdapterItem participantAdapterItem = (ParticipantAdapterItem) item;

                // test if a request has been done
                if (mUpdatedPresenceUserIds.indexOf(participantAdapterItem.mUserId) < 0) {
                    mUpdatedPresenceUserIds.add(participantAdapterItem.mUserId);

                    VectorUtils.getUserOnlineStatus(getActivity(), mSession, participantAdapterItem.mUserId, new SimpleApiCallback<Void>() {
                        @Override
                        public void onSuccess(Void info) {
                            mUIHandler.post(new Runnable() {
                                @Override
                                public void run() {
                                    delayedUpdateRoomMembersDataModel();
                                }
                            });
                        }
                    });

                }
            }
        }
    }

    /**
     * Refresh the menu entries according to the edition mode
     */
    private void refreshMenuEntries() {
        if (null != mRemoveMembersMenuItem) {
            mRemoveMembersMenuItem.setVisible(mIsMultiSelectionMode);

            if (null != mAddMembersButton) {
                if (!RoomUtils.isDirectChat(mSession, mRoom.getRoomId())) {
                    mAddMembersButton.setVisibility(mIsMultiSelectionMode ? View.GONE : View.VISIBLE);
                } else {
                    mAddMembersButton.setVisibility(View.GONE);
                }
            }
        }

        if ((null != mSwitchDeletionMenuItem) && (mSwitchDeletionMenuItem.isEnabled())) {
            mSwitchDeletionMenuItem.setVisible(false);//!mIsMultiSelectionMode);
        }
    }

    /**
     * Update the activity title
     *
     * @param title the new title
     */
    private void setActivityTitle(String title) {
        if (null != ((AppCompatActivity) getActivity()).getSupportActionBar()) {
            ((AppCompatActivity) getActivity()).getSupportActionBar().setTitle(title);
        }
    }

    /**
     * Reset the activity title.
     */
    private void resetActivityTitle() {
        /*
        mRemoveMembersMenuItem.setEnabled(true);
        mSwitchDeletionMenuItem.setEnabled(true);

<<<<<<< HEAD
        setActivityTitle(this.getResources().getString(R.string.room_details_title));
        */
=======
        setActivityTitle(getString(R.string.room_details_title));
>>>>>>> 9a58eac6
    }

    /**
     * Enable / disable the multi selection mode
     */
    private void toggleMultiSelectionMode() {
        resetActivityTitle();
        mIsMultiSelectionMode = !mIsMultiSelectionMode;
        mAdapter.setMultiSelectionMode(mIsMultiSelectionMode);
        refreshMenuEntries();
        mAdapter.notifyDataSetChanged();
    }

    /**
     * Kick an user Ids list
     *
     * @param userIds the user ids list
     * @param index   the start index
     */
    private void kickUsers(final List<String> userIds, final int index) {
        if (index >= userIds.size()) {
            // the kick requests are performed in a dedicated thread
            // so switch to the UI thread at the end.
            if (null != getActivity()) {
                getActivity().runOnUiThread(new Runnable() {
                    @Override
                    public void run() {
                        mProgressView.setVisibility(View.GONE);

                        if (mIsMultiSelectionMode) {
                            toggleMultiSelectionMode();
                            resetActivityTitle();
                        }

                        // refresh the display
                        mAdapter.notifyDataSetChanged();
                    }
                });
            }

            return;
        }

        mRemoveMembersMenuItem.setEnabled(false);
        mSwitchDeletionMenuItem.setEnabled(false);

        mProgressView.setVisibility(View.VISIBLE);

        mRoom.kick(userIds.get(index), new ApiCallback<Void>() {
                    private void kickNext() {
                        kickUsers(userIds, index + 1);
                    }

                    @Override
                    public void onSuccess(Void info) {
                        kickNext();
                    }

                    @Override
                    public void onNetworkError(Exception e) {
                        kickNext();
                    }

                    @Override
                    public void onMatrixError(final MatrixError e) {
                        if (getRiotActivity() != null) {
                            if (MatrixError.M_CONSENT_NOT_GIVEN.equals(e.errcode)) {
                                getRiotActivity().getConsentNotGivenHelper().displayDialog(e);
                            } else {
                                Toast.makeText(getActivity(), e.getLocalizedMessage(), Toast.LENGTH_SHORT).show();
                                kickNext();
                            }
                        } else {
                            kickNext();
                        }
                    }

                    @Override
                    public void onUnexpectedError(Exception e) {
                        kickNext();
                    }
                }
        );
    }

    @Override
    public boolean onOptionsItemSelected(MenuItem item) {
        int id = item.getItemId();

        if (id == R.id.ic_action_room_details_delete) {
            kickUsers(mAdapter.getSelectedUserIds(), 0);
        } else if (id == R.id.ic_action_room_details_edition_mode) {
            toggleMultiSelectionMode();
        }

        return super.onOptionsItemSelected(item);
    }

    /**
     * Finalize the fragment initialization.
     */
    private void finalizeInit() {
        MXMediasCache mxMediasCache = mSession.getMediasCache();

        mAddMembersButton = mViewHierarchy.findViewById(R.id.ly_invite_contacts_to_room);

        mAddMembersButton.setOnClickListener(new View.OnClickListener() {
            @Override
            public void onClick(View v) {
                // pop to the home activity
                Intent intent = new Intent(getActivity(), VectorRoomInviteMembersActivity.class);
                intent.putExtra(VectorRoomInviteMembersActivity.EXTRA_MATRIX_ID, mSession.getMyUserId());
                intent.putExtra(VectorRoomInviteMembersActivity.EXTRA_ROOM_ID, mRoom.getRoomId());
                intent.putExtra(VectorRoomInviteMembersActivity.EXTRA_ADD_CONFIRMATION_DIALOG, true);
                intent.putExtra(VectorRoomInviteMembersActivity.EXTRA_CONTACTS_FILTER, VectorRoomInviteMembersActivity.ContactsFilter.TCHAP_ONLY);
                getActivity().startActivityForResult(intent, INVITE_USER_REQUEST_CODE);
            }
        });

        // search room members management
        mPatternToSearchEditText = mViewHierarchy.findViewById(R.id.search_value_edit_text);
        mClearSearchImageView = mViewHierarchy.findViewById(R.id.clear_search_icon_image_view);
        mSearchNoResultTextView = mViewHierarchy.findViewById(R.id.search_no_results_text_view);

        // add IME search action handler
        mPatternToSearchEditText.setOnEditorActionListener(new TextView.OnEditorActionListener() {
            @Override
            public boolean onEditorAction(TextView v, int actionId, KeyEvent event) {
                if ((actionId == EditorInfo.IME_ACTION_SEARCH) || (actionId == EditorInfo.IME_ACTION_GO) || (actionId == EditorInfo.IME_ACTION_DONE)) {
                    String previousPattern = mPatternValue;
                    mPatternValue = mPatternToSearchEditText.getText().toString();

                    if (TextUtils.isEmpty(mPatternValue.trim())) {
                        // Prevent empty patterns to be launched and restore previous valid pattern to properly manage inter tab switch
                        mPatternValue = previousPattern;
                    } else {
                        refreshRoomMembersList(mPatternValue, REFRESH_NOT_FORCED);
                    }
                    return true;
                }
                return false;
            }
        });

        mClearSearchImageView.setOnClickListener(new View.OnClickListener() {
            @Override
            public void onClick(View view) {
                // clear search pattern to restore no filtered room members list
                mPatternToSearchEditText.setText("");
                mPatternValue = null;
                refreshRoomMembersList(mPatternValue, REFRESH_NOT_FORCED);
                forceListInExpandingState();
            }
        });

        mProgressView = mViewHierarchy.findViewById(R.id.add_participants_progress_view);
        mParticipantsListView = mViewHierarchy.findViewById(R.id.room_details_members_exp_list_view);
        mAdapter = new VectorRoomDetailsMembersAdapter(getActivity(),
                R.layout.adapter_item_vector_add_participants, R.layout.adapter_item_vector_recent_header, mSession, mRoom.getRoomId(), mxMediasCache);
        mParticipantsListView.setAdapter(mAdapter);
        // the group indicator is managed in the adapter (group view creation)
        mParticipantsListView.setGroupIndicator(null);

        mParticipantsListView.setOnScrollListener(new AbsListView.OnScrollListener() {
            @Override
            public void onScrollStateChanged(AbsListView view, int scrollState) {

            }

            @Override
            public void onScroll(AbsListView view, int firstVisibleItem, int visibleItemCount, int totalItemCount) {
                refreshMemberPresences();
            }
        });

        // set all the listener handlers called from the adapter
        mAdapter.setOnParticipantsListener(new VectorRoomDetailsMembersAdapter.OnParticipantsListener() {
            @Override
            public void onClick(final ParticipantAdapterItem participantItem) {
                Intent memberDetailsIntent = new Intent(getActivity(), VectorMemberDetailsActivity.class);
                memberDetailsIntent.putExtra(VectorMemberDetailsActivity.EXTRA_ROOM_ID, mRoom.getRoomId());
                memberDetailsIntent.putExtra(VectorMemberDetailsActivity.EXTRA_MEMBER_ID, participantItem.mUserId);
                memberDetailsIntent.putExtra(VectorMemberDetailsActivity.EXTRA_MATRIX_ID, mSession.getCredentials().userId);
                getActivity().startActivityForResult(memberDetailsIntent, GET_MENTION_REQUEST_CODE);
            }

            @Override
            public void onSelectUserId(String userId) {
                List<String> userIds = mAdapter.getSelectedUserIds();

                if (0 != userIds.size()) {
                    setActivityTitle(getResources().getQuantityString(R.plurals.room_details_selected,
                                                                      userIds.size(), userIds.size()));
                } else {
                    resetActivityTitle();
                }
            }

            @Override
            public void onRemoveClick(final ParticipantAdapterItem participantItem) {
                // The user is trying to leave with unsaved changes. Warn about that
                new AlertDialog.Builder(getActivity())
                        .setTitle(R.string.dialog_title_confirmation)
                        .setMessage(getString(R.string.room_participants_remove_prompt_msg, participantItem.mDisplayName))
                        .setPositiveButton(R.string.remove, new DialogInterface.OnClickListener() {
                            @Override
                            public void onClick(DialogInterface dialog, int which) {
                                dialog.dismiss();

                                getActivity().runOnUiThread(new Runnable() {
                                    @Override
                                    public void run() {
                                        kickUsers(Collections.singletonList(participantItem.mUserId), 0);
                                    }
                                });
                            }
                        })
                        .setNegativeButton(R.string.cancel, new DialogInterface.OnClickListener() {
                            @Override
                            public void onClick(DialogInterface dialog, int which) {
                                dialog.dismiss();
                            }
                        })
                        .show();
            }

            @Override
            public void onLeaveClick() {
                // The user is trying to leave with unsaved changes. Warn about that
                new AlertDialog.Builder(getActivity())
                        .setTitle(R.string.room_participants_leave_prompt_title)
                        .setMessage(R.string.room_participants_leave_prompt_msg)
                        .setPositiveButton(R.string.leave, new DialogInterface.OnClickListener() {
                            @Override
                            public void onClick(DialogInterface dialog, int which) {
                                dialog.dismiss();

                                mProgressView.setVisibility(View.VISIBLE);

                                mRoom.leave(new ApiCallback<Void>() {
                                    @Override
                                    public void onSuccess(Void info) {
                                        if (null != getActivity()) {
                                            getActivity().runOnUiThread(new Runnable() {
                                                @Override
                                                public void run() {
                                                    getActivity().finish();
                                                }
                                            });
                                        }
                                    }

                                    private void onError(final String errorMessage) {
                                        if (null != getActivity()) {
                                            getActivity().runOnUiThread(new Runnable() {
                                                @Override
                                                public void run() {
                                                    mProgressView.setVisibility(View.GONE);
                                                    Toast.makeText(getActivity(), errorMessage, Toast.LENGTH_SHORT).show();
                                                }
                                            });
                                        }
                                    }

                                    @Override
                                    public void onNetworkError(Exception e) {
                                        onError(e.getLocalizedMessage());
                                    }

                                    @Override
                                    public void onMatrixError(final MatrixError e) {
                                        if (getRiotActivity() != null && MatrixError.M_CONSENT_NOT_GIVEN.equals(e.errcode)) {
                                            getRiotActivity().runOnUiThread(new Runnable() {
                                                @Override
                                                public void run() {
                                                    mProgressView.setVisibility(View.GONE);

                                                    getRiotActivity().getConsentNotGivenHelper().displayDialog(e);
                                                }
                                            });
                                        } else {
                                            onError(e.getLocalizedMessage());
                                        }
                                    }

                                    @Override
                                    public void onUnexpectedError(Exception e) {
                                        onError(e.getLocalizedMessage());
                                    }
                                });

                            }
                        })
                        .setNegativeButton(R.string.cancel, new DialogInterface.OnClickListener() {
                            @Override
                            public void onClick(DialogInterface dialog, int which) {
                                dialog.dismiss();
                            }
                        })
                        .show();
            }

            @Override
            public void onGroupCollapsedNotif(int aGroupPosition) {
                if (null != mIsListViewGroupExpandedMap) {
                    mIsListViewGroupExpandedMap.put(aGroupPosition, CommonActivityUtils.GROUP_IS_COLLAPSED);
                }
            }

            @Override
            public void onGroupExpandedNotif(int aGroupPosition) {
                if (null != mIsListViewGroupExpandedMap) {
                    mIsListViewGroupExpandedMap.put(aGroupPosition, CommonActivityUtils.GROUP_IS_EXPANDED);
                }
            }
        });
    }


    /**
     * Perform a search request: the adapter is asked to filter the display according to
     * the search pattern.
     * The pattern to search is given in aSearchedPattern. To cancel the search, and display the
     * room members without any criteria, set aSearchedPattern to NO_PATTERN_FILTER.
     *
     * @param aSearchedPattern string to be searched
     * @param aIsRefreshForced true to force a refresh whatever the pattern value
     */
    @SuppressLint("LongLogTag")
    private void refreshRoomMembersList(final String aSearchedPattern, boolean aIsRefreshForced) {
        if (null != mAdapter) {
            // start waiting wheel during the search
            mProgressView.setVisibility(View.VISIBLE);
            mAdapter.setSearchedPattern(aSearchedPattern, mSearchListener, aIsRefreshForced);
        } else {
            Log.w(LOG_TAG, "## refreshRoomMembersList(): search failure - adapter not initialized");
        }

        // after data model was refreshed, update the edit icon
        processEditionMode();
    }

    /**
     * Invite an user Ids list.
     *
     * @param userIds the user IDs list
     */
    private void inviteUserIds(List<String> userIds) {
        mRoom.invite(userIds, new ApiCallback<Void>() {
            @Override
            public void onSuccess(Void info) {
                mIsInvitingNewMembers = false;
                mDefaultCallBack.onSuccess(null);
            }

            @Override
            public void onNetworkError(Exception e) {
                mIsInvitingNewMembers = false;
                mDefaultCallBack.onNetworkError(e);
            }

            @Override
            public void onMatrixError(MatrixError e) {
                mIsInvitingNewMembers = false;
                mDefaultCallBack.onMatrixError(e);
            }

            @Override
            public void onUnexpectedError(Exception e) {
                mIsInvitingNewMembers = false;
                mDefaultCallBack.onUnexpectedError(e);
            }
        });
    }

    /**
     * Activity result
     *
     * @param requestCode the request code
     * @param resultCode  teh result code
     * @param data        the returned data
     */
    public void onActivityResult(int requestCode, int resultCode, Intent data) {
        if ((requestCode == INVITE_USER_REQUEST_CODE) && (resultCode == Activity.RESULT_OK)) {
            final List<String> userIds = (List<String>) data.getSerializableExtra(VectorRoomInviteMembersActivity.EXTRA_OUT_SELECTED_USER_IDS);

            if ((null != userIds) && (userIds.size() > 0)) {
                inviteUserIds(userIds);
            }
        } else if ((requestCode == GET_MENTION_REQUEST_CODE) && (resultCode == Activity.RESULT_OK)) {
            final String mention = data.getStringExtra(VectorMemberDetailsActivity.RESULT_MENTION_ID);

            if (!TextUtils.isEmpty(mention) && (null != getActivity())) {
                // provide the mention name
                Intent intent = new Intent();
                intent.putExtra(VectorMemberDetailsActivity.RESULT_MENTION_ID, mention);
                getActivity().setResult(Activity.RESULT_OK, intent);
                getActivity().finish();
            }
        }
    }
}<|MERGE_RESOLUTION|>--- conflicted
+++ resolved
@@ -679,13 +679,8 @@
         /*
         mRemoveMembersMenuItem.setEnabled(true);
         mSwitchDeletionMenuItem.setEnabled(true);
-
-<<<<<<< HEAD
-        setActivityTitle(this.getResources().getString(R.string.room_details_title));
+        setActivityTitle(getString(R.string.room_details_title));
         */
-=======
-        setActivityTitle(getString(R.string.room_details_title));
->>>>>>> 9a58eac6
     }
 
     /**

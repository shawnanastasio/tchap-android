--- conflicted
+++ resolved
@@ -58,7 +58,6 @@
 import im.vector.adapters.AdapterSection;
 import im.vector.adapters.RoomAdapter;
 import im.vector.util.RoomDirectoryData;
-import im.vector.util.RoomUtils;
 import im.vector.view.EmptyViewItemDecoration;
 import im.vector.view.SectionView;
 import im.vector.view.SimpleDividerItemDecoration;
@@ -280,10 +279,6 @@
                 // test
                 if ((null != room) && // if the room still exists,even if it's a direct room
                         !room.isConferenceUserRoom() && // not a VOIP conference room
-<<<<<<< HEAD
-=======
-                        !RoomUtils.isDirectChat(mSession, room.getRoomId()) &&
->>>>>>> 2e7da5bc
                         !lowPriorityRoomIds.contains(room.getRoomId())) {
                     mRooms.add(room);
                 }

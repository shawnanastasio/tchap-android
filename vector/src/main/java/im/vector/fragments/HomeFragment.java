/*
 * Copyright 2017 Vector Creations Ltd
 *
 * Licensed under the Apache License, Version 2.0 (the "License");
 * you may not use this file except in compliance with the License.
 * You may obtain a copy of the License at
 *
 *     http://www.apache.org/licenses/LICENSE-2.0
 *
 * Unless required by applicable law or agreed to in writing, software
 * distributed under the License is distributed on an "AS IS" BASIS,
 * WITHOUT WARRANTIES OR CONDITIONS OF ANY KIND, either express or implied.
 * See the License for the specific language governing permissions and
 * limitations under the License.
 */

package im.vector.fragments;

import android.os.Bundle;
import android.support.v4.content.ContextCompat;
import android.support.v4.view.GestureDetectorCompat;
import android.support.v4.widget.NestedScrollView;
import android.support.v7.widget.LinearLayoutManager;

import org.matrix.androidsdk.util.Log;

import android.view.GestureDetector;
import android.view.LayoutInflater;
import android.view.MotionEvent;
import android.view.View;
import android.view.ViewGroup;

import org.matrix.androidsdk.data.Room;
import org.matrix.androidsdk.data.RoomAccountData;
import org.matrix.androidsdk.data.RoomTag;
import org.matrix.androidsdk.listeners.MXEventListener;

import java.util.ArrayList;
import java.util.Arrays;
import java.util.Collection;
import java.util.Collections;
import java.util.Comparator;
import java.util.HashSet;
import java.util.List;
import java.util.Set;

import butterknife.BindView;
import im.vector.R;
import im.vector.VectorApp;
import im.vector.adapters.HomeRoomAdapter;
import im.vector.util.HomeRoomsViewModel;
import im.vector.util.PreferencesManager;
import im.vector.util.RoomUtils;
import im.vector.view.HomeSectionView;

public class HomeFragment extends AbsHomeFragment implements HomeRoomAdapter.OnSelectRoomListener {
    private static final String LOG_TAG = HomeFragment.class.getSimpleName();

    @BindView(R.id.nested_scrollview)
    NestedScrollView mNestedScrollView;

    @BindView(R.id.invitations_section)
    HomeSectionView mInvitationsSection;

    @BindView(R.id.favourites_section)
    HomeSectionView mFavouritesSection;

    @BindView(R.id.direct_chats_section)
    HomeSectionView mDirectChatsSection;

    @BindView(R.id.rooms_section)
    HomeSectionView mRoomsSection;

    @BindView(R.id.low_priority_section)
    HomeSectionView mLowPrioritySection;

    private List<HomeSectionView> mHomeSectionViews;

    private final MXEventListener mEventsListener = new MXEventListener() {
        //TODO
    };

    /*
     * *********************************************************************************************
     * Static methods
     * *********************************************************************************************
     */

    public static HomeFragment newInstance() {
        return new HomeFragment();
    }

    /*
     * *********************************************************************************************
     * Fragment lifecycle
     * *********************************************************************************************
     */

    @Override
    public View onCreateView(final LayoutInflater inflater, final ViewGroup container, final Bundle savedInstanceState) {
        return inflater.inflate(R.layout.fragment_home, container, false);
    }

    @Override
    public void onActivityCreated(final Bundle savedInstanceState) {
        super.onActivityCreated(savedInstanceState);
        mPrimaryColor = ContextCompat.getColor(getActivity(), R.color.tab_home);
        mSecondaryColor = ContextCompat.getColor(getActivity(), R.color.tab_home_secondary);
        initViews();
        // Eventually restore the pattern of adapter after orientation change
        for (HomeSectionView homeSectionView : mHomeSectionViews) {
            homeSectionView.setCurrentFilter(mCurrentFilter);
        }
        mActivity.showWaitingView();
    }

    @Override
    public void onResume() {
        super.onResume();
        mSession.getDataHandler().addListener(mEventsListener);
        if (null != mHomeSectionViews) {
            for (HomeSectionView homeSectionView : mHomeSectionViews) {
                homeSectionView.scrollToPosition(0);
            }
        }
    }

    @Override
    public void onPause() {
        super.onPause();
        mSession.getDataHandler().removeListener(mEventsListener);
    }

    /*
     * *********************************************************************************************
     * Abstract methods implementation
     * *********************************************************************************************
     */

    @Override
    protected List<Room> getRooms() {
        return new ArrayList<>(mSession.getDataHandler().getStore().getRooms());
    }

    @Override
    protected void onFilter(String pattern, final OnFilterListener listener) {
        for (HomeSectionView homeSectionView : mHomeSectionViews) {
            homeSectionView.onFilter(pattern, listener);
        }
    }

    @Override
    protected void onResetFilter() {
        for (HomeSectionView homeSectionView : mHomeSectionViews) {
            homeSectionView.onFilter("", null);
        }
    }

    /*
     * *********************************************************************************************
     * UI management
     * *********************************************************************************************
     */

    private void initViews() {
        // Invitations
        mInvitationsSection.setTitle(R.string.invitations_header);
        mInvitationsSection.setHideIfEmpty(true);
        mInvitationsSection.setPlaceholders(null, getString(R.string.no_result_placeholder));
        mInvitationsSection.setupRoomRecyclerView(new LinearLayoutManager(getActivity(), LinearLayoutManager.VERTICAL, false),
                R.layout.adapter_item_room_invite, false, this, this, null);

        // Favourites
        mFavouritesSection.setTitle(R.string.bottom_action_favourites);
        mFavouritesSection.setHideIfEmpty(true);
        mFavouritesSection.setPlaceholders(null, getString(R.string.no_result_placeholder));
        mFavouritesSection.setupRoomRecyclerView(new LinearLayoutManager(getActivity(), LinearLayoutManager.HORIZONTAL, false),
                R.layout.adapter_item_circular_room_view, true, this, null, null);

        // People
        mDirectChatsSection.setTitle(R.string.bottom_action_people);
        mDirectChatsSection.setPlaceholders(getString(R.string.no_conversation_placeholder), getString(R.string.no_result_placeholder));
        mDirectChatsSection.setupRoomRecyclerView(new LinearLayoutManager(getActivity(), LinearLayoutManager.HORIZONTAL, false),
                R.layout.adapter_item_circular_room_view, true, this, null, null);

        // Rooms
        mRoomsSection.setTitle(R.string.bottom_action_rooms);
        mRoomsSection.setPlaceholders(getString(R.string.no_room_placeholder), getString(R.string.no_result_placeholder));
        mRoomsSection.setupRoomRecyclerView(new LinearLayoutManager(getActivity(), LinearLayoutManager.HORIZONTAL, false),
                R.layout.adapter_item_circular_room_view, true, this, null, null);

        // Low priority
        mLowPrioritySection.setTitle(R.string.low_priority_header);
        mLowPrioritySection.setHideIfEmpty(true);
        mLowPrioritySection.setPlaceholders(null, getString(R.string.no_result_placeholder));
        mLowPrioritySection.setupRoomRecyclerView(new LinearLayoutManager(getActivity(), LinearLayoutManager.HORIZONTAL, false),
                R.layout.adapter_item_circular_room_view, true, this, null, null);

        mHomeSectionViews = Arrays.asList(mInvitationsSection, mFavouritesSection, mDirectChatsSection, mRoomsSection, mLowPrioritySection);

        // Add listeners to hide the floating button when needed
        final GestureDetectorCompat gestureDetector = new GestureDetectorCompat(mActivity, new GestureDetector.SimpleOnGestureListener() {
            @Override
            public boolean onDown(MotionEvent event) {
                return true;
            }

            @Override
            public boolean onFling(MotionEvent event1, MotionEvent event2,
                                   float velocityX, float velocityY) {
                if (mActivity.getFloatingActionButton() != null
                        && mNestedScrollView.getBottom() > mActivity.getFloatingActionButton().getTop()) {
                    mActivity.hideFloatingActionButton(getTag());
                }
                return true;
            }
        });

        mNestedScrollView.setOnTouchListener(new View.OnTouchListener() {
            public boolean onTouch(View v, MotionEvent event) {
                if (null != mNestedScrollView) {
                    gestureDetector.onTouchEvent(event);
                    return mNestedScrollView.onTouchEvent(event);
                } else {
                    return false;
                }
            }
        });
        mNestedScrollView.setOnScrollChangeListener(new NestedScrollView.OnScrollChangeListener() {
            @Override
            public void onScrollChange(NestedScrollView v, int scrollX, int scrollY, int oldScrollX, int oldScrollY) {
                mActivity.hideFloatingActionButton(getTag());
            }
        });
    }

    @Override
    public void onRoomResultUpdated(final HomeRoomsViewModel.Result result) {
        if (isResumed()) {
            refreshData(result);
        }
    }

    /*
     * *********************************************************************************************
     * Data management
     * *********************************************************************************************
     */

    /**
     * Init the rooms data
     */
<<<<<<< HEAD
    private void initData() {
        if ((null == mSession) || (null == mSession.getDataHandler())) {
            Log.e(LOG_TAG, "## initData() : null session");
            return;
        }

        final List<Room> favourites = new ArrayList<>();
        final List<Room> directChats = new ArrayList<>();
        final List<Room> lowPriorities = new ArrayList<>();
        final List<Room> otherRooms = new ArrayList<>();

        if (null == mSession.getDataHandler().getStore()) {
            Log.e(LOG_TAG, "## initData() : null store");
            return;
        }
        final Collection<Room> roomCollection = mSession.getDataHandler().getStore().getRooms();

        for (Room room : roomCollection) {
            if (!room.isConferenceUserRoom() && !room.isInvited() && !room.isDirectChatInvitation()) {
                // it seems that the server syncs some left rooms
                if (null == room.getMember(mSession.getMyUserId())) {
                    Log.e(LOG_TAG, "## initData(): invalid room " + room.getRoomId() + ", the user is not anymore member of it");
                } else {
                    final RoomAccountData accountData = room.getAccountData();
                    final Set<String> tags = new HashSet<>();

                    if (accountData != null && accountData.hasTags()) {
                        tags.addAll(accountData.getKeys());
                    }

                    if (tags.contains(RoomTag.ROOM_TAG_FAVOURITE)) {
                        favourites.add(room);
                    } else if (tags.contains(RoomTag.ROOM_TAG_LOW_PRIORITY)) {
                        lowPriorities.add(room);
                    } else if (RoomUtils.isDirectChat(mSession, room.getRoomId())) {
                        directChats.add(room);
                    } else {
                        otherRooms.add(room);
                    }
                }
            }
        }

=======
    private void refreshData(final HomeRoomsViewModel.Result result) {
>>>>>>> 9a58eac6
        final boolean pinMissedNotifications = PreferencesManager.pinMissedNotifications(getActivity());
        final boolean pinUnreadMessages = PreferencesManager.pinUnreadMessages(getActivity());
        Comparator<Room> notificationComparator = RoomUtils.getNotifCountRoomsComparator(mSession, pinMissedNotifications, pinUnreadMessages);
        sortAndDisplay(result.getFavourites(), notificationComparator, mFavouritesSection);
        sortAndDisplay(result.getDirectChats(), notificationComparator, mDirectChatsSection);
        sortAndDisplay(result.getLowPriorities(), notificationComparator, mLowPrioritySection);
        sortAndDisplay(result.getOtherRooms(), notificationComparator, mRoomsSection);
        mActivity.hideWaitingView();
        mInvitationsSection.setRooms(mActivity.getRoomInvitations());
    }

    /**
     * Sort the given room list with the given comparator then attach it to the given adapter
     *
     * @param rooms
     * @param comparator
     * @param section
     */
    private void sortAndDisplay(final List<Room> rooms, final Comparator comparator, final HomeSectionView section) {
        try {
            Collections.sort(rooms, comparator);
        } catch (Exception e) {
            Log.e(LOG_TAG, "## sortAndDisplay() failed " + e.getMessage(), e);
        }
        section.setRooms(rooms);
    }

    /*
     * *********************************************************************************************
     * Listeners
     * *********************************************************************************************
     */

    @Override
    public void onSelectRoom(Room room, int position) {
        openRoom(room);
    }

    @Override
    public void onLongClickRoom(View v, Room room, int position) {
        // User clicked on the "more actions" area
        final Set<String> tags = room.getAccountData().getKeys();
        final boolean isFavorite = tags != null && tags.contains(RoomTag.ROOM_TAG_FAVOURITE);
        final boolean isLowPriority = tags != null && tags.contains(RoomTag.ROOM_TAG_LOW_PRIORITY);
        RoomUtils.displayPopupMenu(getActivity(), mSession, room, v, isFavorite, isLowPriority, this);
    }
}<|MERGE_RESOLUTION|>--- conflicted
+++ resolved
@@ -250,53 +250,7 @@
     /**
      * Init the rooms data
      */
-<<<<<<< HEAD
-    private void initData() {
-        if ((null == mSession) || (null == mSession.getDataHandler())) {
-            Log.e(LOG_TAG, "## initData() : null session");
-            return;
-        }
-
-        final List<Room> favourites = new ArrayList<>();
-        final List<Room> directChats = new ArrayList<>();
-        final List<Room> lowPriorities = new ArrayList<>();
-        final List<Room> otherRooms = new ArrayList<>();
-
-        if (null == mSession.getDataHandler().getStore()) {
-            Log.e(LOG_TAG, "## initData() : null store");
-            return;
-        }
-        final Collection<Room> roomCollection = mSession.getDataHandler().getStore().getRooms();
-
-        for (Room room : roomCollection) {
-            if (!room.isConferenceUserRoom() && !room.isInvited() && !room.isDirectChatInvitation()) {
-                // it seems that the server syncs some left rooms
-                if (null == room.getMember(mSession.getMyUserId())) {
-                    Log.e(LOG_TAG, "## initData(): invalid room " + room.getRoomId() + ", the user is not anymore member of it");
-                } else {
-                    final RoomAccountData accountData = room.getAccountData();
-                    final Set<String> tags = new HashSet<>();
-
-                    if (accountData != null && accountData.hasTags()) {
-                        tags.addAll(accountData.getKeys());
-                    }
-
-                    if (tags.contains(RoomTag.ROOM_TAG_FAVOURITE)) {
-                        favourites.add(room);
-                    } else if (tags.contains(RoomTag.ROOM_TAG_LOW_PRIORITY)) {
-                        lowPriorities.add(room);
-                    } else if (RoomUtils.isDirectChat(mSession, room.getRoomId())) {
-                        directChats.add(room);
-                    } else {
-                        otherRooms.add(room);
-                    }
-                }
-            }
-        }
-
-=======
     private void refreshData(final HomeRoomsViewModel.Result result) {
->>>>>>> 9a58eac6
         final boolean pinMissedNotifications = PreferencesManager.pinMissedNotifications(getActivity());
         final boolean pinUnreadMessages = PreferencesManager.pinUnreadMessages(getActivity());
         Comparator<Room> notificationComparator = RoomUtils.getNotifCountRoomsComparator(mSession, pinMissedNotifications, pinUnreadMessages);

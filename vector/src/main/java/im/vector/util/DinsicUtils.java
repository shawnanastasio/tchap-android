--- conflicted
+++ resolved
@@ -1,6 +1,5 @@
 package im.vector.util;
 
-<<<<<<< HEAD
 import android.app.Activity;
 import android.app.AlertDialog;
 import android.content.ContentResolver;
@@ -10,36 +9,19 @@
 import android.database.Cursor;
 import android.net.Uri;
 import android.provider.ContactsContract;
+import android.support.v4.app.Fragment;
 import android.support.v4.app.FragmentActivity;
 import android.view.LayoutInflater;
-
+import org.matrix.androidsdk.MXSession;
 import org.matrix.androidsdk.util.Log;
-
+import java.util.Iterator;
 import java.util.List;
-
+import im.vector.Matrix;
 import im.vector.R;
 import im.vector.activity.LoginActivity;
 import im.vector.adapters.ParticipantAdapterItem;
 import im.vector.contacts.Contact;
 import im.vector.contacts.ContactsManager;
-=======
-import android.app.AlertDialog;
-import android.content.DialogInterface;
-
-import android.support.v4.app.Fragment;
-import android.support.v4.app.FragmentActivity;
-
-import org.matrix.androidsdk.MXSession;
-
-import java.util.Iterator;
-import java.util.List;
-
-import im.vector.Matrix;
-import im.vector.R;
-import im.vector.activity.LoginActivity;
-import im.vector.adapters.ParticipantAdapterItem;
-
->>>>>>> 8b0d5539
 
 /**
  * Created by cloud on 1/22/18.
@@ -72,7 +54,6 @@
         return myReturn;
     }
 
-<<<<<<< HEAD
     /**
      * Edit contact form
      */
@@ -177,8 +158,8 @@
             alertDialog.show();
 
         }
-
-=======
+    }  
+
     public static boolean participantAlreadyAdded(List<ParticipantAdapterItem> participants, ParticipantAdapterItem participant){
 
         boolean find = false;
@@ -230,7 +211,6 @@
         AlertDialog alertDialog = alertDialogBuilder.create();
         // show it
         alertDialog.show();
->>>>>>> 8b0d5539
 
     }
 

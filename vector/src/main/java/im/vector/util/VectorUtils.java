/*
 * Copyright 2016 OpenMarket Ltd
 * Copyright 2017 Vector Creations Ltd
 * Copyright 2018 New Vector Ltd
 *
 * Licensed under the Apache License, Version 2.0 (the "License");
 * you may not use this file except in compliance with the License.
 * You may obtain a copy of the License at
 *
 *     http://www.apache.org/licenses/LICENSE-2.0
 *
 * Unless required by applicable law or agreed to in writing, software
 * distributed under the License is distributed on an "AS IS" BASIS,
 * WITHOUT WARRANTIES OR CONDITIONS OF ANY KIND, either express or implied.
 * See the License for the specific language governing permissions and
 * limitations under the License.
 */
package im.vector.util;

import android.annotation.SuppressLint;
import android.app.Activity;
import android.content.ClipData;
import android.content.ClipboardManager;
import android.content.Context;
import android.content.DialogInterface;
import android.content.Intent;
import android.graphics.Bitmap;
import android.graphics.Canvas;
import android.graphics.Color;
import android.graphics.Paint;
import android.graphics.Rect;
import android.graphics.Typeface;
import android.net.Uri;
import android.os.Build;
import android.os.Handler;
import android.os.HandlerThread;
import android.os.Looper;
import android.support.v4.util.LruCache;
import android.support.v7.app.AlertDialog;
import android.text.TextUtils;
import android.view.LayoutInflater;
import android.view.View;
import android.view.ViewParent;
import android.webkit.WebView;
import android.webkit.WebViewClient;
import android.widget.BaseExpandableListAdapter;
import android.widget.ExpandableListView;
import android.widget.ImageView;
import android.widget.Toast;

import org.matrix.androidsdk.MXSession;
import org.matrix.androidsdk.call.MXCallsManager;
import org.matrix.androidsdk.data.Room;
import org.matrix.androidsdk.data.RoomPreviewData;
import org.matrix.androidsdk.data.RoomState;
import org.matrix.androidsdk.db.MXMediasCache;
import org.matrix.androidsdk.rest.callback.ApiCallback;
import org.matrix.androidsdk.rest.callback.SimpleApiCallback;
import org.matrix.androidsdk.rest.model.MatrixError;
<<<<<<< HEAD
import org.matrix.androidsdk.rest.model.group.Group;
import org.matrix.androidsdk.rest.model.publicroom.PublicRoom;
=======
>>>>>>> 9a58eac6
import org.matrix.androidsdk.rest.model.RoomMember;
import org.matrix.androidsdk.rest.model.User;
import org.matrix.androidsdk.rest.model.group.Group;
import org.matrix.androidsdk.rest.model.publicroom.PublicRoom;
import org.matrix.androidsdk.util.ImageUtils;
import org.matrix.androidsdk.util.Log;
import org.matrix.androidsdk.util.ResourceUtils;

import java.io.InputStream;
import java.util.ArrayList;
import java.util.Arrays;
import java.util.Collection;
import java.util.Collections;
import java.util.Comparator;
import java.util.HashMap;
import java.util.List;
import java.util.Map;
import java.util.regex.Pattern;

import fr.gouv.tchap.util.DinsicUtils;
import im.vector.R;
import im.vector.VectorApp;
import im.vector.adapters.ParticipantAdapterItem;

public class VectorUtils {

    private static final String LOG_TAG = VectorUtils.class.getSimpleName();

    //public static final int REQUEST_FILES = 0;
    public static final int TAKE_IMAGE = 1;

    //==============================================================================================================
<<<<<<< HEAD
    // permalink methods
    //==============================================================================================================

    /**
     * Provides a permalink for a room id and an eventId.
     * The eventId is optional.
     *
     * @param roomIdOrAlias the room id or alias.
     * @param eventId       the event id (optional)
     * @return the permalink
     */
    public static String getPermalink(String roomIdOrAlias, String eventId) {
        // Tchap disable matrix.to for the moment
        /*if (TextUtils.isEmpty(roomIdOrAlias)) {
            return null;
        }

        String link = "https://matrix.to/#/" + roomIdOrAlias;

        if (!TextUtils.isEmpty(eventId)) {
            link += "/" + eventId;
        }

        // the $ character is not as a part of an url so escape it.
        return link.replace("$", "%24");*/
        return null;
    }

    //==============================================================================================================
=======
>>>>>>> 9a58eac6
    // Clipboard helper
    //==============================================================================================================

    /**
     * Copy a text to the clipboard.
     *
     * @param context the context
     * @param text    the text to copy
     */
    public static void copyToClipboard(Context context, CharSequence text) {
        ClipboardManager clipboard = (ClipboardManager) context.getSystemService(Context.CLIPBOARD_SERVICE);
        clipboard.setPrimaryClip(ClipData.newPlainText("", text));
        Toast.makeText(context, context.getString(R.string.copied_to_clipboard), Toast.LENGTH_SHORT).show();
    }

    //==============================================================================================================
    // Rooms methods
    //==============================================================================================================

    /**
     * Returns the public room display name..
     *
     * @param publicRoom the public room.
     * @return the room display name.
     */
    public static String getPublicRoomDisplayName(PublicRoom publicRoom) {
        String displayName = publicRoom.name;

        if (TextUtils.isEmpty(displayName)) {
            if (publicRoom.getAliases().size() > 0) {
                displayName = publicRoom.getAliases().get(0);
            } else {
                displayName = publicRoom.roomId;
            }
        } else if (!displayName.startsWith("#") && (0 < publicRoom.getAliases().size())) {
            displayName = displayName + " (" + publicRoom.getAliases().get(0) + ")";
        }

        return displayName;
    }

    /**
     * Provide a display name for a calling room
     *
     * @param context the application context.
     * @param session the room session.
     * @param room    the room.
     * @return the calling room display name.
     */
    public static String getCallingRoomDisplayName(Context context, MXSession session, Room room) {
        if ((null == context) || (null == session) || (null == room)) {
            return null;
        }

        Collection<RoomMember> roomMembers = room.getJoinedMembers();

        if (2 == roomMembers.size()) {
            List<RoomMember> roomMembersList = new ArrayList<>(roomMembers);

            if (TextUtils.equals(roomMembersList.get(0).getUserId(), session.getMyUserId())) {
                return room.getState().getMemberName(roomMembersList.get(1).getUserId());
            } else {
                return room.getState().getMemberName(roomMembersList.get(0).getUserId());
            }
        } else {
            return getRoomDisplayName(context, session, room);
        }
    }

    /**
     * Vector client formats the room display with a different manner than the SDK one.
     *
     * @param context the application context.
     * @param session the room session.
     * @param room    the room.
     * @return the room display name.
     */
    public static String getRoomDisplayName(Context context, MXSession session, Room room) {
        // sanity checks
        if (null == room) {
            return null;
        }

        try {

            // this algorithm is the one defined in
            // https://github.com/matrix-org/matrix-js-sdk/blob/develop/lib/models/room.js#L617
            // calculateRoomName(room, userId)

            RoomState roomState = room.getState();

            if (!TextUtils.isEmpty(roomState.name)) {
                return roomState.name;
            }

            String alias = roomState.alias;

            if (TextUtils.isEmpty(alias) && (roomState.getAliases().size() > 0)) {
                alias = roomState.getAliases().get(0);
            }

            if (!TextUtils.isEmpty(alias)) {
                return alias;
            }

            String myUserId = session.getMyUserId();

            Collection<RoomMember> members = roomState.getDisplayableMembers();
<<<<<<< HEAD
            ArrayList<RoomMember> othersActiveMembers = new ArrayList<>();
            ArrayList<RoomMember> activeMembers = new ArrayList<>();
            ArrayList<RoomMember> leftMembers = new ArrayList<>();
=======
            List<RoomMember> othersActiveMembers = new ArrayList<>();
            List<RoomMember> activeMembers = new ArrayList<>();
>>>>>>> 9a58eac6

            for (RoomMember member : members) {
                if (!TextUtils.equals(member.membership, RoomMember.MEMBERSHIP_LEAVE)) {
                    if (!TextUtils.equals(member.getUserId(), myUserId)) {
                        othersActiveMembers.add(member);
                    }
                    activeMembers.add(member);
                } else if (TextUtils.equals(member.membership, RoomMember.MEMBERSHIP_LEAVE)) {
                    leftMembers.add(member);
                }
            }

            Collections.sort(othersActiveMembers, new Comparator<RoomMember>() {
                @Override
                public int compare(RoomMember m1, RoomMember m2) {
                    long diff = m1.getOriginServerTs() - m2.getOriginServerTs();

                    return (diff == 0) ? 0 : ((diff < 0) ? -1 : +1);
                }
            });

            String displayName;

            if (othersActiveMembers.isEmpty()) {
                if (activeMembers.size() == 1) {
                    // Here, the current user is the only member on the room
                    RoomMember member = activeMembers.get(0);

                    // Consider first the case where the member is invited
                    if (TextUtils.equals(member.membership, RoomMember.MEMBERSHIP_INVITE)) {
                        if (!TextUtils.isEmpty(member.mSender)) {
                            // extract who invited us to the room
                            displayName = context.getString(R.string.room_displayname_invite_from, roomState.getMemberName(member.mSender));
                        } else {
                            displayName = context.getString(R.string.room_displayname_room_invite);
                        }
                    }
                    // Dinsic : we keep the the display name even if the member has left the direct chat
                    else if (room.isDirect() && !leftMembers.isEmpty()) {
                        // Here we use member.getName() instead of roomState.getMemberName()
                        // because we don't need to disambiguate the displayname
                        displayName = leftMembers.get(0).getName();
                    }  else {
                        displayName = context.getString(R.string.room_displayname_no_title);
                    }
                } else {
                    displayName = context.getString(R.string.room_displayname_no_title);
                }
            } else if (othersActiveMembers.size() == 1) {
                RoomMember member = othersActiveMembers.get(0);
                displayName = roomState.getMemberName(member.getUserId());
            } else if (othersActiveMembers.size() == 2) {
                RoomMember member1 = othersActiveMembers.get(0);
                RoomMember member2 = othersActiveMembers.get(1);

                displayName = context.getString(R.string.room_displayname_two_members,
                        roomState.getMemberName(member1.getUserId()), roomState.getMemberName(member2.getUserId()));
            } else {
                RoomMember member = othersActiveMembers.get(0);
                displayName = context.getString(R.string.room_displayname_many_members,
                        roomState.getMemberName(member.getUserId()),
                        context.getResources().getQuantityString(R.plurals.others,
                                othersActiveMembers.size() - 1, othersActiveMembers.size() - 1));
            }

            return displayName;
        } catch (Exception e) {
            Log.e(LOG_TAG, "## getRoomDisplayName() failed " + e.getMessage(), e);
        }

        return room.getRoomId();
    }

    //==============================================================================================================
    // Avatars generation
    //==============================================================================================================

    // avatars cache
    static final private LruCache<String, Bitmap> mAvatarImageByKeyDict = new LruCache<>(20 * 1024 * 1024);
    // the avatars background color
<<<<<<< HEAD
    static final private ArrayList<Integer> mColorList = new ArrayList<>(Arrays.asList(0xff8b8999, 0xff8b8999, 0xff8b8999));
=======
    static final private List<Integer> mColorList = new ArrayList<>(Arrays.asList(0xff76cfa6, 0xff50e2c2, 0xfff4c371));
>>>>>>> 9a58eac6

    /**
     * Provides the avatar background color from a text.
     *
     * @param text the text.
     * @return the color.
     */
    public static int getAvatarColor(String text) {
        long colorIndex = 0;

        if (!TextUtils.isEmpty(text)) {
            long sum = 0;

            for (int i = 0; i < text.length(); i++) {
                sum += text.charAt(i);
            }

            colorIndex = sum % mColorList.size();
        }

        return mColorList.get((int) colorIndex);
    }

    /**
     * Create a thumbnail avatar.
     *
     * @param context         the context
     * @param backgroundColor the background color
     * @param text            the text to display.
     * @return the generated bitmap
     */
    private static Bitmap createAvatarThumbnail(Context context, int backgroundColor, String text) {
        float densityScale = context.getResources().getDisplayMetrics().density;
        // the avatar size is 42dp, convert it in pixels.
        return createAvatar(backgroundColor, text, (int) (42 * densityScale));
    }

    /**
     * Create an avatar bitmap from a text.
     *
     * @param backgroundColor the background color.
     * @param text            the text to display.
     * @param pixelsSide      the avatar side in pixels
     * @return the generated bitmap
     */
    private static Bitmap createAvatar(int backgroundColor, String text, int pixelsSide) {
        android.graphics.Bitmap.Config bitmapConfig = android.graphics.Bitmap.Config.ARGB_8888;

        Bitmap bitmap = Bitmap.createBitmap(pixelsSide, pixelsSide, bitmapConfig);
        Canvas canvas = new Canvas(bitmap);

        canvas.drawColor(backgroundColor);

        // prepare the text drawing
        Paint textPaint = new Paint();
        textPaint.setTypeface(Typeface.create(Typeface.DEFAULT, Typeface.BOLD));
        textPaint.setColor(Color.WHITE);
        // the text size is proportional to the avatar size.
        // by default, the avatar size is 42dp, the text size is 28 dp (not sp because it has to be fixed).
        textPaint.setTextSize(pixelsSide * 2 / 3);

        // get its size
        Rect textBounds = new Rect();
        textPaint.getTextBounds(text, 0, text.length(), textBounds);

        // draw the text in center
        canvas.drawText(text,
                (canvas.getWidth() - textBounds.width() - textBounds.left) / 2,
                (canvas.getHeight() + textBounds.height() - textBounds.bottom) / 2,
                textPaint);

        // Return the avatar
        return bitmap;
    }

    /**
     * Return the char to display for a name
     *
     * @param name the name
     * @return teh first char
     */
    private static String getInitialLetter(String name) {
        String firstChar = " ";

        if (!TextUtils.isEmpty(name)) {
            int idx = 0;
            char initial = name.charAt(idx);

            if ((initial == '@' || initial == '#' || initial == '+') && (name.length() > 1)) {
                idx++;
            }

            // string.codePointAt(0) would do this, but that isn't supported by
            // some browsers (notably PhantomJS).
            int chars = 1;
            char first = name.charAt(idx);

            // LEFT-TO-RIGHT MARK
            if ((name.length() >= 2) && (0x200e == first)) {
                idx++;
                first = name.charAt(idx);
            }

            // check if it’s the start of a surrogate pair
            if (0xD800 <= first && first <= 0xDBFF && (name.length() > (idx + 1))) {
                char second = name.charAt(idx + 1);
                if (0xDC00 <= second && second <= 0xDFFF) {
                    chars++;
                }
            }

            firstChar = name.substring(idx, idx + chars);
        }

        return firstChar.toUpperCase(VectorApp.getApplicationLocale());
    }

    /**
     * Returns an avatar from a text.
     *
     * @param context the context.
     * @param aText   the text.
     * @param create  create the avatar if it does not exist
     * @return the avatar.
     */
    public static Bitmap getAvatar(Context context, int backgroundColor, String aText, boolean create) {
        String firstChar = getInitialLetter(aText);
        String key = firstChar + "_" + backgroundColor;

        // check if the avatar is already defined
        Bitmap thumbnail = mAvatarImageByKeyDict.get(key);

        if ((null == thumbnail) && create) {
            thumbnail = VectorUtils.createAvatarThumbnail(context, backgroundColor, firstChar);
            mAvatarImageByKeyDict.put(key, thumbnail);
        }

        return thumbnail;
    }

    /**
     * Set the default vector avatar for a member.
     *
     * @param imageView   the imageView to set.
     * @param userId      the member userId.
     * @param displayName the member display name.
     */
    private static void setDefaultMemberAvatar(final ImageView imageView, final String userId, final String displayName) {
        // sanity checks
        if (null != imageView && !TextUtils.isEmpty(userId)) {
            final Bitmap bitmap = VectorUtils.getAvatar(imageView.getContext(),
                    VectorUtils.getAvatarColor(userId), TextUtils.isEmpty(displayName) ? userId : displayName, true);

            if (Looper.getMainLooper().getThread() == Thread.currentThread()) {
                imageView.setImageBitmap(bitmap);
            } else {
                final String tag = userId + " - " + displayName;
                imageView.setTag(tag);

                mUIHandler.post(new Runnable() {
                    @Override
                    public void run() {
                        if (TextUtils.equals(tag, (String) imageView.getTag())) {
                            imageView.setImageBitmap(bitmap);
                        }
                    }
                });
            }
        }
    }

    /**
     * Set the room avatar in an imageView.
     *
     * @param context   the context
     * @param session   the session
     * @param imageView the image view
     * @param room      the room
     */
    public static void loadRoomAvatar(Context context, MXSession session, ImageView imageView, Room room) {
        if (null != room) {
            VectorUtils.loadUserAvatar(context,
                    session, imageView, room.getAvatarUrl(), room.getRoomId(), VectorUtils.getRoomDisplayName(context, session, room));
        }
    }

    /**
     * Set the room avatar in an imageView by consider the room preview data.
     *
     * @param context         the context
     * @param session         the session
     * @param imageView       the image view
     * @param roomPreviewData the room preview
     */
    public static void loadRoomAvatar(Context context, MXSession session, ImageView imageView, RoomPreviewData roomPreviewData) {
        if (null != roomPreviewData) {
            VectorUtils.loadUserAvatar(context,
                    session, imageView, roomPreviewData.getRoomAvatarUrl(), roomPreviewData.getRoomId(), roomPreviewData.getRoomName());
        }
    }

    /**
     * Set the group avatar in an imageView.
     *
     * @param context   the context
     * @param session   the session
     * @param imageView the image view
     * @param group     the group
     */
    public static void loadGroupAvatar(Context context, MXSession session, ImageView imageView, Group group) {
        if (null != group) {
            VectorUtils.loadUserAvatar(context,
                    session, imageView, group.getAvatarUrl(), group.getGroupId(), group.getDisplayName());
        }
    }

    /**
     * Set the call avatar in an imageView.
     *
     * @param context   the context
     * @param session   the session
     * @param imageView the image view
     * @param room      the room
     */
    public static void loadCallAvatar(Context context, MXSession session, ImageView imageView, Room room) {
        // sanity check
        if ((null != room) && (null != session) && (null != imageView) && session.isAlive()) {
            // reset the imageView tag
            imageView.setTag(null);

            String callAvatarUrl = room.getCallAvatarUrl();
            String roomId = room.getRoomId();
            String displayName = VectorUtils.getRoomDisplayName(context, session, room);
            int pixelsSide = imageView.getLayoutParams().width;

            // when size < 0, it means that the render graph must compute it
            // so, we search the valid parent view with valid size
            if (pixelsSide < 0) {
                ViewParent parent = imageView.getParent();

                while ((pixelsSide < 0) && (null != parent)) {
                    if (parent instanceof View) {
                        View parentAsView = (View) parent;
                        pixelsSide = parentAsView.getLayoutParams().width;
                    }
                    parent = parent.getParent();
                }
            }

            // if the avatar is already cached, use it
            if (session.getMediasCache().isAvatarThumbnailCached(callAvatarUrl, context.getResources().getDimensionPixelSize(R.dimen.profile_avatar_size))) {
                session.getMediasCache().loadAvatarThumbnail(session.getHomeServerConfig(),
                        imageView, callAvatarUrl, context.getResources().getDimensionPixelSize(R.dimen.profile_avatar_size));
            } else {
                Bitmap bitmap = null;

                if (pixelsSide > 0) {
                    // get the avatar bitmap.
                    bitmap = VectorUtils.createAvatar(VectorUtils.getAvatarColor(roomId), getInitialLetter(displayName), pixelsSide);
                }

                // until the dedicated avatar is loaded.
                session.getMediasCache().loadAvatarThumbnail(session.getHomeServerConfig(),
                        imageView, callAvatarUrl, context.getResources().getDimensionPixelSize(R.dimen.profile_avatar_size), bitmap);
            }
        }
    }

    /**
     * Set the room member avatar in an imageView.
     *
     * @param context    the context
     * @param session    the session
     * @param imageView  the image view
     * @param roomMember the room member
     */
    public static void loadRoomMemberAvatar(Context context, MXSession session, ImageView imageView, RoomMember roomMember) {
        if (null != roomMember) {
            VectorUtils.loadUserAvatar(context, session, imageView, roomMember.getAvatarUrl(), roomMember.getUserId(), roomMember.displayname);
        }
    }

    /**
     * Set the user avatar in an imageView.
     *
     * @param context   the context
     * @param session   the session
     * @param imageView the image view
     * @param user      the user
     */
    public static void loadUserAvatar(Context context, MXSession session, ImageView imageView, User user) {
        if (null != user) {
            VectorUtils.loadUserAvatar(context, session, imageView, user.getAvatarUrl(), user.user_id, user.displayname);
        }
    }

    // the background thread
    private static HandlerThread mImagesThread = null;
    private static android.os.Handler mImagesThreadHandler = null;
    private static Handler mUIHandler = null;

    /**
     * Set the user avatar in an imageView.
     *
     * @param context     the context
     * @param session     the session
     * @param imageView   the image view
     * @param avatarUrl   the avatar url
     * @param userId      the user id
     * @param displayName the user display name
     */
    public static void loadUserAvatar(final Context context,
                                      final MXSession session,
                                      final ImageView imageView,
                                      final String avatarUrl,
                                      final String userId,
                                      final String displayName) {
        // sanity check
        if ((null == session) || (null == imageView) || !session.isAlive()) {
            return;
        }

        // reset the imageView tag
        imageView.setTag(null);

        if (session.getMediasCache().isAvatarThumbnailCached(avatarUrl, context.getResources().getDimensionPixelSize(R.dimen.profile_avatar_size))) {
            session.getMediasCache().loadAvatarThumbnail(session.getHomeServerConfig(),
                    imageView, avatarUrl, context.getResources().getDimensionPixelSize(R.dimen.profile_avatar_size));
        } else {
            if (null == mImagesThread) {
                mImagesThread = new HandlerThread("ImagesThread", Thread.MIN_PRIORITY);
                mImagesThread.start();
                mImagesThreadHandler = new android.os.Handler(mImagesThread.getLooper());
                mUIHandler = new Handler(Looper.getMainLooper());
            }

            final Bitmap bitmap = VectorUtils.getAvatar(imageView.getContext(),
                    VectorUtils.getAvatarColor(userId), TextUtils.isEmpty(displayName) ? userId : displayName, false);

            // test if the default avatar has been computed
            if (null != bitmap) {
                imageView.setImageBitmap(bitmap);

                if (!TextUtils.isEmpty(avatarUrl)) {
                    final String tag = avatarUrl + userId + displayName;
                    imageView.setTag(tag);

                    if (!MXMediasCache.isMediaUrlUnreachable(avatarUrl)) {
                        mImagesThreadHandler.post(new Runnable() {
                            @Override
                            public void run() {
                                if (TextUtils.equals(tag, (String) imageView.getTag())) {
                                    session.getMediasCache().loadAvatarThumbnail(session.getHomeServerConfig(),
                                            imageView, avatarUrl, context.getResources().getDimensionPixelSize(R.dimen.profile_avatar_size), bitmap);
                                }
                            }
                        });
                    }
                }
            } else {
                final String tmpTag0 = "00" + avatarUrl + "-" + userId + "--" + displayName;
                imageView.setTag(tmpTag0);

                // create the default avatar in the background thread
                mImagesThreadHandler.post(new Runnable() {
                    @Override
                    public void run() {
                        if (TextUtils.equals(tmpTag0, (String) imageView.getTag())) {
                            imageView.setTag(null);
                            setDefaultMemberAvatar(imageView, userId, displayName);

                            if (!TextUtils.isEmpty(avatarUrl) && !MXMediasCache.isMediaUrlUnreachable(avatarUrl)) {
                                final String tmpTag1 = "11" + avatarUrl + "-" + userId + "--" + displayName;
                                imageView.setTag(tmpTag1);

                                // wait that it is rendered to load the right one
                                mUIHandler.post(new Runnable() {
                                    @Override
                                    public void run() {
                                        // test if the imageView tag has not been updated
                                        if (TextUtils.equals(tmpTag1, (String) imageView.getTag())) {
                                            final String tmptag2 = "22" + avatarUrl + userId + displayName;
                                            imageView.setTag(tmptag2);

                                            mImagesThreadHandler.post(new Runnable() {
                                                @Override
                                                public void run() {
                                                    // test if the imageView tag has not been updated
                                                    if (TextUtils.equals(tmptag2, (String) imageView.getTag())) {
                                                        final Bitmap bitmap = VectorUtils.getAvatar(imageView.getContext(),
                                                                VectorUtils.getAvatarColor(userId),
                                                                TextUtils.isEmpty(displayName) ? userId : displayName,
                                                                false);
                                                        session.getMediasCache().loadAvatarThumbnail(session.getHomeServerConfig(),
                                                                imageView,
                                                                avatarUrl,
                                                                context.getResources().getDimensionPixelSize(R.dimen.profile_avatar_size),
                                                                bitmap);
                                                    }
                                                }
                                            });
                                        }
                                    }
                                });
                            }
                        }
                    }
                });
            }
        }
    }

    //==============================================================================================================
    // About / terms and conditions
    //==============================================================================================================

    private static AlertDialog mMainAboutDialog = null;

    /**
     * Provide the application version
     *
     * @param context the application context
     * @return the version. an empty string is not found.
     */
    public static String getApplicationVersion(final Context context) {
        return im.vector.Matrix.getInstance(context).getVersion(false, true);
    }

    /**
     * Display the licenses text.
     */
    public static void displayThirdPartyLicenses() {
        final Activity activity = VectorApp.getCurrentActivity();

        if (null != activity) {
            if (null != mMainAboutDialog) {
                if (mMainAboutDialog.isShowing() && (null != mMainAboutDialog.getOwnerActivity())) {
                    try {
                        mMainAboutDialog.dismiss();
                    } catch (Exception e) {
                        Log.e(LOG_TAG, "## displayThirdPartyLicenses() : " + e.getMessage(), e);
                    }
                }
                mMainAboutDialog = null;
            }

            activity.runOnUiThread(new Runnable() {
                @Override
                public void run() {
                    WebView view = (WebView) LayoutInflater.from(activity).inflate(R.layout.dialog_licenses, null);
                    view.loadUrl("file:///android_asset/open_source_licenses.html");

                    View titleView = LayoutInflater.from(activity).inflate(R.layout.dialog_licenses_header, null);

                    view.setScrollbarFadingEnabled(false);
                    mMainAboutDialog = new AlertDialog.Builder(activity)
                            .setCustomTitle(titleView)
                            .setView(view)
                            .setPositiveButton(android.R.string.ok, new DialogInterface.OnClickListener() {
                                @Override
                                public void onClick(DialogInterface dialog, int which) {
                                    mMainAboutDialog = null;
                                }
                            })
                            .setOnCancelListener(new DialogInterface.OnCancelListener() {
                                @Override
                                public void onCancel(DialogInterface dialog) {
                                    mMainAboutDialog = null;
                                }
                            })
                            .show();
                }
            });
        }
    }

    /**
     * Open a webview above the current activity.
     *
     * @param context the application context
     * @param url     the url to open
     */
    private static void displayInWebview(final Context context, String url) {
        WebView wv = new WebView(context);
        wv.loadUrl(url);
        wv.setWebViewClient(new WebViewClient() {
            @Override
            public boolean shouldOverrideUrlLoading(WebView view, String url) {
                view.loadUrl(url);

                return true;
            }
        });

        new AlertDialog.Builder(context)
                .setView(wv)
                .setPositiveButton(android.R.string.ok, null)
                .show();
    }

    /**
     * Display the term and conditions.
     */
    public static void displayAppTac() {
        if (null != VectorApp.getCurrentActivity()) {
            displayInWebview(VectorApp.getCurrentActivity(), "https://www.tchap.gouv.fr/tac");
        }
    }

    /**
     * Display the copyright.
     */
    public static void displayAppCopyright() {
        if (null != VectorApp.getCurrentActivity()) {
            displayInWebview(VectorApp.getCurrentActivity(), "https://www.tchap.gouv.fr/copyright");
        }
    }

    /**
     * Display the privacy policy.
     */
    public static void displayAppPrivacyPolicy() {
        if (null != VectorApp.getCurrentActivity()) {
            displayInWebview(VectorApp.getCurrentActivity(), "https://www.tchap.gouv.fr/privacy");
        }
    }

    //==============================================================================================================
    // List uris from intent
    //==============================================================================================================

    /**
     * Return a selected bitmap from an intent.
     *
     * @param intent the intent
     * @return the bitmap uri
     */
    @SuppressLint("NewApi")
    public static Uri getThumbnailUriFromIntent(Context context, final Intent intent, MXMediasCache mediasCache) {
        // sanity check
        if ((null != intent) && (null != context) && (null != mediasCache)) {
            Uri thumbnailUri = null;
            ClipData clipData = null;

            if (Build.VERSION.SDK_INT >= Build.VERSION_CODES.JELLY_BEAN_MR2) {
                clipData = intent.getClipData();
            }

            // multiple data
            if (null != clipData) {
                if (clipData.getItemCount() > 0) {
                    thumbnailUri = clipData.getItemAt(0).getUri();
                }
            } else if (null != intent.getData()) {
                thumbnailUri = intent.getData();
            }

            if (null != thumbnailUri) {
                try {
                    ResourceUtils.Resource resource = ResourceUtils.openResource(context, thumbnailUri, null);

                    // sanity check
                    if ((null != resource) && resource.isJpegResource()) {
                        InputStream stream = resource.mContentStream;
                        int rotationAngle = ImageUtils.getRotationAngleForBitmap(context, thumbnailUri);

                        Log.d(LOG_TAG, "## getThumbnailUriFromIntent() :  " + thumbnailUri + " rotationAngle " + rotationAngle);

                        String mediaUrl = ImageUtils.scaleAndRotateImage(context, stream, resource.mMimeType, 1024, rotationAngle, mediasCache);
                        thumbnailUri = Uri.parse(mediaUrl);
                    } else if (null != resource) {
                        Log.d(LOG_TAG, "## getThumbnailUriFromIntent() : cannot manage " + thumbnailUri + " mMimeType " + resource.mMimeType);
                    } else {
                        Log.d(LOG_TAG, "## getThumbnailUriFromIntent() : cannot manage " + thumbnailUri + " --> cannot open the dedicated file");
                    }

                    return thumbnailUri;
                } catch (Exception e) {
                    Log.e(LOG_TAG, "## getThumbnailUriFromIntent failed " + e.getMessage(), e);
                }
            }
        }

        return null;
    }

    //==============================================================================================================
    // User presence
    //==============================================================================================================

    /**
     * Format a time interval in seconds to a string
     *
     * @param context         the context.
     * @param secondsInterval the time interval.
     * @return the formatted string
     */
    private static String formatSecondsIntervalFloored(Context context, long secondsInterval) {
        String formattedString;

        if (secondsInterval < 0) {
            formattedString = context.getResources().getQuantityString(R.plurals.format_time_s, 0, 0);
        } else {
            if (secondsInterval < 60) {
                formattedString = context.getResources().getQuantityString(R.plurals.format_time_s,
                                                                           (int) secondsInterval,
                                                                           (int) secondsInterval);
            } else if (secondsInterval < 3600) {
                formattedString = context.getResources().getQuantityString(R.plurals.format_time_m,
                                                                           (int) (secondsInterval / 60),
                                                                           (int) (secondsInterval / 60));
            } else if (secondsInterval < 86400) {
                formattedString = context.getResources().getQuantityString(R.plurals.format_time_h,
                                                                           (int) (secondsInterval / 3600),
                                                                           (int) (secondsInterval / 3600));
            } else {
                formattedString = context.getResources().getQuantityString(R.plurals.format_time_d,
                                                                           (int) (secondsInterval / 86400),
                                                                           (int) (secondsInterval / 86400));
            }
        }

        return formattedString;
    }

    /**
     * Provide the user online status from his user Id.
     * if refreshCallback is set, try to refresh the user presence if it is not known
     *
     * @param context         the context.
     * @param session         the session.
     * @param userId          the userId.
     * @param refreshCallback the presence callback.
     * @return the online status description.
     */
    public static String getUserOnlineStatus(final Context context,
                                             final MXSession session,
                                             final String userId,
                                             final ApiCallback<Void> refreshCallback) {
        // sanity checks
        if ((null == session) || (null == userId)) {
            return null;
        }

        final User user = session.getDataHandler().getStore().getUser(userId);

        // refresh the presence with this conditions
        boolean triggerRefresh = (null == user) || user.isPresenceObsolete();

        if ((null != refreshCallback) && triggerRefresh) {
            Log.d(LOG_TAG, "Get the user presence : " + userId);

            final String fPresence = (null != user) ? user.presence : null;

            session.refreshUserPresence(userId, new ApiCallback<Void>() {
                @Override
                public void onSuccess(Void info) {
                    boolean isUpdated = false;
                    User updatedUser = session.getDataHandler().getStore().getUser(userId);

                    // don't find any info for the user
                    if ((null == user) && (null == updatedUser)) {
                        Log.d(LOG_TAG, "Don't find any presence info of " + userId);
                    } else if ((null == user) && (null != updatedUser)) {
                        Log.d(LOG_TAG, "Got the user presence : " + userId);
                        isUpdated = true;
                    } else if ((null != updatedUser) && !TextUtils.equals(fPresence, updatedUser.presence)) {
                        isUpdated = true;
                        Log.d(LOG_TAG, "Got some new user presence info : " + userId);
                        Log.d(LOG_TAG, "currently_active : " + updatedUser.currently_active);
                        Log.d(LOG_TAG, "lastActiveAgo : " + updatedUser.lastActiveAgo);
                    }

                    if (isUpdated && (null != refreshCallback)) {
                        try {
                            refreshCallback.onSuccess(null);
                        } catch (Exception e) {
                            Log.e(LOG_TAG, "getUserOnlineStatus refreshCallback failed", e);
                        }
                    }
                }

                @Override
                public void onNetworkError(Exception e) {
                    Log.e(LOG_TAG, "getUserOnlineStatus onNetworkError " + e.getLocalizedMessage(), e);
                }

                @Override
                public void onMatrixError(MatrixError e) {
                    Log.e(LOG_TAG, "getUserOnlineStatus onMatrixError " + e.getLocalizedMessage());
                }

                @Override
                public void onUnexpectedError(Exception e) {
                    Log.e(LOG_TAG, "getUserOnlineStatus onUnexpectedError " + e.getLocalizedMessage(), e);
                }
            });
        }

        // unknown user
        if (null == user) {
            return null;
        }

        String presenceText = null;
        if (TextUtils.equals(user.presence, User.PRESENCE_ONLINE)) {
            presenceText = context.getString(R.string.room_participants_online);
        } else if (TextUtils.equals(user.presence, User.PRESENCE_UNAVAILABLE)) {
            presenceText = context.getString(R.string.room_participants_idle);
        } else if (TextUtils.equals(user.presence, User.PRESENCE_OFFLINE) || (null == user.presence)) {
            presenceText = context.getString(R.string.room_participants_offline);
        }

        if (presenceText != null) {
            if ((null != user.currently_active) && user.currently_active) {
                presenceText = context.getString(R.string.room_participants_now, presenceText);
            } else if ((null != user.lastActiveAgo) && (user.lastActiveAgo > 0)) {
<<<<<<< HEAD
                presenceText += " " + context.getResources().getString(R.string.room_participants_ago) + " " + formatSecondsIntervalFloored(context, user.getAbsoluteLastActiveAgo() / 1000L);
=======
                presenceText = context.getString(R.string.room_participants_ago, presenceText,
                                                 formatSecondsIntervalFloored(context,
                                                    user.getAbsoluteLastActiveAgo() / 1000L));
>>>>>>> 9a58eac6
            }
        }

        return presenceText;
    }

    /**
     * Provide the user online status from his user Id.
     * if refreshCallback is set, try to refresh the user presence if it is not known
     *
     * @param context         the context.
     * @param session         the session.
     * @param userId          the userId.
     * @param refreshCallback the presence callback.
     * @return true if the user is online.
     */
    public static boolean isUserOnline(final Context context, final MXSession session, final String userId, final SimpleApiCallback<Void> refreshCallback) {
        // sanity checks
        if ((null == session) || (null == userId)) {
            return false;
        }

        final User user = session.getDataHandler().getStore().getUser(userId);

        // refresh the presence with this conditions
        boolean triggerRefresh = (null == user) || user.isPresenceObsolete();

        if ((null != refreshCallback) && triggerRefresh) {
            Log.d(LOG_TAG, "Get the user presence : " + userId);

            final String fPresence = (null != user) ? user.presence : null;

            session.refreshUserPresence(userId, new ApiCallback<Void>() {
                @Override
                public void onSuccess(Void info) {
                    boolean isUpdated = false;
                    User updatedUser = session.getDataHandler().getStore().getUser(userId);

                    // don't find any info for the user
                    if ((null == user) && (null == updatedUser)) {
                        Log.d(LOG_TAG, "Don't find any presence info of " + userId);
                    } else if ((null == user) && (null != updatedUser)) {
                        Log.d(LOG_TAG, "Got the user presence : " + userId);
                        isUpdated = true;
                    } else if ((null != updatedUser) && !TextUtils.equals(fPresence, updatedUser.presence)) {
                        isUpdated = true;
                        Log.d(LOG_TAG, "Got some new user presence info : " + userId);
                        Log.d(LOG_TAG, "currently_active : " + updatedUser.currently_active);
                        Log.d(LOG_TAG, "lastActiveAgo : " + updatedUser.lastActiveAgo);
                    }

                    if (isUpdated && (null != refreshCallback)) {
                        try {
                            refreshCallback.onSuccess(null);
                        } catch (Exception e) {
                            Log.e(LOG_TAG, "getUserOnlineStatus refreshCallback failed");
                        }
                    }
                }

                @Override
                public void onNetworkError(Exception e) {
                    Log.e(LOG_TAG, "getUserOnlineStatus onNetworkError " + e.getLocalizedMessage());
                }

                @Override
                public void onMatrixError(MatrixError e) {
                    Log.e(LOG_TAG, "getUserOnlineStatus onMatrixError " + e.getLocalizedMessage());
                }

                @Override
                public void onUnexpectedError(Exception e) {
                    Log.e(LOG_TAG, "getUserOnlineStatus onUnexpectedError " + e.getLocalizedMessage());
                }
            });
        }

        // Return the current presence status.
        return ((null != user) && (TextUtils.equals(user.presence, User.PRESENCE_ONLINE)));
    }

    //==============================================================================================================
    // Users list
    //==============================================================================================================

    /**
     * List the active users i.e the active rooms users (invited or joined) and the contacts with matrix id emails.
     * This function could require a long time to process so it should be called in background.
     *
     * @param session the session.
     * @return a map indexed by the matrix id.
     */
    public static Map<String, ParticipantAdapterItem> listKnownParticipants(MXSession session) {
        // check known users
        Collection<User> users = session.getDataHandler().getStore().getUsers();

        // a hash map is a lot faster than a list search
        Map<String, ParticipantAdapterItem> map = new HashMap<>(users.size());

        // we don't need to populate the room members or each room
        // because an user is created for each joined / invited room member event
        for (User user : users) {
            if (!MXCallsManager.isConferenceUserId(user.user_id)) {
                // Note: We may don't know the display name of the users who left all our common rooms.
                // Tchap: force a display name if it is undefined.
                if (null == user.displayname) {
                    user.displayname = DinsicUtils.computeDisplayNameFromUserId(user.user_id);
                }
                map.put(user.user_id, new ParticipantAdapterItem(user));
            }
        }

        return map;
    }

    //==============================================================================================================
    // URL parser
    //==============================================================================================================

    private static final Pattern mUrlPattern = Pattern.compile(
            "(?:^|[\\W])((ht|f)tp(s?):\\/\\/|www\\.)"
                    + "(([\\w\\-]+\\.){1,}?([\\w\\-.~]+\\/?)*"
                    + "[\\p{Alnum}.,%_=?&#\\-+()\\[\\]\\*$~@!:/{};']*)",
            Pattern.CASE_INSENSITIVE | Pattern.MULTILINE | Pattern.DOTALL);

    //==============================================================================================================
    // ExpandableListView tools
    //==============================================================================================================

    /**
     * Provides the visible child views.
     * The map key is the group position.
     * The map values are the visible child views.
     *
     * @param expandableListView the listview
     * @param adapter            the linked adapter
     * @return visible views map
     */
    public static Map<Integer, List<Integer>> getVisibleChildViews(ExpandableListView expandableListView, BaseExpandableListAdapter adapter) {
        Map<Integer, List<Integer>> map = new HashMap<>();

        long firstPackedPosition = expandableListView.getExpandableListPosition(expandableListView.getFirstVisiblePosition());

        int firstGroupPosition = ExpandableListView.getPackedPositionGroup(firstPackedPosition);
        int firstChildPosition = ExpandableListView.getPackedPositionChild(firstPackedPosition);

        long lastPackedPosition = expandableListView.getExpandableListPosition(expandableListView.getLastVisiblePosition());

        int lastGroupPosition = ExpandableListView.getPackedPositionGroup(lastPackedPosition);
        int lastChildPosition = ExpandableListView.getPackedPositionChild(lastPackedPosition);

        for (int groupPos = firstGroupPosition; groupPos <= lastGroupPosition; groupPos++) {
            List<Integer> list = new ArrayList<>();

            int startChildPos = (groupPos == firstGroupPosition) ? firstChildPosition : 0;
            int endChildPos = (groupPos == lastGroupPosition) ? lastChildPosition : adapter.getChildrenCount(groupPos) - 1;

            for (int index = startChildPos; index <= endChildPos; index++) {
                list.add(index);
            }

            map.put(groupPos, list);
        }

        return map;
    }
}<|MERGE_RESOLUTION|>--- conflicted
+++ resolved
@@ -57,11 +57,8 @@
 import org.matrix.androidsdk.rest.callback.ApiCallback;
 import org.matrix.androidsdk.rest.callback.SimpleApiCallback;
 import org.matrix.androidsdk.rest.model.MatrixError;
-<<<<<<< HEAD
 import org.matrix.androidsdk.rest.model.group.Group;
 import org.matrix.androidsdk.rest.model.publicroom.PublicRoom;
-=======
->>>>>>> 9a58eac6
 import org.matrix.androidsdk.rest.model.RoomMember;
 import org.matrix.androidsdk.rest.model.User;
 import org.matrix.androidsdk.rest.model.group.Group;
@@ -94,38 +91,6 @@
     public static final int TAKE_IMAGE = 1;
 
     //==============================================================================================================
-<<<<<<< HEAD
-    // permalink methods
-    //==============================================================================================================
-
-    /**
-     * Provides a permalink for a room id and an eventId.
-     * The eventId is optional.
-     *
-     * @param roomIdOrAlias the room id or alias.
-     * @param eventId       the event id (optional)
-     * @return the permalink
-     */
-    public static String getPermalink(String roomIdOrAlias, String eventId) {
-        // Tchap disable matrix.to for the moment
-        /*if (TextUtils.isEmpty(roomIdOrAlias)) {
-            return null;
-        }
-
-        String link = "https://matrix.to/#/" + roomIdOrAlias;
-
-        if (!TextUtils.isEmpty(eventId)) {
-            link += "/" + eventId;
-        }
-
-        // the $ character is not as a part of an url so escape it.
-        return link.replace("$", "%24");*/
-        return null;
-    }
-
-    //==============================================================================================================
-=======
->>>>>>> 9a58eac6
     // Clipboard helper
     //==============================================================================================================
 
@@ -234,14 +199,9 @@
             String myUserId = session.getMyUserId();
 
             Collection<RoomMember> members = roomState.getDisplayableMembers();
-<<<<<<< HEAD
-            ArrayList<RoomMember> othersActiveMembers = new ArrayList<>();
-            ArrayList<RoomMember> activeMembers = new ArrayList<>();
-            ArrayList<RoomMember> leftMembers = new ArrayList<>();
-=======
             List<RoomMember> othersActiveMembers = new ArrayList<>();
             List<RoomMember> activeMembers = new ArrayList<>();
->>>>>>> 9a58eac6
+            List<RoomMember> leftMembers = new ArrayList<>();
 
             for (RoomMember member : members) {
                 if (!TextUtils.equals(member.membership, RoomMember.MEMBERSHIP_LEAVE)) {
@@ -322,11 +282,7 @@
     // avatars cache
     static final private LruCache<String, Bitmap> mAvatarImageByKeyDict = new LruCache<>(20 * 1024 * 1024);
     // the avatars background color
-<<<<<<< HEAD
-    static final private ArrayList<Integer> mColorList = new ArrayList<>(Arrays.asList(0xff8b8999, 0xff8b8999, 0xff8b8999));
-=======
-    static final private List<Integer> mColorList = new ArrayList<>(Arrays.asList(0xff76cfa6, 0xff50e2c2, 0xfff4c371));
->>>>>>> 9a58eac6
+    static final private List<Integer> mColorList = new ArrayList<>(Arrays.asList(0xff8b8999, 0xff8b8999, 0xff8b8999));
 
     /**
      * Provides the avatar background color from a text.
@@ -1044,13 +1000,9 @@
             if ((null != user.currently_active) && user.currently_active) {
                 presenceText = context.getString(R.string.room_participants_now, presenceText);
             } else if ((null != user.lastActiveAgo) && (user.lastActiveAgo > 0)) {
-<<<<<<< HEAD
-                presenceText += " " + context.getResources().getString(R.string.room_participants_ago) + " " + formatSecondsIntervalFloored(context, user.getAbsoluteLastActiveAgo() / 1000L);
-=======
                 presenceText = context.getString(R.string.room_participants_ago, presenceText,
-                                                 formatSecondsIntervalFloored(context,
-                                                    user.getAbsoluteLastActiveAgo() / 1000L));
->>>>>>> 9a58eac6
+                        formatSecondsIntervalFloored(context,
+                                user.getAbsoluteLastActiveAgo() / 1000L));
             }
         }
 

--- conflicted
+++ resolved
@@ -1,10 +1,7 @@
 /*
  * Copyright 2017 Vector Creations Ltd
  * Copyright 2018 New Vector Ltd
-<<<<<<< HEAD
  * Copyright 2018 DINSIC
-=======
->>>>>>> 9a58eac6
  *
  * Licensed under the Apache License, Version 2.0 (the "License");
  * you may not use this file except in compliance with the License.
@@ -60,6 +57,7 @@
 import java.util.Comparator;
 import java.util.HashMap;
 import java.util.List;
+import java.util.Map;
 import java.util.regex.Pattern;
 
 import im.vector.Matrix;
@@ -372,13 +370,8 @@
         if (null != roomSummary) {
             if (roomSummary.getLatestReceivedEvent() != null) {
                 eventDisplay = new EventDisplay(context, roomSummary.getLatestReceivedEvent(), roomSummary.getLatestRoomState());
-<<<<<<< HEAD
                 eventDisplay.setPrependMessagesWithAuthor(false);
-                messageToDisplay = eventDisplay.getTextualDisplay(ThemeUtils.getColor(context, R.attr.room_notification_text_color));
-=======
-                eventDisplay.setPrependMessagesWithAuthor(true);
                 messageToDisplay = eventDisplay.getTextualDisplay(ThemeUtils.INSTANCE.getColor(context, R.attr.room_notification_text_color));
->>>>>>> 9a58eac6
             }
 
             // check if this is an invite
@@ -590,65 +583,34 @@
                                 break;
                             }
                             case R.id.ic_action_notifications_noisy:
-<<<<<<< HEAD
-                                moreActionListener.onUpdateRoomNotificationsState(session, room.getRoomId(), BingRulesManager.RoomNotificationState.ALL_MESSAGES_NOISY);
+                                moreActionListener.onUpdateRoomNotificationsState(session,
+                                        room.getRoomId(), BingRulesManager.RoomNotificationState.ALL_MESSAGES_NOISY);
                                 if (null != notificationMuteView) {
                                     notificationMuteView.setVisibility(View.GONE);
                                 }
                                 break;
 
                             case R.id.ic_action_notifications_all_message:
-                                moreActionListener.onUpdateRoomNotificationsState(session, room.getRoomId(), BingRulesManager.RoomNotificationState.ALL_MESSAGES);
+                                moreActionListener.onUpdateRoomNotificationsState(session,
+                                        room.getRoomId(), BingRulesManager.RoomNotificationState.ALL_MESSAGES);
                                 if (null != notificationMuteView) {
                                     notificationMuteView.setVisibility(View.GONE);
                                 }
                                 break;
 
                             case R.id.ic_action_notifications_mention_only:
-                                moreActionListener.onUpdateRoomNotificationsState(session, room.getRoomId(), BingRulesManager.RoomNotificationState.MENTIONS_ONLY);
+                                moreActionListener.onUpdateRoomNotificationsState(session,
+                                        room.getRoomId(), BingRulesManager.RoomNotificationState.MENTIONS_ONLY);
                                 if (null != notificationMuteView) {
                                     notificationMuteView.setVisibility(View.GONE);
                                 }
                                 break;
 
                             case R.id.ic_action_notifications_mute:
-                                moreActionListener.onUpdateRoomNotificationsState(session, room.getRoomId(), BingRulesManager.RoomNotificationState.MUTE);
+                                moreActionListener.onUpdateRoomNotificationsState(session,
+                                        room.getRoomId(), BingRulesManager.RoomNotificationState.MUTE);
                                 if (null != notificationMuteView) {
                                     notificationMuteView.setVisibility(View.VISIBLE);
-=======
-                                moreActionListener.onUpdateRoomNotificationsState(session,
-                                        room.getRoomId(), BingRulesManager.RoomNotificationState.ALL_MESSAGES_NOISY);
-                                break;
-
-                            case R.id.ic_action_notifications_all_message:
-                                moreActionListener.onUpdateRoomNotificationsState(session,
-                                        room.getRoomId(), BingRulesManager.RoomNotificationState.ALL_MESSAGES);
-                                break;
-
-                            case R.id.ic_action_notifications_mention_only:
-                                moreActionListener.onUpdateRoomNotificationsState(session,
-                                        room.getRoomId(), BingRulesManager.RoomNotificationState.MENTIONS_ONLY);
-                                break;
-
-                            case R.id.ic_action_notifications_mute:
-                                moreActionListener.onUpdateRoomNotificationsState(session,
-                                        room.getRoomId(), BingRulesManager.RoomNotificationState.MUTE);
-                                break;
-
-                            case R.id.ic_action_select_fav: {
-                                if (isFavorite) {
-                                    moreActionListener.moveToConversations(session, room.getRoomId());
-                                } else {
-                                    moreActionListener.moveToFavorites(session, room.getRoomId());
-                                }
-                                break;
-                            }
-                            case R.id.ic_action_select_deprioritize: {
-                                if (isLowPrior) {
-                                    moreActionListener.moveToConversations(session, room.getRoomId());
-                                } else {
-                                    moreActionListener.moveToLowPriority(session, room.getRoomId());
->>>>>>> 9a58eac6
                                 }
                                 break;
 

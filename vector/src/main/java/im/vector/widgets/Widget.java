/*
 * Copyright 2017 Vector Creations Ltd
 *
 * Licensed under the Apache License, Version 2.0 (the "License");
 * you may not use this file except in compliance with the License.
 * You may obtain a copy of the License at
 *
 *     http://www.apache.org/licenses/LICENSE-2.0
 *
 * Unless required by applicable law or agreed to in writing, software
 * distributed under the License is distributed on an "AS IS" BASIS,
 * WITHOUT WARRANTIES OR CONDITIONS OF ANY KIND, either express or implied.
 * See the License for the specific language governing permissions and
 * limitations under the License.
 */

package im.vector.widgets;

import android.text.TextUtils;

import org.matrix.androidsdk.MXSession;
import org.matrix.androidsdk.rest.model.Event;

import java.io.Serializable;
import java.net.URLEncoder;
<<<<<<< HEAD
=======
import java.util.Map;
>>>>>>> 1cf53e04

public class Widget implements Serializable {
    private String mWidgetId;
    private Event mWidgetEvent;
    private String mSessionId;

    private WidgetContent mWidgetContent;
    private String mUrl;

    /**
     * Constructor
     *
     * @param session     the session
     * @param widgetEvent the widget event
     */
    public Widget(MXSession session, Event widgetEvent) throws Exception {
        if (!TextUtils.equals(widgetEvent.type, WidgetsManager.WIDGET_EVENT_TYPE)) {
            throw new Exception("unsupported event type " + widgetEvent.type);
        }

        mWidgetId = widgetEvent.stateKey;
        mWidgetEvent = widgetEvent;
        mSessionId = session.getMyUserId();

        mWidgetContent = WidgetContent.toWidgetContent(widgetEvent.getContentAsJsonObject());
        mUrl = mWidgetContent.url;

        if (null != mUrl) {
            // Format the url string with user data
            mUrl = mUrl.replace("$matrix_user_id", session.getMyUserId());

            String displayName = session.getMyUser().displayname;
            mUrl = mUrl.replace("$matrix_display_name", (null != displayName) ? displayName : session.getMyUserId());

            String avatarUrl = session.getMyUser().getAvatarUrl();
            mUrl = mUrl.replace("$matrix_avatar_url", (null != avatarUrl) ? avatarUrl : "");
        }

        if (null != mWidgetContent.data) {
<<<<<<< HEAD
            for (String key : mWidgetContent.data.keySet()) {
                Object valueAsVoid = mWidgetContent.data.get(key);

                if (valueAsVoid instanceof String) {
                    mUrl = mUrl.replace("$" + key, URLEncoder.encode((String) valueAsVoid, "utf-8"));
=======
            for(String key : mWidgetContent.data.keySet()) {
                Object valueAsVoid = mWidgetContent.data.get(key);

                if (valueAsVoid instanceof String) {
                    mUrl = mUrl.replace("$" + key, URLEncoder.encode((String)valueAsVoid, "utf-8"));
>>>>>>> 1cf53e04
                }
            }
        }
    }

    /**
     * Tells if the widget is active
     *
     * @return true if the widget is active
     */
    public boolean isActive() {
        return (null != mWidgetContent.type) && (null != mUrl);
    }

    /**
     * Getters
     */
    public String getWidgetId() {
        return mWidgetId;
    }

    public Event getWidgetEvent() {
        return mWidgetEvent;
    }

    public String getSessionId() {
        return mSessionId;
    }

    public String getRoomId() {
        return mWidgetEvent.roomId;
    }

    private String getType() {
        return mWidgetContent.type;
    }

    public String getUrl() {
        return mUrl;
    }

    private String getName() {
        return mWidgetContent.name;
    }

    public String getHumanName() {
        return mWidgetContent.getHumanName();
    }

    @Override
    public String toString() {
        return "<Widget: " + this + "p> id: " + getWidgetId() + " - type: " + getType() + " - name: " + getName() + " - url: " + getUrl();
    }
}<|MERGE_RESOLUTION|>--- conflicted
+++ resolved
@@ -18,15 +18,14 @@
 
 import android.text.TextUtils;
 
+import com.google.gson.Gson;
+
 import org.matrix.androidsdk.MXSession;
 import org.matrix.androidsdk.rest.model.Event;
 
 import java.io.Serializable;
 import java.net.URLEncoder;
-<<<<<<< HEAD
-=======
 import java.util.Map;
->>>>>>> 1cf53e04
 
 public class Widget implements Serializable {
     private String mWidgetId;
@@ -66,19 +65,11 @@
         }
 
         if (null != mWidgetContent.data) {
-<<<<<<< HEAD
-            for (String key : mWidgetContent.data.keySet()) {
-                Object valueAsVoid = mWidgetContent.data.get(key);
-
-                if (valueAsVoid instanceof String) {
-                    mUrl = mUrl.replace("$" + key, URLEncoder.encode((String) valueAsVoid, "utf-8"));
-=======
             for(String key : mWidgetContent.data.keySet()) {
                 Object valueAsVoid = mWidgetContent.data.get(key);
 
                 if (valueAsVoid instanceof String) {
                     mUrl = mUrl.replace("$" + key, URLEncoder.encode((String)valueAsVoid, "utf-8"));
->>>>>>> 1cf53e04
                 }
             }
         }
@@ -113,7 +104,7 @@
     }
 
     private String getType() {
-        return mWidgetContent.type;
+        return  mWidgetContent.type;
     }
 
     public String getUrl() {
@@ -121,7 +112,7 @@
     }
 
     private String getName() {
-        return mWidgetContent.name;
+        return  mWidgetContent.name;
     }
 
     public String getHumanName() {
